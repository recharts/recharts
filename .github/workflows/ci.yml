# This workflow will do a clean installation of node dependencies, cache/restore them, build the source code and run tests across different versions of node
# For more information see: https://docs.github.com/en/actions/automating-builds-and-tests/building-and-testing-nodejs

name: Node.js CI

on: [push, pull_request]

jobs:
<<<<<<< HEAD
  build-node-version-16:
    runs-on: ubuntu-latest

    strategy:
      matrix:
        node-version: [16.x]
        # See supported Node.js release schedule at https://nodejs.org/en/about/releases/

    steps:
      - uses: actions/checkout@v3
      - name: Use Node.js ${{ matrix.node-version }}
        uses: actions/setup-node@v3
        with:
          node-version: ${{ matrix.node-version }}
          cache: 'npm'
      - name: Install dependencies
        run: npm ci
      - name: Run build
        run: npm run build --if-present
      - name: Test
        run: |
          tsc --noEmit
          npm run lint
          npm test
  build-node-version-16-18-and-test-storybook:
    runs-on: ubuntu-latest
    
    needs: build-node-version-16

    strategy:
      matrix:
        node-version: [18.x, 20.x]
=======
  build-and-test:
    name: Build and Test on ${{ matrix.node-version }}
    runs-on: ubuntu-latest
    
    strategy:
      matrix:
        node-version: [16.x, 18.x, 20.x]
>>>>>>> 72b4c820
        # See supported Node.js release schedule at https://nodejs.org/en/about/releases/

    steps:
      - uses: actions/checkout@v3
      - name: Use Node.js ${{ matrix.node-version }}
        uses: actions/setup-node@v3
        with:
          node-version: ${{ matrix.node-version }}
          cache: 'npm'
      - name: Install dependencies
        run: npm ci
      - name: Run build
        run: npm run build --if-present
      - name: Test
        run: |
          tsc --noEmit
          npm run lint
          npm test
      - name: Serve Storybook and run tests
        run: npm run test-storybook:ci
<|MERGE_RESOLUTION|>--- conflicted
+++ resolved
@@ -6,40 +6,6 @@
 on: [push, pull_request]
 
 jobs:
-<<<<<<< HEAD
-  build-node-version-16:
-    runs-on: ubuntu-latest
-
-    strategy:
-      matrix:
-        node-version: [16.x]
-        # See supported Node.js release schedule at https://nodejs.org/en/about/releases/
-
-    steps:
-      - uses: actions/checkout@v3
-      - name: Use Node.js ${{ matrix.node-version }}
-        uses: actions/setup-node@v3
-        with:
-          node-version: ${{ matrix.node-version }}
-          cache: 'npm'
-      - name: Install dependencies
-        run: npm ci
-      - name: Run build
-        run: npm run build --if-present
-      - name: Test
-        run: |
-          tsc --noEmit
-          npm run lint
-          npm test
-  build-node-version-16-18-and-test-storybook:
-    runs-on: ubuntu-latest
-    
-    needs: build-node-version-16
-
-    strategy:
-      matrix:
-        node-version: [18.x, 20.x]
-=======
   build-and-test:
     name: Build and Test on ${{ matrix.node-version }}
     runs-on: ubuntu-latest
@@ -47,7 +13,6 @@
     strategy:
       matrix:
         node-version: [16.x, 18.x, 20.x]
->>>>>>> 72b4c820
         # See supported Node.js release schedule at https://nodejs.org/en/about/releases/
 
     steps:
