--- conflicted
+++ resolved
@@ -6,36 +6,8 @@
 on: [push, pull_request]
 
 jobs:
-<<<<<<< HEAD
-  build-node-version-16:
-    runs-on: ubuntu-latest
-
-    strategy:
-      matrix:
-        node-version: [16.x]
-        # See supported Node.js release schedule at https://nodejs.org/en/about/releases/
-
-    steps:
-      - uses: actions/checkout@v3
-      - name: Use Node.js ${{ matrix.node-version }}
-        uses: actions/setup-node@v3
-        with:
-          node-version: ${{ matrix.node-version }}
-          cache: 'npm'
-      - name: Install dependencies
-        run: npm ci
-      - name: Run build
-        run: npm run build --if-present
-      - name: Test
-        run: |
-          tsc --noEmit
-          npm run lint
-          npm test
-  build-node-version-18-20-and-test-storybook:
-=======
   build-and-test:
     name: Build and Test on ${{ matrix.node-version }}
->>>>>>> 23b5e899
     runs-on: ubuntu-latest
     
     strategy:
