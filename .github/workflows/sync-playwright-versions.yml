# This workflow automates the synchronization of Playwright versions for Dependabot pull requests.
# When Dependabot updates Playwright in package.json, this workflow:
# 1. Detects the version mismatch between package.json and other configuration files (Dockerfile, ci.yml).
# 2. Runs a script to update the versions in those files to match package.json.
# 3. Commits the changes to the Dependabot branch with a [dependabot-skip] message to avoid update loops.
name: Sync Playwright Versions

on:
  pull_request:

permissions:
  contents: write
  actions: write

jobs:
  sync:
    # Only run this job for pull requests created by the dependabot user.
    runs-on: ubuntu-latest
    if: github.actor == 'dependabot[bot]'
    steps:
      - name: Checkout code
        uses: actions/checkout@v4
        with:
          # Checkout the head of the PR to be able to push changes back.
          ref: ${{ github.head_ref }}
          token: '${{ secrets.PLAYWRIGHT_VERSION_SYNC_TOKEN }}'

      - name: Setup Node.js
        uses: actions/setup-node@v4
        with:
          node-version: '20.x'
          cache: 'npm'

      - name: Install dependencies
        run: npm ci

      # This script exits with an error if versions are out of sync.
      # We use continue-on-error so we can act on the failure in the next step.
      - name: Check for version mismatch
        id: check_versions_before
        run: npm run check-playwright-versions
        continue-on-error: true

      # This step runs only if the check_versions step failed.
      - name: Update files if versions are mismatched
        if: steps.check_versions.outcome == 'failure'
        id: update_files
        run: node scripts/sync-playwright-versions.js

      - name: Check again for version mismatch
<<<<<<< HEAD
        id: check_versions_after
=======
        id: check_versions
>>>>>>> c9ca6722
        run: npm run check-playwright-versions
        # by now, everything should be fixed. if it's not then something went wrong, and we should fail the job.
        continue-on-error: false

      # If the files were updated, commit and push them to the PR branch.
      - name: Commit and push changes
        if: steps.update_files.outcome == 'success'
        run: |
          git config --global user.name 'github-actions[bot]'
          git config --global user.email 'github-actions[bot]@users.noreply.github.com'
          git add .
          # Check if there are changes to commit before creating a commit.
          if git diff --staged --quiet; then
            echo "No changes to commit"
          else
            git commit --no-verify -m "fix(ci): sync playwright versions [dependabot-skip]"
            git push --no-verify
          fi<|MERGE_RESOLUTION|>--- conflicted
+++ resolved
@@ -48,11 +48,7 @@
         run: node scripts/sync-playwright-versions.js
 
       - name: Check again for version mismatch
-<<<<<<< HEAD
         id: check_versions_after
-=======
-        id: check_versions
->>>>>>> c9ca6722
         run: npm run check-playwright-versions
         # by now, everything should be fixed. if it's not then something went wrong, and we should fail the job.
         continue-on-error: false
