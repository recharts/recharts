import React from 'react';
import CustomLineDot from './CustomLineDot';
import { changeNumberOfData } from './utils';
import { ResponsiveContainer, LineChart, Line, XAxis, YAxis, ReferenceLine,
  ReferenceDot, Tooltip, CartesianGrid, Legend, Brush } from 'recharts';
import { scalePow, scaleLog } from 'd3-scale';

const data = [
  { name: 'Page A', uv: 1000, pv: 2400, amt: 2400, uvError: 30 },
  { name: 'Page B', uv: 300, pv: 4567, amt: 2400, uvError: 80 },
  { name: 'Page C', uv: 280, pv: 1398, amt: 2400, uvError: 28 },
  { name: 'Page D', uv: 200, pv: 9800, amt: 2400, uvError: 20 },
  { name: 'Page E', uv: 278, pv: 3908, amt: 2400, uvError: 28 },
  { name: 'Page F', uv: 189, pv: 4800, amt: 2400, uvError: 18 },
  { name: 'Page G', uv: 189, pv: 4800, amt: 2400, uvError: 28 },
  { name: 'Page H', uv: 189, pv: 4800, amt: 2400, uvError: 18 },
  { name: 'Page I', uv: 189, pv: 4800, amt: 2400, uvError: 18 },
  { name: 'Page J', uv: 189, pv: 4800, amt: 2400, uvError: 18 },
];

const data01 = [
  { day: '05-01', weather: 'sunny' },
  { day: '05-02', weather: 'sunny' },
  { day: '05-03', weather: 'cloudy' },
  { day: '05-04', weather: 'rain' },
  { day: '05-05', weather: 'rain' },
  { day: '05-06', weather: 'cloudy' },
  { day: '05-07', weather: 'cloudy' },
  { day: '05-08', weather: 'sunny' },
  { day: '05-09', weather: 'sunny' },
];

const data02 = [
  { name: 'Page A', uv: 300, pv: 2600, amt: 3400 },
  { name: 'Page B', uv: 400, pv: 4367, amt: 6400 },
  { name: 'Page C', uv: 300, pv: 1398, amt: 2400 },
  { name: 'Page D', uv: 200, pv: 9800, amt: 2400 },
  { name: 'Page E', uv: 278, pv: 3908, amt: 2400 },
  { name: 'Page F', uv: 189, pv: 4800, amt: 2400 },
  { name: 'Page G', uv: 189, pv: 4800, amt: 2400 },
];

const initilaState = {
  data,
  data01,
  data02,
  opacity: 1,
};

const renderSpecialDot = (props) => {
  const { cx, cy, stroke, key } = props;

  if (cx === +cx && cy === +cy) {
    return <path d={`M${cx - 2},${cy - 2}h4v4h-4Z`} fill={stroke} key={key}/>;
  }

  return null;
};

const renderLabel = (props) => {
  const { x, y, textAnchor, key, value } = props;

  if (x === +x && y === +y) {
    return <text x={x} y={y} dy={-10} textAnchor={textAnchor} key={key}>{value}</text>
  }

  return null;
};

export default React.createClass({
  displayName: 'LineChartDemo',

  getInitialState() {
    return initilaState;
  },

  handleChangeData() {
    this.setState(() => _.mapValues(initilaState, changeNumberOfData));
  },

  handleClick(data, e) {
    console.log(data);
  },

  handleLegendMouseEnter() {
    this.setState({
      opacity: 0.5,
    });
  },

  handleLegendMouseLeave() {
    this.setState({
      opacity: 1,
    });
  },

  render() {
    const { data, data01, data02, opacity } = this.state;
    const scale = scaleLog().base(10).nice();

    return (
      <div className='line-charts'>
        <a
          href="javascript: void(0);"
          className="btn update"
          onClick={this.handleChangeData}
        >
          change data
        </a>
        <br/>

        <p>A simple LineChart with fixed domain y-axis</p>
        <div className='line-chart-wrapper'>
          <LineChart width={400} height={400} data={data02} syncId="test">
            <CartesianGrid stroke='#f5f5f5' />
            <Legend
              onMouseEnter={this.handleLegendMouseEnter}
              onMouseLeave={this.handleLegendMouseLeave}
            />
            <XAxis type="number" dataKey="pv" />
            <YAxis type="number" />
            <Tooltip />
            <Line
              type="monotone"
              dataKey="uv"
              stroke="#ff7300"
              dot={renderSpecialDot}
              label={renderLabel}
              strokeOpacity={opacity}
              strokeDasharray="3 3"
            />
            <Brush dataKey="name" height={30} />
          </LineChart>
        </div>

<<<<<<< HEAD
        <p>A simple LineChart with customized line dot</p>
        <div className='line-chart-wrapper'>
          <LineChart
            width={400}
            height={400}
            data={data}
            margin={{ top: 20, right: 20, bottom: 20, left: 20 }}
            syncId="test"
          >
            <CartesianGrid stroke='#f5f5f5'/>
            <Legend />
            <XAxis />
            <YAxis scale={scale} domain={[0.01, 'auto']} ticks={[0.01, 0.1, 1, 10, 100, 1000]} />
            <Tooltip />
            <Line type='monotone' dataKey='uv' dot={<CustomLineDot/>} stroke='#ff7300'  />
          </LineChart>
        </div>
        
        <p>LineChart with error bars</p>
        <div className='line-chart-wrapper' style={{ padding: 40 }}>
          <LineChart
            width={400}
            height={400}
            data={data}
            margin={{top: 10, bottom: 10, left: 30, right: 30}}
            onClick={this.handleClick}
          >
            <XAxis dataKey='name' interval="preserveStartEnd" />
            <Tooltip/>
            <CartesianGrid stroke='#f5f5f5'/>
            <Line type='monotone' dataKey='uv' stroke='#ff7300' yAxisId={0} activeDot={{fill: '#ff7300', stroke: 'none'}} errorBar={{ errorKey: 'uvError' }}/>
          </LineChart>
        </div>

        <p>LineChart with two y-axes</p>
        <div className='line-chart-wrapper' style={{ padding: 40 }}>
          <LineChart
            width={400}
            height={400}
            data={data}
            margin={{top: 10, bottom: 10, left: 30, right: 30}}
            onClick={this.handleClick}
          >
            <XAxis dataKey='name' interval="preserveStartEnd" />
            <Tooltip/>
            <CartesianGrid stroke='#f5f5f5'/>
            <Line type='monotone' dataKey='uv' stroke='#ff7300' yAxisId={0} activeDot={{fill: '#ff7300', stroke: 'none'}} />
            <Line type='monotone' dataKey='pv' stroke='#387908' yAxisId={1} activeDot={{fill: '#387908', stroke: 'none', r: 6}}/>
          </LineChart>
        </div>

        <p>LineChart with three y-axes</p>
        <div className='line-chart-wrapper' style={{ margin: 40 }}>
          <LineChart width={600} height={400} data={data}>
            <YAxis type='number' yAxisId={0} ticks={[0, 250]}/>
            <YAxis type='number' orientation='right' yAxisId={1}/>
            <YAxis type='number' orientation='right' yAxisId={2}/>
            <XAxis dataKey='name'/>
            <Tooltip position={{y: 200}} />
            <CartesianGrid stroke='#f5f5f5'/>
            <Line dataKey='uv' stroke='#ff7300' strokeWidth={2} yAxisId={0}/>
            <Line dataKey='pv' stroke='#387908' strokeWidth={2} yAxisId={1}/>
            <Line dataKey='amt' stroke='#38abc8' strokeWidth={2} yAxisId={2}/>
          </LineChart>
        </div>

        <p>LineChart when data change</p>
        <a
          href="javascript:void(0)"
          className="btn"

          onClick={() => { this.setState({ data: this.state.data === data ? data02 : data }); }}
        >
          change data
        </a>
        <div className="line-chart-wrapper">
          <LineChart
            width={400}
            height={400}
            data={this.state.data}
            margin={{ top: 20, right: 20, bottom: 20, left: 20 }}
          >
            <CartesianGrid stroke="#f5f5f5" />
            <Legend />
            <XAxis />
            <YAxis />
            <Line type="monotone" dataKey="uv" dot={<CustomLineDot/>} stroke="#ff7300" />
          </LineChart>
        </div>

        <p>LineChart of vertical layout</p>
        <div className='line-chart-wrapper' style={{ margin: 40 }}>
          <LineChart width={400} height={400} data={data} layout='vertical'
            margin={{top: 5, right: 20, left: 20, bottom: 5}}>
            <YAxis type='category' dataKey='name'/>
            <XAxis type='number' xAxisId={0} orientation='top'/>
            <XAxis type='number' xAxisId={1} orientation='bottom'/>
            <CartesianGrid stroke='#f5f5f5'/>
            <Line dataKey='uv' type="monotone" stroke='#ff7300' strokeWidth={2} xAxisId={0} />
            <Line dataKey='pv' type="monotone" stroke='#387908' strokeWidth={2} xAxisId={1} />
          </LineChart>
        </div>

        <p>LineChart of discrete values</p>
        <div className="line-chart-wrapper">
          <LineChart
              width={400} height={400} data={data01}
              margin={{ top: 20, right: 20, bottom: 20, left: 20 }}>
            <XAxis dataKey="day" />
            <YAxis type="category" />
            <Tooltip />
            <Line type="stepAfter" dataKey="weather" stroke="#ff7300" />
          </LineChart>
        </div>
=======
>>>>>>> 7ab4c7ca
      </div>
    );
  }
});
        // <p>A simple LineChart with customized line dot</p>
        // <div className='line-chart-wrapper'>
        //   <LineChart
        //     width={400}
        //     height={400}
        //     data={data}
        //     margin={{ top: 20, right: 20, bottom: 20, left: 20 }}
        //     syncId="test"
        //   >
        //     <CartesianGrid stroke='#f5f5f5'/>
        //     <Legend />
        //     <XAxis />
        //     <YAxis scale={scale} domain={[0.01, 'auto']} ticks={[0.01, 0.1, 1, 10, 100, 1000]} />
        //     <Tooltip />
        //     <Line type='monotone' dataKey='uv' dot={<CustomLineDot/>} stroke='#ff7300' />
        //   </LineChart>
        // </div>

        // <p>LineChart with two y-axes</p>
        // <div className='line-chart-wrapper' style={{ padding: 40 }}>
        //   <LineChart
        //     width={400}
        //     height={400}
        //     data={data}
        //     margin={{top: 10, bottom: 10, left: 30, right: 30}}
        //     onClick={this.handleClick}
        //   >
        //     <XAxis dataKey='name' interval="preserveStartEnd" />
        //     <Tooltip/>
        //     <CartesianGrid stroke='#f5f5f5'/>
        //     <Line type='monotone' dataKey='uv' stroke='#ff7300' yAxisId={0} activeDot={{fill: '#ff7300', stroke: 'none'}}/>
        //     <Line type='monotone' dataKey='pv' stroke='#387908' yAxisId={1} activeDot={{fill: '#387908', stroke: 'none', r: 6}}/>
        //   </LineChart>
        // </div>

        // <p>LineChart with three y-axes</p>
        // <div className='line-chart-wrapper' style={{ margin: 40 }}>
        //   <LineChart width={600} height={400} data={data}>
        //     <YAxis type='number' yAxisId={0} ticks={[0, 250]}/>
        //     <YAxis type='number' orientation='right' yAxisId={1}/>
        //     <YAxis type='number' orientation='right' yAxisId={2}/>
        //     <XAxis dataKey='name'/>
        //     <Tooltip position={{y: 200}} />
        //     <CartesianGrid stroke='#f5f5f5'/>
        //     <Line dataKey='uv' stroke='#ff7300' strokeWidth={2} yAxisId={0}/>
        //     <Line dataKey='pv' stroke='#387908' strokeWidth={2} yAxisId={1}/>
        //     <Line dataKey='amt' stroke='#38abc8' strokeWidth={2} yAxisId={2}/>
        //   </LineChart>
        // </div>

        // <p>LineChart when data change</p>
        // <a
        //   href="javascript:void(0)"
        //   className="btn"

        //   onClick={() => { this.setState({ data: this.state.data === data ? data02 : data }); }}
        // >
        //   change data
        // </a>
        // <div className="line-chart-wrapper">
        //   <LineChart
        //     width={400}
        //     height={400}
        //     data={this.state.data}
        //     margin={{ top: 20, right: 20, bottom: 20, left: 20 }}
        //   >
        //     <CartesianGrid stroke="#f5f5f5" />
        //     <Legend />
        //     <XAxis />
        //     <YAxis />
        //     <Line type="monotone" dataKey="uv" dot={<CustomLineDot/>} stroke="#ff7300" />
        //   </LineChart>
        // </div>

        // <p>LineChart of vertical layout</p>
        // <div className='line-chart-wrapper' style={{ margin: 40 }}>
        //   <LineChart width={400} height={400} data={data} layout='vertical'
        //     margin={{top: 5, right: 20, left: 20, bottom: 5}}>
        //     <YAxis type='category' dataKey='name'/>
        //     <XAxis type='number' xAxisId={0} orientation='top'/>
        //     <XAxis type='number' xAxisId={1} orientation='bottom'/>
        //     <CartesianGrid stroke='#f5f5f5'/>
        //     <Line dataKey='uv' type="monotone" stroke='#ff7300' strokeWidth={2} xAxisId={0} />
        //     <Line dataKey='pv' type="monotone" stroke='#387908' strokeWidth={2} xAxisId={1} />
        //   </LineChart>
        // </div>

        // <p>LineChart of discrete values</p>
        // <div className="line-chart-wrapper">
        //   <LineChart
        //       width={400} height={400} data={data01}
        //       margin={{ top: 20, right: 20, bottom: 20, left: 20 }}>
        //     <XAxis dataKey="day" />
        //     <YAxis type="category" />
        //     <Tooltip />
        //     <Line type="stepAfter" dataKey="weather" stroke="#ff7300" />
        //   </LineChart>
        // </div><|MERGE_RESOLUTION|>--- conflicted
+++ resolved
@@ -133,7 +133,6 @@
           </LineChart>
         </div>
 
-<<<<<<< HEAD
         <p>A simple LineChart with customized line dot</p>
         <div className='line-chart-wrapper'>
           <LineChart
@@ -248,107 +247,7 @@
             <Line type="stepAfter" dataKey="weather" stroke="#ff7300" />
           </LineChart>
         </div>
-=======
->>>>>>> 7ab4c7ca
       </div>
     );
   }
-});
-        // <p>A simple LineChart with customized line dot</p>
-        // <div className='line-chart-wrapper'>
-        //   <LineChart
-        //     width={400}
-        //     height={400}
-        //     data={data}
-        //     margin={{ top: 20, right: 20, bottom: 20, left: 20 }}
-        //     syncId="test"
-        //   >
-        //     <CartesianGrid stroke='#f5f5f5'/>
-        //     <Legend />
-        //     <XAxis />
-        //     <YAxis scale={scale} domain={[0.01, 'auto']} ticks={[0.01, 0.1, 1, 10, 100, 1000]} />
-        //     <Tooltip />
-        //     <Line type='monotone' dataKey='uv' dot={<CustomLineDot/>} stroke='#ff7300' />
-        //   </LineChart>
-        // </div>
-
-        // <p>LineChart with two y-axes</p>
-        // <div className='line-chart-wrapper' style={{ padding: 40 }}>
-        //   <LineChart
-        //     width={400}
-        //     height={400}
-        //     data={data}
-        //     margin={{top: 10, bottom: 10, left: 30, right: 30}}
-        //     onClick={this.handleClick}
-        //   >
-        //     <XAxis dataKey='name' interval="preserveStartEnd" />
-        //     <Tooltip/>
-        //     <CartesianGrid stroke='#f5f5f5'/>
-        //     <Line type='monotone' dataKey='uv' stroke='#ff7300' yAxisId={0} activeDot={{fill: '#ff7300', stroke: 'none'}}/>
-        //     <Line type='monotone' dataKey='pv' stroke='#387908' yAxisId={1} activeDot={{fill: '#387908', stroke: 'none', r: 6}}/>
-        //   </LineChart>
-        // </div>
-
-        // <p>LineChart with three y-axes</p>
-        // <div className='line-chart-wrapper' style={{ margin: 40 }}>
-        //   <LineChart width={600} height={400} data={data}>
-        //     <YAxis type='number' yAxisId={0} ticks={[0, 250]}/>
-        //     <YAxis type='number' orientation='right' yAxisId={1}/>
-        //     <YAxis type='number' orientation='right' yAxisId={2}/>
-        //     <XAxis dataKey='name'/>
-        //     <Tooltip position={{y: 200}} />
-        //     <CartesianGrid stroke='#f5f5f5'/>
-        //     <Line dataKey='uv' stroke='#ff7300' strokeWidth={2} yAxisId={0}/>
-        //     <Line dataKey='pv' stroke='#387908' strokeWidth={2} yAxisId={1}/>
-        //     <Line dataKey='amt' stroke='#38abc8' strokeWidth={2} yAxisId={2}/>
-        //   </LineChart>
-        // </div>
-
-        // <p>LineChart when data change</p>
-        // <a
-        //   href="javascript:void(0)"
-        //   className="btn"
-
-        //   onClick={() => { this.setState({ data: this.state.data === data ? data02 : data }); }}
-        // >
-        //   change data
-        // </a>
-        // <div className="line-chart-wrapper">
-        //   <LineChart
-        //     width={400}
-        //     height={400}
-        //     data={this.state.data}
-        //     margin={{ top: 20, right: 20, bottom: 20, left: 20 }}
-        //   >
-        //     <CartesianGrid stroke="#f5f5f5" />
-        //     <Legend />
-        //     <XAxis />
-        //     <YAxis />
-        //     <Line type="monotone" dataKey="uv" dot={<CustomLineDot/>} stroke="#ff7300" />
-        //   </LineChart>
-        // </div>
-
-        // <p>LineChart of vertical layout</p>
-        // <div className='line-chart-wrapper' style={{ margin: 40 }}>
-        //   <LineChart width={400} height={400} data={data} layout='vertical'
-        //     margin={{top: 5, right: 20, left: 20, bottom: 5}}>
-        //     <YAxis type='category' dataKey='name'/>
-        //     <XAxis type='number' xAxisId={0} orientation='top'/>
-        //     <XAxis type='number' xAxisId={1} orientation='bottom'/>
-        //     <CartesianGrid stroke='#f5f5f5'/>
-        //     <Line dataKey='uv' type="monotone" stroke='#ff7300' strokeWidth={2} xAxisId={0} />
-        //     <Line dataKey='pv' type="monotone" stroke='#387908' strokeWidth={2} xAxisId={1} />
-        //   </LineChart>
-        // </div>
-
-        // <p>LineChart of discrete values</p>
-        // <div className="line-chart-wrapper">
-        //   <LineChart
-        //       width={400} height={400} data={data01}
-        //       margin={{ top: 20, right: 20, bottom: 20, left: 20 }}>
-        //     <XAxis dataKey="day" />
-        //     <YAxis type="category" />
-        //     <Tooltip />
-        //     <Line type="stepAfter" dataKey="weather" stroke="#ff7300" />
-        //   </LineChart>
-        // </div>+});