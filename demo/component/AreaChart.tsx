import * as React from 'react';
import * as _ from 'lodash';
import {
  AreaChart,
  Area,
  XAxis,
  YAxis,
  Tooltip,
  CartesianGrid,
  Legend,
  ReferenceArea,
  ReferenceLine,
  ReferenceDot,
  LabelList,
  Label,
} from 'recharts';
<<<<<<< HEAD
=======
import { curveCardinal } from 'victory-vendor/d3-shape';
>>>>>>> de3c046f
import { changeNumberOfData } from './utils';

const data = [
  { name: 'Page A', uv: 4000, pv: 2400, amt: 2400, time: 1 },
  { name: 'Page B', uv: 3000, pv: 1398, amt: 2210, time: 3 },
  { name: 'Page C', uv: 2000, pv: -9800, amt: 2290, time: 9 },
  { name: 'Page D', uv: 2780, pv: 3908, amt: 2000, time: 10 },
  { name: 'Page E', uv: 2500, pv: 4800, amt: 2181, time: 12 },
  { name: 'Page F', uv: 1220, pv: 3800, amt: 2500, time: 16 },
  { name: 'Page G', uv: 2300, pv: 4300, amt: 2100, time: 18 },
  { name: 'Page H', time: 24 },
];
const data01 = [
  { day: '05-01', weather: 'sunny' },
  { day: '05-02', weather: 'sunny' },
  { day: '05-03', weather: 'cloudy' },
  { day: '05-04', weather: 'rain' },
  { day: '05-05', weather: 'rain' },
  { day: '05-06', weather: 'cloudy' },
  { day: '05-07', weather: 'cloudy' },
  { day: '05-08', weather: 'sunny' },
  { day: '05-09', weather: 'sunny' },
];
<<<<<<< HEAD
const data02 = [
  { name: 'Page A', uv: 1000, pv: 400, amt: 2400 },
  { name: 'Page B', uv: 3000, pv: 1398, amt: 2210 },
  { name: 'Page C', uv: 2000, pv: 0, amt: 2290 },
  { name: 'Page D', uv: 2780, pv: 0, amt: 2000 },
  { name: 'Page E', uv: 1890, pv: 3000, amt: 2181 },
];
=======
>>>>>>> de3c046f

const rangeData = [
  { day: '05-01', temperature: [-1, 10] },
  { day: '05-02', temperature: [2, 15] },
  { day: '05-03', temperature: [3, 12] },
  { day: '05-04', temperature: [4, 12] },
  { day: '05-05', temperature: [12, 16] },
  { day: '05-06', temperature: [5, 16] },
  { day: '05-07', temperature: [3, 12] },
  { day: '05-08', temperature: [0, 8] },
  { day: '05-09', temperature: [-3, 5] },
];

const initialState = { data, data01 };

const CustomTooltip: React.FunctionComponent<any> = (props: any) => {
  const { active, payload, external, label } = props;

  if (active) {
    const style = {
      padding: 6,
      backgroundColor: '#fff',
      border: '1px solid #ccc',
    };

    const currData = external.filter((entry: any) => entry.name === label)[0];

    return (
      <div className="area-chart-tooltip" style={style}>
        <p>
          {`${payload?.[0]?.name} : `}
          <em>{payload?.[0]?.value}</em>
        </p>
        <p>
          {'uv : '}
          <em>{currData.uv}</em>
        </p>
      </div>
    );
  }

  return null;
};

const renderCustomizedActiveDot: React.FunctionComponent = (props: any) => {
<<<<<<< HEAD
  const { cx, cy, stroke, index, dataKey } = props;

  return <path d={`M${cx - 2},${cy - 2}h4v4h-4Z`} fill={stroke} key={`dot-${dataKey}`} />;
};

const RenderRect: React.FunctionComponent<any> = (props: any) => {
  return <rect x={20} y={20} width={100} height={20} stroke="#000" />;
};

function CustomizedAxisTick(props: any) {
  const { x, y, stroke, payload } = props;

  return (
    <g transform={`translate(${x},${y})`}>
      <text x={0} y={0} dy={-12} textAnchor="end" fill="#999" fontSize="12">
        {payload.value}
      </text>
    </g>
  );
}
=======
  const { cx, cy, stroke, dataKey } = props;

  return <path d={`M${cx - 2},${cy - 2}h4v4h-4Z`} fill={stroke} key={`dot-${dataKey}`} />;
};

>>>>>>> de3c046f
const renderLabel = (props: any) => {
  const { index, x, y } = props;

  return (
    <text x={x} y={y} className="customized-label">
      {index}
    </text>
  );
};

<<<<<<< HEAD
=======
// custom curve cardinal `type` prop
const stepAround = curveCardinal.tension(0.5);

// eslint-disable-next-line import/no-default-export
>>>>>>> de3c046f
export default class AreaChartDemo extends React.Component<any, any> {
  static displayName = 'AreaChartDemo';

  state = initialState;

  handleChangeData = () => {
    this.setState(() => _.mapValues(initialState, changeNumberOfData));
  };

  render() {
    return (
      <div className="area-charts">
<<<<<<< HEAD
        <a href="javascript: void(0);" className="btn update" onClick={this.handleChangeData}>
          change data
        </a>
=======
        <button type="button" onClick={this.handleChangeData}>change data</button>
>>>>>>> de3c046f
        <br />

        <p>Stacked AreaChart</p>
        <div className="area-chart-wrapper">
          <AreaChart
            width={800}
            height={400}
            data={this.state.data}
            margin={{ top: 20, right: 80, left: 20, bottom: 5 }}
            syncId="test"
          >
            <XAxis dataKey="time" type="number">
              <Label position="insideTopRight" offset={-30}>
                province
              </Label>
            </XAxis>
            <YAxis />
            <Tooltip />
            <Area
              stackId="0"
              type="monotone"
              dataKey="uv"
              stroke="#ff7300"
              fill="#ff7300"
              dot
              activeDot={renderCustomizedActiveDot}
              hide
            >
              <LabelList position="top" />
            </Area>
            <Area
              stackId="0"
              type="monotone"
              dataKey="amt"
              stroke="#82ca9d"
              fill="#82ca9d"
              dot
              activeDot={renderCustomizedActiveDot}
              label={renderLabel}
            />
            <Area
              stackId="0"
              type="monotone"
              dataKey="pv"
              stroke="#387908"
              fill="#387908"
              animationBegin={1300}
              dot
              activeDot={renderCustomizedActiveDot}
            >
              <LabelList position="top" />
            </Area>
            <Legend layout="vertical" align="left" verticalAlign="middle" />
          </AreaChart>
        </div>

        <p>Stacked AreaChart | Stack Offset Expand</p>
        <div className="area-chart-wrapper">
          <AreaChart
            width={400}
            height={300}
            data={this.state.data}
            margin={{ top: 20, right: 80, left: 20, bottom: 5 }}
            stackOffset="expand"
            syncId="test"
          >
            <XAxis />
            <YAxis />
            <Tooltip />
            <Area
              stackId="0"
              type="monotone"
              dataKey="uv"
              stroke="#ff7300"
              fill="#ff7300"
              dot
              activeDot={renderCustomizedActiveDot}
            >
              <LabelList position="top" />
            </Area>
            <Area
              stackId="0"
              type="monotone"
              dataKey="pv"
              stroke="#387908"
              fill="#387908"
              dot
              activeDot={renderCustomizedActiveDot}
            >
              <LabelList />
            </Area>
          </AreaChart>
        </div>

        <p>Stacked AreaChart | Stack Offset Silhouette</p>
        <div className="area-chart-wrapper">
          <AreaChart
            width={800}
            height={400}
            data={this.state.data}
            margin={{ top: 20, right: 80, left: 20, bottom: 5 }}
            stackOffset="silhouette"
          >
            <XAxis dataKey="name">
              <Label position="insideBottom">province</Label>
            </XAxis>
            <YAxis />
            <Tooltip />
            <Area
              stackId="0"
              type="monotone"
              dataKey="uv"
              stroke="#ff7300"
              fill="#ff7300"
              dot
              activeDot={renderCustomizedActiveDot}
            >
              <LabelList position="top" />
            </Area>
            <Area
              stackId="0"
              type="monotone"
              dataKey="pv"
              stroke="#387908"
              fill="#387908"
              dot
              activeDot={renderCustomizedActiveDot}
            />
          </AreaChart>
        </div>

        <p>Tiny AreaChart</p>
        <div className="area-chart-wrapper">
          <AreaChart width={100} height={50} data={data.slice(0, 1)} margin={{ top: 5, right: 0, left: 0, bottom: 5 }}>
            <Area type="monotone" dataKey="uv" stroke="#ff7300" fill="#ff7300" />
          </AreaChart>
        </div>

        <p>AreaChart with three y-axes</p>
        <div className="area-chart-wrapper">
          <AreaChart width={600} height={400} data={data} margin={{ top: 20, right: 30, left: 20, bottom: 5 }}>
            <YAxis type="number" yAxisId={0} stroke="#ff7300">
              <Label position="top" offset={10}>
                uv
              </Label>
            </YAxis>
            <YAxis type="number" orientation="right" yAxisId={1} stroke="#387908">
              <Label position="top" offset={10}>
                pv
              </Label>
            </YAxis>
            <YAxis type="number" orientation="right" yAxisId={2} stroke="#38abc8">
              <Label position="top" offset={10}>
                amt
              </Label>
            </YAxis>
            <XAxis dataKey="name" interval={0} />
            <Area dataKey="uv" stroke="#ff7300" fill="#ff7300" strokeWidth={2} yAxisId={0} />
            <Area dataKey="pv" stroke="#387908" fill="#387908" strokeWidth={2} yAxisId={1} />
            <Area dataKey="amt" stroke="#38abc8" fill="#38abc8" strokeWidth={2} yAxisId={2} />
          </AreaChart>
        </div>

        <p>AreaChart of vertical layout </p>
        <div className="area-chart-wrapper" style={{ margin: 40 }}>
          <AreaChart
            width={400}
            height={400}
            data={data}
            layout="vertical"
            margin={{ top: 5, right: 30, bottom: 5, left: 5 }}
          >
            <YAxis type="category" dataKey="name" />
            <XAxis type="number" xAxisId={0} orientation="top" />
            <XAxis type="number" xAxisId={1} orientation="bottom" />
            <Area dataKey="uv" type="monotone" stroke="#ff7300" fill="#ff7300" strokeWidth={2} xAxisId={0} />
            <Area dataKey="pv" type="monotone" stroke="#387908" fill="#387908" strokeWidth={2} xAxisId={1} />
            <Tooltip />
          </AreaChart>
        </div>

        <p>AreaChart with custom tooltip</p>
        <div className="area-chart-wrapper">
          <AreaChart width={900} height={250} data={data} margin={{ top: 10, right: 30, bottom: 10, left: 10 }}>
            <XAxis dataKey="name" />
            <YAxis tickCount={7} />
            <Tooltip content={<CustomTooltip external={data} />} />
            <CartesianGrid stroke="#f5f5f5" />
            <ReferenceArea x1="Page A" x2="Page E" />
            <ReferenceLine y={7500} stroke="#387908" />
            <ReferenceDot x="Page C" y={1398} r={10} fill="#387908" isFront />
<<<<<<< HEAD
            <Area type="monotone" dataKey="pv" stroke="#ff7300" fill="#ff7300" fillOpacity={0.9} />
=======
            <Area type={stepAround} dataKey="pv" stroke="#ff7300" fill="#ff7300" fillOpacity={0.9} />
>>>>>>> de3c046f
          </AreaChart>
        </div>

        <p>AreaChart filled with linear gradient</p>
        <div>
          <AreaChart
            width={800}
            height={400}
            data={this.state.data}
            margin={{ top: 20, right: 80, left: 20, bottom: 5 }}
          >
            <defs>
              <linearGradient id="MyGradient" x1="0" y1="0" x2="0" y2="1">
                <stop offset="5%" stopColor="rgba(0, 136, 254, 0.8)" />
                <stop offset="95%" stopColor="rgba(0, 136, 254, 0)" />
              </linearGradient>
            </defs>
            <XAxis dataKey="name">
              <Label position="insideBottom" value="province" />
            </XAxis>
            <YAxis />
            <Tooltip />
            <Area
              type="monotone"
              dataKey="uv"
              stroke="#0088FE"
              strokeWidth="2"
              fillOpacity="1"
              fill="url(#MyGradient)"
              dot
            />
          </AreaChart>
        </div>

        <p>AreaChart of discrete values</p>
        <div className="area-chart-wrapper">
          <AreaChart width={400} height={400} data={data01} margin={{ top: 20, right: 20, bottom: 20, left: 20 }}>
            <XAxis dataKey="day" />
            <YAxis type="category" />
            <Tooltip />
            <Area type="stepAfter" dataKey="weather" stroke="#0088FE" />
          </AreaChart>
        </div>

        <p>AreaChart of range values</p>
        <div className="area-chart-wrapper">
          <AreaChart width={400} height={400} data={rangeData} margin={{ top: 20, right: 20, bottom: 20, left: 20 }}>
            <XAxis dataKey="day" />
            <YAxis />
            <Tooltip />
            <Area dataKey="temperature" stroke="#0088FE" />
          </AreaChart>
        </div>
<<<<<<< HEAD

        <p>AreaChart with y axis allowDataOverflow and dot clipping turned off</p>
        <div className="area-chart-wrapper">
          <AreaChart width={400} height={400} data={data02} margin={{ top: 20, right: 20, bottom: 20, left: 20 }}>
            <XAxis dataKey="name" />
            <YAxis domain={[0, 3000]} allowDataOverflow scale="linear" />
            <Tooltip />
            <Area
              dataKey="pv"
              stroke="#0088FE"
              dot={{ clipDot: false, r: 4, strokeWidth: 2, fill: '#ffffff', fillOpacity: 1 }}
            />
          </AreaChart>
        </div>
=======
>>>>>>> de3c046f
      </div>
    );
  }
}<|MERGE_RESOLUTION|>--- conflicted
+++ resolved
@@ -14,10 +14,7 @@
   LabelList,
   Label,
 } from 'recharts';
-<<<<<<< HEAD
-=======
 import { curveCardinal } from 'victory-vendor/d3-shape';
->>>>>>> de3c046f
 import { changeNumberOfData } from './utils';
 
 const data = [
@@ -41,16 +38,6 @@
   { day: '05-08', weather: 'sunny' },
   { day: '05-09', weather: 'sunny' },
 ];
-<<<<<<< HEAD
-const data02 = [
-  { name: 'Page A', uv: 1000, pv: 400, amt: 2400 },
-  { name: 'Page B', uv: 3000, pv: 1398, amt: 2210 },
-  { name: 'Page C', uv: 2000, pv: 0, amt: 2290 },
-  { name: 'Page D', uv: 2780, pv: 0, amt: 2000 },
-  { name: 'Page E', uv: 1890, pv: 3000, amt: 2181 },
-];
-=======
->>>>>>> de3c046f
 
 const rangeData = [
   { day: '05-01', temperature: [-1, 10] },
@@ -96,34 +83,11 @@
 };
 
 const renderCustomizedActiveDot: React.FunctionComponent = (props: any) => {
-<<<<<<< HEAD
-  const { cx, cy, stroke, index, dataKey } = props;
+  const { cx, cy, stroke, dataKey } = props;
 
   return <path d={`M${cx - 2},${cy - 2}h4v4h-4Z`} fill={stroke} key={`dot-${dataKey}`} />;
 };
 
-const RenderRect: React.FunctionComponent<any> = (props: any) => {
-  return <rect x={20} y={20} width={100} height={20} stroke="#000" />;
-};
-
-function CustomizedAxisTick(props: any) {
-  const { x, y, stroke, payload } = props;
-
-  return (
-    <g transform={`translate(${x},${y})`}>
-      <text x={0} y={0} dy={-12} textAnchor="end" fill="#999" fontSize="12">
-        {payload.value}
-      </text>
-    </g>
-  );
-}
-=======
-  const { cx, cy, stroke, dataKey } = props;
-
-  return <path d={`M${cx - 2},${cy - 2}h4v4h-4Z`} fill={stroke} key={`dot-${dataKey}`} />;
-};
-
->>>>>>> de3c046f
 const renderLabel = (props: any) => {
   const { index, x, y } = props;
 
@@ -134,13 +98,10 @@
   );
 };
 
-<<<<<<< HEAD
-=======
 // custom curve cardinal `type` prop
 const stepAround = curveCardinal.tension(0.5);
 
 // eslint-disable-next-line import/no-default-export
->>>>>>> de3c046f
 export default class AreaChartDemo extends React.Component<any, any> {
   static displayName = 'AreaChartDemo';
 
@@ -153,13 +114,9 @@
   render() {
     return (
       <div className="area-charts">
-<<<<<<< HEAD
-        <a href="javascript: void(0);" className="btn update" onClick={this.handleChangeData}>
+        <button type="button" onClick={this.handleChangeData}>
           change data
-        </a>
-=======
-        <button type="button" onClick={this.handleChangeData}>change data</button>
->>>>>>> de3c046f
+        </button>
         <br />
 
         <p>Stacked AreaChart</p>
@@ -351,11 +308,7 @@
             <ReferenceArea x1="Page A" x2="Page E" />
             <ReferenceLine y={7500} stroke="#387908" />
             <ReferenceDot x="Page C" y={1398} r={10} fill="#387908" isFront />
-<<<<<<< HEAD
-            <Area type="monotone" dataKey="pv" stroke="#ff7300" fill="#ff7300" fillOpacity={0.9} />
-=======
             <Area type={stepAround} dataKey="pv" stroke="#ff7300" fill="#ff7300" fillOpacity={0.9} />
->>>>>>> de3c046f
           </AreaChart>
         </div>
 
@@ -409,23 +362,6 @@
             <Area dataKey="temperature" stroke="#0088FE" />
           </AreaChart>
         </div>
-<<<<<<< HEAD
-
-        <p>AreaChart with y axis allowDataOverflow and dot clipping turned off</p>
-        <div className="area-chart-wrapper">
-          <AreaChart width={400} height={400} data={data02} margin={{ top: 20, right: 20, bottom: 20, left: 20 }}>
-            <XAxis dataKey="name" />
-            <YAxis domain={[0, 3000]} allowDataOverflow scale="linear" />
-            <Tooltip />
-            <Area
-              dataKey="pv"
-              stroke="#0088FE"
-              dot={{ clipDot: false, r: 4, strokeWidth: 2, fill: '#ffffff', fillOpacity: 1 }}
-            />
-          </AreaChart>
-        </div>
-=======
->>>>>>> de3c046f
       </div>
     );
   }
