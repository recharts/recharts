--- conflicted
+++ resolved
@@ -1,37 +1,19 @@
 import React, { Component } from 'react';
 import {
-<<<<<<< HEAD
-  ResponsiveContainer,
-=======
->>>>>>> de3c046f
   LineChart,
   Line,
   XAxis,
   YAxis,
-<<<<<<< HEAD
-  ReferenceLine,
-  ReferenceArea,
-  ReferenceDot,
-=======
->>>>>>> de3c046f
   Tooltip,
   CartesianGrid,
   Legend,
   Brush,
-<<<<<<< HEAD
-  ErrorBar,
-=======
->>>>>>> de3c046f
   AreaChart,
   Area,
   Label,
   LabelList,
 } from 'recharts';
-<<<<<<< HEAD
-import { scalePow, scaleLog } from 'd3-scale';
-=======
 import { scaleLog } from 'victory-vendor/d3-scale';
->>>>>>> de3c046f
 import * as _ from 'lodash';
 import CustomLineDot from './CustomLineDot';
 import { changeNumberOfData } from './utils';
@@ -648,21 +630,6 @@
             ))}
           </LineChart>
         </div>
-<<<<<<< HEAD
-
-        <p>LineChart with y axis allowDataOverflow and dot clipping turned off</p>
-        <div className="line-chart-wrapper">
-          <LineChart width={600} height={300} data={data04}>
-            <XAxis dataKey="name" />
-            <YAxis domain={[0, 3000]} allowDataOverflow scale="linear" />
-            <CartesianGrid strokeDasharray="3 3" />
-            <Tooltip />
-            <Legend />
-            <Line dataKey="pv" dot={{ clipDot: false, r: 4, strokeWidth: 2, fill: '#ffffff', fillOpacity: 1 }} />
-          </LineChart>
-        </div>
-=======
->>>>>>> de3c046f
       </div>
     );
   }
