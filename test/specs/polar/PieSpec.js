--- conflicted
+++ resolved
@@ -35,15 +35,12 @@
     expect(wrapper.find('.recharts-pie-sector').length).to.equal(sectors.length);
   });
 
-<<<<<<< HEAD
   it('Render customized active sector when activeShape is set to be a element', () => {
     const ActiveShape = props => <Sector {...props} fill="#ff7300" className="customized-active-shape" />;
-=======
   it('Render customized active sector when activeShape is set to be an element', () => {
     const ActiveShape = props =>
       <Sector {...props} fill="#ff7300" className="customized-active-shape" />
     ;
->>>>>>> 0417cb84
     const wrapper = render(
       <Surface width={500} height={500}>
         <Pie
