--- conflicted
+++ resolved
@@ -6,10 +6,7 @@
   Area,
   AreaChart,
   Bar,
-<<<<<<< HEAD
-=======
   BarChart,
->>>>>>> bcf1d084
   Brush,
   CartesianGrid,
   ComposedChart,
@@ -17,10 +14,7 @@
   Line,
   LineChart,
   Scatter,
-<<<<<<< HEAD
-=======
   ScatterChart,
->>>>>>> bcf1d084
   Tooltip,
   XAxis,
   YAxis,
@@ -308,7 +302,6 @@
     expect(tooltip).not.toBeVisible();
   });
 
-<<<<<<< HEAD
   describe('Tooltip - includeHidden', () => {
     test('False - Should not render tooltip for hidden items', () => {
       let tooltipPayload: any[] | undefined = [];
@@ -365,7 +358,8 @@
 
       expect(tooltipPayload.map(({ name }) => name).join('')).toBe('5');
     });
-=======
+  });    
+  
   test('Tooltip should be visible from the beginning if defaultIndex is set to a valid value', () => {
     const { container } = render(
       <div role="main" style={{ width: '400px', height: '400px' }}>
@@ -566,6 +560,5 @@
     const tooltip = container.querySelector('.recharts-tooltip-wrapper');
     expect(tooltip).toBeInTheDocument();
     expect(tooltip).not.toBeVisible();
->>>>>>> bcf1d084
   });
 });