import React from 'react';
<<<<<<< HEAD
import { render } from '@testing-library/react';
import { vi, Mock } from 'vitest';

import userEvent from '@testing-library/user-event';
import { PieChart, Pie, Legend, Cell, Tooltip } from '../../src';
=======
import { fireEvent, render } from '@testing-library/react';
import userEvent from '@testing-library/user-event';
import { vi } from 'vitest';
import { PieChart, Pie, Legend, Cell, Tooltip, Sector } from '../../src';
>>>>>>> 182342c0

describe('<PieChart />', () => {
  const data = [
    { name: 'Group A', value: 400 },
    { name: 'Group B', value: 300 },
    { name: 'Group C', value: 300 },
    { name: 'Group D', value: 200 },
    { name: 'Group E', value: 278 },
    { name: 'Group F', value: 189 },
  ];

  test('Renders 6 sectors circles in simple PieChart', () => {
    const { container } = render(
      <PieChart width={800} height={400}>
        <Pie
          dataKey="value"
          isAnimationActive={false}
          data={data}
          cx={200}
          cy={200}
          outerRadius={80}
          fill="#ff7300"
          label
        />
      </PieChart>,
    );

    expect(container.querySelectorAll('.recharts-pie-sector')).toHaveLength(data.length);
  });

  test('With Tooltip render customized active sector when activeShape is set to be an element', () => {
    const { container } = render(
      <PieChart width={800} height={400}>
        <Pie
          dataKey="value"
          isAnimationActive={false}
          activeShape={<Sector fill="#ff7300" className="customized-active-shape" />}
          data={data}
          cx={200}
          cy={200}
          outerRadius={80}
          fill="#ff7300"
          label
        />
        <Tooltip />
      </PieChart>,
    );
    const sectorNodes = container.querySelectorAll('.recharts-pie-sector');
    const [sector] = Array.from(sectorNodes);
    fireEvent.mouseOver(sector, { pageX: 200, pageY: 200 });

    const activeSector = container.querySelectorAll('.recharts-active-shape');
    expect(activeSector).toHaveLength(1);
    expect(container.querySelectorAll('.customized-active-shape')).toHaveLength(1);
  });

  test('With Tooltip render customized active sector when activeShape is set to be a function', () => {
    const { container } = render(
      <PieChart width={800} height={400}>
        <Pie
          dataKey="value"
          isAnimationActive={false}
          activeShape={props => <Sector {...props} fill="#ff7300" className="customized-active-shape" />}
          data={data}
          cx={200}
          cy={200}
          outerRadius={80}
          fill="#ff7300"
          label
        />
        <Tooltip />
      </PieChart>,
    );

    const sectorNodes = container.querySelectorAll('.recharts-pie-sector');
    const [sector] = Array.from(sectorNodes);
    fireEvent.mouseOver(sector, { pageX: 200, pageY: 200 });

    const activeSector = container.querySelectorAll('.recharts-active-shape');
    expect(activeSector).toHaveLength(1);
    expect(container.querySelectorAll('.customized-active-shape')).toHaveLength(1);
  });

  test('With Tooltip render customized active sector when activeShape is set to be an object', () => {
    const { container } = render(
      <PieChart width={800} height={400}>
        <Pie
          dataKey="value"
          isAnimationActive={false}
          activeShape={{ fill: '#ff7300', className: 'customized-active-shape' }}
          data={data}
          cx={200}
          cy={200}
          outerRadius={80}
          fill="#ff7300"
          label
        />
        <Tooltip />
      </PieChart>,
    );

    const sectorNodes = container.querySelectorAll('.recharts-pie-sector');
    const [sector] = Array.from(sectorNodes);
    fireEvent.mouseOver(sector, { pageX: 100, pageY: 100 });

    const activeSector = container.querySelectorAll('.recharts-active-shape');
    expect(activeSector).toHaveLength(1);
    expect(container.querySelectorAll('.customized-active-shape')).toHaveLength(1);
  });

  test('With Tooltip render customized active sector when activeShape is set to be a truthy boolean', () => {
    const { container } = render(
      <PieChart width={800} height={400}>
        <Pie
          dataKey="value"
          isAnimationActive={false}
          activeShape
          data={data}
          cx={200}
          cy={200}
          outerRadius={80}
          fill="#ff7300"
          label
        />
        <Tooltip />
      </PieChart>,
    );

    const sectorNodes = container.querySelectorAll('.recharts-pie-sector');
    const [sector] = Array.from(sectorNodes);
    fireEvent.mouseOver(sector, { pageX: 100, pageY: 100 });

    const activeSector = container.querySelectorAll('.recharts-active-shape');
    expect(activeSector).toHaveLength(1);
  });

  test('Renders 6 sectors circles when add Cell to specified props of eact slice', () => {
    const { container } = render(
      <PieChart width={800} height={400}>
        <Pie dataKey="value" isAnimationActive={false} cx={200} cy={200} outerRadius={80} fill="#ff7300" label>
          {data.map((entry, index) => (
            <Cell {...entry} key={`cell-${entry.name}`} strokeWidth={index + 1} />
          ))}
        </Pie>
      </PieChart>,
    );

    expect(container.querySelectorAll('.recharts-pie-sector')).toHaveLength(6);
  });

  test('Renders legend when all the values are 0', () => {
    const emptyData = [
      { name: 'Group A', value: 0 },
      { name: 'Group B', value: 0 },
      { name: 'Group C', value: 0 },
      { name: 'Group D', value: 0 },
      { name: 'Group E', value: 0 },
      { name: 'Group F', value: 0 },
    ];
    const { container } = render(
      <PieChart width={800} height={400}>
        <Pie dataKey="value" data={emptyData} isAnimationActive={false} cx={200} cy={200} outerRadius={80} />
        <Legend />
      </PieChart>,
    );

    expect(container.querySelectorAll('.recharts-legend-item')).toHaveLength(emptyData.length);
  });

  test("Don't renders any sectors when width or height is smaller than 0", () => {
    const { container } = render(
      <PieChart width={0} height={400}>
        <Pie
          dataKey="value"
          isAnimationActive={false}
          data={data}
          cx={200}
          cy={200}
          outerRadius={80}
          fill="#ff7300"
          label
        />
      </PieChart>,
    );

    expect(container.querySelectorAll('.recharts-pie-sector')).toHaveLength(0);
  });

  test('Renders 6 legend item when add a Legend element', () => {
    const { container } = render(
      <PieChart width={800} height={400}>
        <Pie
          dataKey="value"
          isAnimationActive={false}
          data={data}
          cx={200}
          cy={200}
          outerRadius={80}
          fill="#ff7300"
          label
        />
        <Legend />
      </PieChart>,
    );

    expect(container.querySelectorAll('.recharts-legend-wrapper')).toHaveLength(1);
    expect(container.querySelectorAll('.recharts-legend-item')).toHaveLength(6);
  });

  const getPieChart = (eventProps: { onClick?: Mock; onMouseEnter?: Mock; onMouseLeave?: Mock }) => {
    return (
      <PieChart width={800} height={400} {...eventProps}>
        <Pie
          dataKey="value"
          isAnimationActive={false}
          data={data}
          cx={200}
          cy={200}
          outerRadius={80}
          fill="#ff7300"
          label
        />
      </PieChart>
    );
  };

  test('Renders tooltip when add a Tooltip element', () => {
    const { container } = render(
      <PieChart width={800} height={400}>
        <Pie
          isAnimationActive={false}
          dataKey="value"
          data={data}
          cx={200}
          cy={200}
          outerRadius={80}
          fill="#ff7300"
          label
        />
        <Tooltip />
      </PieChart>,
    );

    expect(container.querySelectorAll('.recharts-tooltip-wrapper')).toHaveLength(1);
    expect(container.querySelectorAll('.recharts-default-tooltip')).toHaveLength(1);
  });

  test('click on Sector should invoke onClick callback', async () => {
    const onClick = vi.fn();

    const { container } = render(getPieChart({ onClick }));
    const sectors = container.querySelectorAll('.recharts-sector');
    const sector = sectors[2];

    await userEvent.click(sector);
    expect(onClick).toBeCalled();
  });

  test('onMouseEnter Sector should invoke onMouseEnter callback', async () => {
    const onMouseEnter = vi.fn();

    const { container } = render(getPieChart({ onMouseEnter }));
    const sectors = container.querySelectorAll('.recharts-sector');
    const sector = sectors[2];

    await userEvent.hover(sector);
    expect(onMouseEnter).toBeCalled();
  });

  test('onMouseLeave Sector should invoke onMouseLeave callback', async () => {
    const onMouseLeave = vi.fn();

    const { container } = render(getPieChart({ onMouseLeave }));
    const sectors = container.querySelectorAll('.recharts-sector');
    const sector = sectors[2];

    await userEvent.unhover(sector);
    expect(onMouseLeave).toBeCalled();
  });
});<|MERGE_RESOLUTION|>--- conflicted
+++ resolved
@@ -1,16 +1,8 @@
 import React from 'react';
-<<<<<<< HEAD
-import { render } from '@testing-library/react';
-import { vi, Mock } from 'vitest';
-
-import userEvent from '@testing-library/user-event';
-import { PieChart, Pie, Legend, Cell, Tooltip } from '../../src';
-=======
 import { fireEvent, render } from '@testing-library/react';
 import userEvent from '@testing-library/user-event';
-import { vi } from 'vitest';
+import { vi, Mock } from 'vitest';
 import { PieChart, Pie, Legend, Cell, Tooltip, Sector } from '../../src';
->>>>>>> 182342c0
 
 describe('<PieChart />', () => {
   const data = [
