--- conflicted
+++ resolved
@@ -1,13 +1,8 @@
 import React from 'react';
-import { render } from '@testing-library/react';
+import { fireEvent, render } from '@testing-library/react';
 import userEvent from '@testing-library/user-event';
-<<<<<<< HEAD
-import { PieChart, Pie, Legend, Cell, Tooltip } from '../../src';
 import { vi } from 'vitest';
-=======
 import { PieChart, Pie, Legend, Cell, Tooltip, Sector } from '../../src';
-import { mockMouseEvent } from '../helper/mockMouseEvent';
->>>>>>> 453288cf
 
 describe('<PieChart />', () => {
   const data = [
@@ -57,9 +52,7 @@
     );
     const sectorNodes = container.querySelectorAll('.recharts-pie-sector');
     const [sector] = Array.from(sectorNodes);
-    const mouseOverEvent = mockMouseEvent('mouseover', sector, { pageX: 200, pageY: 200 });
-
-    mouseOverEvent.fire();
+    fireEvent.mouseOver(sector, { pageX: 200, pageY: 200 });
 
     const activeSector = container.querySelectorAll('.recharts-active-shape');
     expect(activeSector).toHaveLength(1);
@@ -86,9 +79,7 @@
 
     const sectorNodes = container.querySelectorAll('.recharts-pie-sector');
     const [sector] = Array.from(sectorNodes);
-    const mouseOverEvent = mockMouseEvent('mouseover', sector, { pageX: 200, pageY: 200 });
-
-    mouseOverEvent.fire();
+    fireEvent.mouseOver(sector, { pageX: 200, pageY: 200 });
 
     const activeSector = container.querySelectorAll('.recharts-active-shape');
     expect(activeSector).toHaveLength(1);
@@ -115,9 +106,7 @@
 
     const sectorNodes = container.querySelectorAll('.recharts-pie-sector');
     const [sector] = Array.from(sectorNodes);
-    const mouseOverEvent = mockMouseEvent('mouseover', sector, { pageX: 100, pageY: 100 });
-
-    mouseOverEvent.fire();
+    fireEvent.mouseOver(sector, { pageX: 100, pageY: 100 });
 
     const activeSector = container.querySelectorAll('.recharts-active-shape');
     expect(activeSector).toHaveLength(1);
@@ -144,9 +133,7 @@
 
     const sectorNodes = container.querySelectorAll('.recharts-pie-sector');
     const [sector] = Array.from(sectorNodes);
-    const mouseOverEvent = mockMouseEvent('mouseover', sector, { pageX: 100, pageY: 100 });
-
-    mouseOverEvent.fire();
+    fireEvent.mouseOver(sector, { pageX: 100, pageY: 100 });
 
     const activeSector = container.querySelectorAll('.recharts-active-shape');
     expect(activeSector).toHaveLength(1);
