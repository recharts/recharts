import React from 'react';
<<<<<<< HEAD
import { act, fireEvent, render, screen } from '@testing-library/react';
import { FunnelChart, Funnel } from '../../src';
import { vi } from 'vitest';
=======
import { fireEvent, render, screen } from '@testing-library/react';
import { FunnelChart, Funnel, Tooltip, Trapezoid } from '../../src';
import { mockMouseEvent } from '../helper/mockMouseEvent';
>>>>>>> 453288cf

const data = [
  { value: 100, name: '展现' },
  { value: 80, name: '点击' },
  { value: 50, name: '访问' },
  { value: 40, name: '咨询' },
  { value: 26, name: '订单' },
];

const data01 = [
  { value: 100, name: '展现' },
  { value: 80, name: '点击' },
  { value: 50, name: '访问' },
  { value: 40, name: '咨询' },
  { value: 26, name: '订单' },
];

const data02 = [
  { value: 60, name: '展现' },
  { value: 50, name: '点击' },
  { value: 30, name: '访问' },
  { value: 20, name: '咨询' },
  { value: 6, name: '订单' },
];

describe('<FunnelChart />', () => {
  test('Renders 1 funnel in simple FunnelChart', () => {
    const { container } = render(
      <FunnelChart width={500} height={300}>
        <Funnel dataKey="value" data={data} isAnimationActive={false} />
      </FunnelChart>,
    );
    expect(container.querySelectorAll('.recharts-trapezoids')).toHaveLength(1);
    expect(screen.getAllByRole('img')).toHaveLength(5);

    data.forEach(({ name }) => {
      expect(container.querySelectorAll(`[name="${name}"]`)).toHaveLength(1);
    });
  });

  test('Renders 1 funnel in FunnelChart with animation', () => {
    vi.useFakeTimers();
    const { container } = render(
      <FunnelChart width={500} height={300}>
        <Funnel dataKey="value" data={data} isAnimationActive animationDuration={1} />
      </FunnelChart>,
    );

    expect(container.querySelectorAll('.recharts-funnel-trapezoid')).toHaveLength(5);
    // trapezoid are not rendered because the animation hasn't started
    expect(container.querySelectorAll('.recharts-trapezoid')).toHaveLength(0);

    // wait animation end
    vi.runOnlyPendingTimers();

    expect(container.querySelectorAll('.recharts-funnel-trapezoid')).toHaveLength(5);
    // all trapezoids are visible
    expect(container.querySelectorAll('.recharts-trapezoid')).toHaveLength(5);
  });

  test('Renders 2 funnel in nest FunnelChart', () => {
    const { container } = render(
      <FunnelChart margin={{ top: 20, right: 50, left: 20, bottom: 0 }} width={500} height={300}>
        <Funnel dataKey="value" data={data01} isAnimationActive={false} />
        <Funnel dataKey="value" data={data02} isAnimationActive={false} width="80%" />
      </FunnelChart>,
    );

    expect(container.querySelectorAll('.recharts-trapezoids')).toHaveLength(2);
    expect(container.querySelectorAll('.recharts-funnel-trapezoid')).toHaveLength(10);
  });

  (
    [
      { prop: 'onClick', event: 'click' },
      { prop: 'onMouseEnter', event: 'mouseEnter' },
      { prop: 'onMouseMove', event: 'mouseMove' },
      { prop: 'onMouseLeave', event: 'mouseLeave' },
    ] as const
  ).forEach(({ prop, event }) => {
    test(`should fire ${event} event`, () => {
      const onEventMock = vi.fn();

      const { container } = render(
        <FunnelChart
          margin={{ top: 20, right: 50, left: 20, bottom: 0 }}
          width={500}
          height={300}
          {...{ [prop]: onEventMock }}
        >
          <Funnel dataKey="value" data={data01} isAnimationActive={false} />
          <Funnel dataKey="value" data={data02} isAnimationActive={false} width="80%" />
        </FunnelChart>,
      );

      fireEvent[event](container.querySelectorAll('.recharts-funnel-trapezoid')[2]);

      expect(onEventMock).toHaveBeenCalled();
    });
  });

  test('renders customized active shape when activeShape is set to be a function', () => {
    const { container } = render(
      <FunnelChart width={700} height={200}>
        <Funnel
          width={400}
          data={data}
          dataKey="value"
          isAnimationActive={false}
          activeShape={props => <Trapezoid {...props} />}
        />
        <Tooltip />
      </FunnelChart>,
    );

    const trapezoids = container.querySelectorAll('.recharts-funnel-trapezoid');
    const [shape] = Array.from(trapezoids);
    const mouseOverEvent = mockMouseEvent('mouseover', shape, {});

    mouseOverEvent.fire();

    const activeShape = container.querySelectorAll('.recharts-active-shape');
    expect(activeShape).toHaveLength(1);
  });

  test('renders customized active shape when activeShape is set to be an object', () => {
    const { container } = render(
      <FunnelChart width={700} height={200}>
        <Funnel
          width={400}
          data={data}
          dataKey="value"
          isAnimationActive={false}
          activeShape={{ fill: 'red', strokeWidth: 2 }}
        />
        <Tooltip />
      </FunnelChart>,
    );

    const trapezoids = container.querySelectorAll('.recharts-funnel-trapezoid');
    const [shape] = Array.from(trapezoids);
    const mouseOverEvent = mockMouseEvent('mouseover', shape, {});

    mouseOverEvent.fire();

    const activeShape = container.querySelectorAll('.recharts-active-shape');
    expect(activeShape).toHaveLength(1);
  });

  test('renders customized active shape when activeShape is set to be a ReactElement', () => {
    const { container } = render(
      <FunnelChart width={700} height={200}>
        <Funnel
          width={400}
          data={data}
          dataKey="value"
          isAnimationActive={false}
          activeShape={<Trapezoid fill="red" />}
        />
        <Tooltip />
      </FunnelChart>,
    );

    const trapezoids = container.querySelectorAll('.recharts-funnel-trapezoid');
    const [shape] = Array.from(trapezoids);
    const mouseOverEvent = mockMouseEvent('mouseover', shape, {});

    mouseOverEvent.fire();

    const activeShape = container.querySelectorAll('.recharts-active-shape');
    expect(activeShape).toHaveLength(1);
  });

  test('renders customized active shape when activeShape is set to be a truthy boolean', () => {
    const { container } = render(
      <FunnelChart width={700} height={200}>
        <Funnel width={400} data={data} dataKey="value" isAnimationActive={false} activeShape />
        <Tooltip />
      </FunnelChart>,
    );

    const trapezoids = container.querySelectorAll('.recharts-funnel-trapezoid');
    const [shape] = Array.from(trapezoids);
    const mouseOverEvent = mockMouseEvent('mouseover', shape, {});

    mouseOverEvent.fire();

    const activeShape = container.querySelectorAll('.recharts-active-shape');
    expect(activeShape).toHaveLength(1);
  });

  test('does not render customized active shape when activeShape is set to be a falsy boolean', () => {
    const { container } = render(
      <FunnelChart width={700} height={200}>
        <Funnel width={400} data={data} dataKey="value" isAnimationActive={false} activeShape={false} />
        <Tooltip />
      </FunnelChart>,
    );

    const trapezoids = container.querySelectorAll('.recharts-funnel-trapezoid');
    const [shape] = Array.from(trapezoids);
    const mouseOverEvent = mockMouseEvent('mouseover', shape, {});

    mouseOverEvent.fire();

    const activeShape = container.querySelectorAll('.recharts-active-shape');
    expect(activeShape).toHaveLength(0);
  });

  test('does not render customized active shape when activeShape is not set', () => {
    const { container } = render(
      <FunnelChart width={700} height={200}>
        <Funnel width={400} data={data} dataKey="value" isAnimationActive={false} />
        <Tooltip />
      </FunnelChart>,
    );

    const trapezoids = container.querySelectorAll('.recharts-funnel-trapezoid');
    const [shape] = Array.from(trapezoids);
    const mouseOverEvent = mockMouseEvent('mouseover', shape, {});

    mouseOverEvent.fire();

    const activeShape = container.querySelectorAll('.recharts-active-shape');
    expect(activeShape).toHaveLength(0);
  });
});<|MERGE_RESOLUTION|>--- conflicted
+++ resolved
@@ -1,13 +1,7 @@
 import React from 'react';
-<<<<<<< HEAD
-import { act, fireEvent, render, screen } from '@testing-library/react';
-import { FunnelChart, Funnel } from '../../src';
+import { fireEvent, render, screen } from '@testing-library/react';
 import { vi } from 'vitest';
-=======
-import { fireEvent, render, screen } from '@testing-library/react';
 import { FunnelChart, Funnel, Tooltip, Trapezoid } from '../../src';
-import { mockMouseEvent } from '../helper/mockMouseEvent';
->>>>>>> 453288cf
 
 const data = [
   { value: 100, name: '展现' },
@@ -125,9 +119,7 @@
 
     const trapezoids = container.querySelectorAll('.recharts-funnel-trapezoid');
     const [shape] = Array.from(trapezoids);
-    const mouseOverEvent = mockMouseEvent('mouseover', shape, {});
-
-    mouseOverEvent.fire();
+    fireEvent.mouseOver(shape);
 
     const activeShape = container.querySelectorAll('.recharts-active-shape');
     expect(activeShape).toHaveLength(1);
@@ -149,9 +141,7 @@
 
     const trapezoids = container.querySelectorAll('.recharts-funnel-trapezoid');
     const [shape] = Array.from(trapezoids);
-    const mouseOverEvent = mockMouseEvent('mouseover', shape, {});
-
-    mouseOverEvent.fire();
+    fireEvent.mouseOver(shape);
 
     const activeShape = container.querySelectorAll('.recharts-active-shape');
     expect(activeShape).toHaveLength(1);
@@ -173,9 +163,7 @@
 
     const trapezoids = container.querySelectorAll('.recharts-funnel-trapezoid');
     const [shape] = Array.from(trapezoids);
-    const mouseOverEvent = mockMouseEvent('mouseover', shape, {});
-
-    mouseOverEvent.fire();
+    fireEvent.mouseOver(shape);
 
     const activeShape = container.querySelectorAll('.recharts-active-shape');
     expect(activeShape).toHaveLength(1);
@@ -191,9 +179,7 @@
 
     const trapezoids = container.querySelectorAll('.recharts-funnel-trapezoid');
     const [shape] = Array.from(trapezoids);
-    const mouseOverEvent = mockMouseEvent('mouseover', shape, {});
-
-    mouseOverEvent.fire();
+    fireEvent.mouseOver(shape);
 
     const activeShape = container.querySelectorAll('.recharts-active-shape');
     expect(activeShape).toHaveLength(1);
@@ -209,9 +195,7 @@
 
     const trapezoids = container.querySelectorAll('.recharts-funnel-trapezoid');
     const [shape] = Array.from(trapezoids);
-    const mouseOverEvent = mockMouseEvent('mouseover', shape, {});
-
-    mouseOverEvent.fire();
+    fireEvent.mouseOver(shape);
 
     const activeShape = container.querySelectorAll('.recharts-active-shape');
     expect(activeShape).toHaveLength(0);
@@ -227,9 +211,7 @@
 
     const trapezoids = container.querySelectorAll('.recharts-funnel-trapezoid');
     const [shape] = Array.from(trapezoids);
-    const mouseOverEvent = mockMouseEvent('mouseover', shape, {});
-
-    mouseOverEvent.fire();
+    fireEvent.mouseOver(shape);
 
     const activeShape = container.querySelectorAll('.recharts-active-shape');
     expect(activeShape).toHaveLength(0);
