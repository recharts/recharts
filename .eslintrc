--- conflicted
+++ resolved
@@ -41,22 +41,6 @@
       }
     ],
     // Errors introduced while upgrading eslint & plugins
-<<<<<<< HEAD
-    "no-restricted-properties": 1,
-    "prefer-destructuring": 1,
-    "object-curly-newline": 0,
-    "function-paren-newline": 0,
-    "react/require-default-props": 0,
-    "indent": 1,
-    "no-restricted-globals": 1,
-    "comma-dangle": 0,
-    "react/default-props-match-prop-types": 0,
-    "react/no-array-index-key": 1,
-    "no-multi-assign": 1,
-    "react/jsx-closing-tag-location": 1,
-    "react/no-unused-state": 1,
-    "react/prefer-stateless-function": 1,
-=======
     "no-restricted-properties": "error",
     "prefer-destructuring": "error",
     "object-curly-newline": "off",
@@ -70,8 +54,7 @@
     "no-multi-assign": "off",
     "react/jsx-closing-tag-location": "error",
     "react/no-unused-state": "error",
-    "react/prefer-stateless-function": "error"
->>>>>>> 3b807be3
+    "react/prefer-stateless-function": "error",
 
     // Errors Expected linebreaks to be 'LF' but found 'CRLF'
     "linebreak-style": ["error", "windows"]
