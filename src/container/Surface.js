/**
 * @fileOverview Surface
 */
import React, { Component, PropTypes } from 'react';
import classNames from 'classnames';

const propTypes = {
  width: PropTypes.number.isRequired,
  height: PropTypes.number.isRequired,
  viewBox: PropTypes.shape({
    x: PropTypes.number,
    y: PropTypes.number,
    width: PropTypes.number,
    height: PropTypes.number,
  }),
  className: PropTypes.string,
  style: PropTypes.object,
  children: PropTypes.oneOfType([
    PropTypes.arrayOf(PropTypes.node),
    PropTypes.node,
  ]),
};
function Surface(props) {
  const { children, width, height, viewBox, className, style } = props;
  const svgView = viewBox || { width, height, x: 0, y: 0 };
  const layerClass = classNames('recharts-surface', className);

  return (
    <svg
      className={layerClass}
      width={width}
      height={height}
      style={style}
      viewBox={`${svgView.x} ${svgView.y} ${svgView.width} ${svgView.height}`}
<<<<<<< HEAD
=======
      version="1.1"
>>>>>>> 5dd38b35
    >
      {children}
    </svg>
  );
}

Surface.propTypes = propTypes;

export default Surface;<|MERGE_RESOLUTION|>--- conflicted
+++ resolved
@@ -32,10 +32,7 @@
       height={height}
       style={style}
       viewBox={`${svgView.x} ${svgView.y} ${svgView.width} ${svgView.height}`}
-<<<<<<< HEAD
-=======
       version="1.1"
->>>>>>> 5dd38b35
     >
       {children}
     </svg>
