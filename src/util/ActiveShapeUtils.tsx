--- conflicted
+++ resolved
@@ -1,14 +1,9 @@
-<<<<<<< HEAD
-import React, { isValidElement, cloneElement } from 'react';
+import React, { isValidElement, cloneElement, SVGProps } from 'react';
 import isFunction from 'lodash/isFunction';
 import isPlainObject from 'lodash/isPlainObject';
 import isBoolean from 'lodash/isBoolean';
 import isEqual from 'lodash/isEqual';
 
-=======
-import React, { isValidElement, cloneElement, SVGProps } from 'react';
-import _ from 'lodash';
->>>>>>> 3339ff9e
 import { Rectangle } from '../shape/Rectangle';
 import { Trapezoid } from '../shape/Trapezoid';
 import { Sector } from '../shape/Sector';
@@ -93,22 +88,12 @@
   let shape: React.JSX.Element;
 
   if (isValidElement(option)) {
-<<<<<<< HEAD
-    shape = cloneElement(option, props);
+    shape = cloneElement(option, { ...props, ...getPropsFromShapeOption(option) });
   } else if (isFunction(option)) {
     shape = option(props);
   } else if (isPlainObject(option) && !isBoolean(option)) {
-    const shapeProps = props as unknown as ExtraProps;
-    const elementProps = propTransformer(option, shapeProps);
-    shape = <ShapeSelector<ShapePropsType> shapeType={shapeType} elementProps={elementProps} />;
-=======
-    shape = cloneElement(option, { ...props, ...getPropsFromShapeOption(option) });
-  } else if (_.isFunction(option)) {
-    shape = option(props);
-  } else if (_.isPlainObject(option) && !_.isBoolean(option)) {
     const nextProps = propTransformer(option, props);
     shape = <ShapeSelector<ShapePropsType> shapeType={shapeType} elementProps={nextProps} />;
->>>>>>> 3339ff9e
   } else {
     const elementProps = props as unknown as ShapePropsType;
     shape = <ShapeSelector<ShapePropsType> shapeType={shapeType} elementProps={elementProps} />;
