import {
  AnimationEvent,
  AriaAttributes,
  ClipboardEvent,
  Component,
  ComponentType,
  CompositionEvent,
  DragEvent,
  FocusEvent,
  FormEvent,
  FunctionComponent,
  isValidElement,
  KeyboardEvent,
  MouseEvent,
  PointerEvent,
  ReactElement,
  ReactNode,
  SVGProps,
  SyntheticEvent,
  TouchEvent,
  TransitionEvent,
  UIEvent,
  WheelEvent,
  JSX,
} from 'react';
<<<<<<< HEAD
import { ScaleContinuousNumeric as D3ScaleContinuousNumeric } from 'victory-vendor/d3-scale';
=======
import { PolarAngleAxisProps } from '../polar/PolarAngleAxis';
import { PolarRadiusAxisProps } from '../polar/PolarRadiusAxis';
>>>>>>> 4268d9ae
import type { Props as DotProps } from '../shape/Dot';
import { TooltipPayloadSearcher } from '../state/tooltipSlice';
import { XAxisWithExtraData, YAxisWithExtraData } from '../chart/types';
import { RechartsScale } from './ChartUtils';
import { AxisRange } from '../state/selectors/axisSelectors';

/**
 * Determines how values are stacked:
 *
 * - `none` is the default, it adds values on top of each other. No smarts. Negative values will overlap.
 * - `expand` make it so that the values always add up to 1 - so the chart will look like a rectangle.
 * - `wiggle` and `silhouette` tries to keep the chart centered.
 * - `sign` stacks positive values above zero and negative values below zero. Similar to `none` but handles negatives.
 * - `positive` ignores all negative values, and then behaves like \`none\`.
 *
 * Also see https://d3js.org/d3-shape/stack#stack-offsets
 * (note that the `diverging` offset in d3 is named `sign` in recharts)
 */
export type StackOffsetType = 'sign' | 'expand' | 'none' | 'wiggle' | 'silhouette' | 'positive';
export type LayoutType = 'horizontal' | 'vertical' | 'centric' | 'radial';
export type PolarLayoutType = 'radial' | 'centric';
export type AxisType = 'xAxis' | 'yAxis' | 'zAxis' | 'angleAxis' | 'radiusAxis';
export type AxisDomainType = 'number' | 'category';
export type DataKey<T> = string | number | ((obj: T) => any);
export type PresentationAttributesWithProps<P, T> = AriaAttributes &
  DOMAttributesWithProps<P, T> &
  Omit<SVGProps<T>, keyof DOMAttributesWithProps<P, T>>;
export type PresentationAttributesAdaptChildEvent<P, T> = AriaAttributes &
  DOMAttributesAdaptChildEvent<P, T> &
  Omit<SVGProps<T>, keyof DOMAttributesAdaptChildEvent<P, T>>;

export type SymbolType = 'circle' | 'cross' | 'diamond' | 'square' | 'star' | 'triangle' | 'wye';
export type LegendType =
  | 'circle'
  | 'cross'
  | 'diamond'
  | 'line'
  | 'plainline'
  | 'rect'
  | 'square'
  | 'star'
  | 'triangle'
  | 'wye'
  | 'none';
export type TooltipType = 'none';

export type AllowInDimension = {
  x?: boolean;
  y?: boolean;
};

export interface Coordinate {
  x: number;
  y: number;
}

export interface ChartCoordinate extends Coordinate {
  xAxis?: any;
  yAxis?: any;
  width?: any;
  height?: any;
  offset?: ChartOffset;
  angle?: number;
  radius?: number;
  cx?: number;
  cy?: number;
  startAngle?: number;
  endAngle?: number;
  innerRadius?: number;
  outerRadius?: number;
}

export type ScaleType =
  | 'auto'
  | 'linear'
  | 'pow'
  | 'sqrt'
  | 'log'
  | 'identity'
  | 'time'
  | 'band'
  | 'point'
  | 'ordinal'
  | 'quantile'
  | 'quantize'
  | 'utc'
  | 'sequential'
  | 'threshold';

//
// Event Handler Types -- Copied from @types/react/index.d.ts and adapted for Props.
//

type EventHandler<P, E extends SyntheticEvent<any>> = {
  bivarianceHack(props: P, event: E): void;
}['bivarianceHack'];

type ReactEventHandler<P, T = Element> = EventHandler<P, SyntheticEvent<T>>;
type ClipboardEventHandler<P, T = Element> = EventHandler<P, ClipboardEvent<T>>;
type CompositionEventHandler<P, T = Element> = EventHandler<P, CompositionEvent<T>>;
type DragEventHandler<P, T = Element> = EventHandler<P, DragEvent<T>>;
type FocusEventHandler<P, T = Element> = EventHandler<P, FocusEvent<T>>;
type FormEventHandler<P, T = Element> = EventHandler<P, FormEvent<T>>;
type KeyboardEventHandler<P, T = Element> = EventHandler<P, KeyboardEvent<T>>;
type MouseEventHandler<P, T = Element> = EventHandler<P, MouseEvent<T>>;
type TouchEventHandler<P, T = Element> = EventHandler<P, TouchEvent<T>>;
type PointerEventHandler<P, T = Element> = EventHandler<P, PointerEvent<T>>;
type UIEventHandler<P, T = Element> = EventHandler<P, UIEvent<T>>;
type WheelEventHandler<P, T = Element> = EventHandler<P, WheelEvent<T>>;
type AnimationEventHandler<P, T = Element> = EventHandler<P, AnimationEvent<T>>;
type TransitionEventHandler<P, T = Element> = EventHandler<P, TransitionEvent<T>>;

export interface DOMAttributesWithProps<P, T> {
  children?: ReactNode;
  dangerouslySetInnerHTML?: {
    __html: string;
  };

  // Clipboard Events
  onCopy?: ClipboardEventHandler<P, T>;
  onCopyCapture?: ClipboardEventHandler<P, T>;
  onCut?: ClipboardEventHandler<P, T>;
  onCutCapture?: ClipboardEventHandler<P, T>;
  onPaste?: ClipboardEventHandler<P, T>;
  onPasteCapture?: ClipboardEventHandler<P, T>;

  // Composition Events
  onCompositionEnd?: CompositionEventHandler<P, T>;
  onCompositionEndCapture?: CompositionEventHandler<P, T>;
  onCompositionStart?: CompositionEventHandler<P, T>;
  onCompositionStartCapture?: CompositionEventHandler<P, T>;
  onCompositionUpdate?: CompositionEventHandler<P, T>;
  onCompositionUpdateCapture?: CompositionEventHandler<P, T>;

  // Focus Events
  onFocus?: FocusEventHandler<P, T>;
  onFocusCapture?: FocusEventHandler<P, T>;
  onBlur?: FocusEventHandler<P, T>;
  onBlurCapture?: FocusEventHandler<P, T>;

  // Form Events
  onChange?: FormEventHandler<P, T>;
  onChangeCapture?: FormEventHandler<P, T>;
  onBeforeInput?: FormEventHandler<P, T>;
  onBeforeInputCapture?: FormEventHandler<P, T>;
  onInput?: FormEventHandler<P, T>;
  onInputCapture?: FormEventHandler<P, T>;
  onReset?: FormEventHandler<P, T>;
  onResetCapture?: FormEventHandler<P, T>;
  onSubmit?: FormEventHandler<P, T>;
  onSubmitCapture?: FormEventHandler<P, T>;
  onInvalid?: FormEventHandler<P, T>;
  onInvalidCapture?: FormEventHandler<P, T>;

  // Image Events
  onLoad?: ReactEventHandler<P, T>;
  onLoadCapture?: ReactEventHandler<P, T>;
  onError?: ReactEventHandler<P, T>; // also a Media Event
  onErrorCapture?: ReactEventHandler<P, T>; // also a Media Event

  // Keyboard Events
  onKeyDown?: KeyboardEventHandler<P, T>;
  onKeyDownCapture?: KeyboardEventHandler<P, T>;
  onKeyPress?: KeyboardEventHandler<P, T>;
  onKeyPressCapture?: KeyboardEventHandler<P, T>;
  onKeyUp?: KeyboardEventHandler<P, T>;
  onKeyUpCapture?: KeyboardEventHandler<P, T>;

  // Media Events
  onAbort?: ReactEventHandler<P, T>;
  onAbortCapture?: ReactEventHandler<P, T>;
  onCanPlay?: ReactEventHandler<P, T>;
  onCanPlayCapture?: ReactEventHandler<P, T>;
  onCanPlayThrough?: ReactEventHandler<P, T>;
  onCanPlayThroughCapture?: ReactEventHandler<P, T>;
  onDurationChange?: ReactEventHandler<P, T>;
  onDurationChangeCapture?: ReactEventHandler<P, T>;
  onEmptied?: ReactEventHandler<P, T>;
  onEmptiedCapture?: ReactEventHandler<P, T>;
  onEncrypted?: ReactEventHandler<P, T>;
  onEncryptedCapture?: ReactEventHandler<P, T>;
  onEnded?: ReactEventHandler<P, T>;
  onEndedCapture?: ReactEventHandler<P, T>;
  onLoadedData?: ReactEventHandler<P, T>;
  onLoadedDataCapture?: ReactEventHandler<P, T>;
  onLoadedMetadata?: ReactEventHandler<P, T>;
  onLoadedMetadataCapture?: ReactEventHandler<P, T>;
  onLoadStart?: ReactEventHandler<P, T>;
  onLoadStartCapture?: ReactEventHandler<P, T>;
  onPause?: ReactEventHandler<P, T>;
  onPauseCapture?: ReactEventHandler<P, T>;
  onPlay?: ReactEventHandler<P, T>;
  onPlayCapture?: ReactEventHandler<P, T>;
  onPlaying?: ReactEventHandler<P, T>;
  onPlayingCapture?: ReactEventHandler<P, T>;
  onProgress?: ReactEventHandler<P, T>;
  onProgressCapture?: ReactEventHandler<P, T>;
  onRateChange?: ReactEventHandler<P, T>;
  onRateChangeCapture?: ReactEventHandler<P, T>;
  onSeeked?: ReactEventHandler<P, T>;
  onSeekedCapture?: ReactEventHandler<P, T>;
  onSeeking?: ReactEventHandler<P, T>;
  onSeekingCapture?: ReactEventHandler<P, T>;
  onStalled?: ReactEventHandler<P, T>;
  onStalledCapture?: ReactEventHandler<P, T>;
  onSuspend?: ReactEventHandler<P, T>;
  onSuspendCapture?: ReactEventHandler<P, T>;
  onTimeUpdate?: ReactEventHandler<P, T>;
  onTimeUpdateCapture?: ReactEventHandler<P, T>;
  onVolumeChange?: ReactEventHandler<P, T>;
  onVolumeChangeCapture?: ReactEventHandler<P, T>;
  onWaiting?: ReactEventHandler<P, T>;
  onWaitingCapture?: ReactEventHandler<P, T>;

  // MouseEvents
  onAuxClick?: MouseEventHandler<P, T>;
  onAuxClickCapture?: MouseEventHandler<P, T>;
  onClick?: MouseEventHandler<P, T>;
  onClickCapture?: MouseEventHandler<P, T>;
  onContextMenu?: MouseEventHandler<P, T>;
  onContextMenuCapture?: MouseEventHandler<P, T>;
  onDoubleClick?: MouseEventHandler<P, T>;
  onDoubleClickCapture?: MouseEventHandler<P, T>;
  onDrag?: DragEventHandler<P, T>;
  onDragCapture?: DragEventHandler<P, T>;
  onDragEnd?: DragEventHandler<P, T>;
  onDragEndCapture?: DragEventHandler<P, T>;
  onDragEnter?: DragEventHandler<P, T>;
  onDragEnterCapture?: DragEventHandler<P, T>;
  onDragExit?: DragEventHandler<P, T>;
  onDragExitCapture?: DragEventHandler<P, T>;
  onDragLeave?: DragEventHandler<P, T>;
  onDragLeaveCapture?: DragEventHandler<P, T>;
  onDragOver?: DragEventHandler<P, T>;
  onDragOverCapture?: DragEventHandler<P, T>;
  onDragStart?: DragEventHandler<P, T>;
  onDragStartCapture?: DragEventHandler<P, T>;
  onDrop?: DragEventHandler<P, T>;
  onDropCapture?: DragEventHandler<P, T>;
  onMouseDown?: MouseEventHandler<P, T>;
  onMouseDownCapture?: MouseEventHandler<P, T>;
  onMouseEnter?: MouseEventHandler<P, T>;
  onMouseLeave?: MouseEventHandler<P, T>;
  onMouseMove?: MouseEventHandler<P, T>;
  onMouseMoveCapture?: MouseEventHandler<P, T>;
  onMouseOut?: MouseEventHandler<P, T>;
  onMouseOutCapture?: MouseEventHandler<P, T>;
  onMouseOver?: MouseEventHandler<P, T>;
  onMouseOverCapture?: MouseEventHandler<P, T>;
  onMouseUp?: MouseEventHandler<P, T>;
  onMouseUpCapture?: MouseEventHandler<P, T>;

  // Selection Events
  onSelect?: ReactEventHandler<P, T>;
  onSelectCapture?: ReactEventHandler<P, T>;

  // Touch Events
  onTouchCancel?: TouchEventHandler<P, T>;
  onTouchCancelCapture?: TouchEventHandler<P, T>;
  onTouchEnd?: TouchEventHandler<P, T>;
  onTouchEndCapture?: TouchEventHandler<P, T>;
  onTouchMove?: TouchEventHandler<P, T>;
  onTouchMoveCapture?: TouchEventHandler<P, T>;
  onTouchStart?: TouchEventHandler<P, T>;
  onTouchStartCapture?: TouchEventHandler<P, T>;

  // Pointer Events
  onPointerDown?: PointerEventHandler<P, T>;
  onPointerDownCapture?: PointerEventHandler<P, T>;
  onPointerMove?: PointerEventHandler<P, T>;
  onPointerMoveCapture?: PointerEventHandler<P, T>;
  onPointerUp?: PointerEventHandler<P, T>;
  onPointerUpCapture?: PointerEventHandler<P, T>;
  onPointerCancel?: PointerEventHandler<P, T>;
  onPointerCancelCapture?: PointerEventHandler<P, T>;
  onPointerEnter?: PointerEventHandler<P, T>;
  onPointerEnterCapture?: PointerEventHandler<P, T>;
  onPointerLeave?: PointerEventHandler<P, T>;
  onPointerLeaveCapture?: PointerEventHandler<P, T>;
  onPointerOver?: PointerEventHandler<P, T>;
  onPointerOverCapture?: PointerEventHandler<P, T>;
  onPointerOut?: PointerEventHandler<P, T>;
  onPointerOutCapture?: PointerEventHandler<P, T>;
  onGotPointerCapture?: PointerEventHandler<P, T>;
  onGotPointerCaptureCapture?: PointerEventHandler<P, T>;
  onLostPointerCapture?: PointerEventHandler<P, T>;
  onLostPointerCaptureCapture?: PointerEventHandler<P, T>;

  // UI Events
  onScroll?: UIEventHandler<P, T>;
  onScrollCapture?: UIEventHandler<P, T>;

  // Wheel Events
  onWheel?: WheelEventHandler<P, T>;
  onWheelCapture?: WheelEventHandler<P, T>;

  // Animation Events
  onAnimationStart?: AnimationEventHandler<P, T>;
  onAnimationStartCapture?: AnimationEventHandler<P, T>;
  onAnimationEnd?: AnimationEventHandler<P, T>;
  onAnimationEndCapture?: AnimationEventHandler<P, T>;
  onAnimationIteration?: AnimationEventHandler<P, T>;
  onAnimationIterationCapture?: AnimationEventHandler<P, T>;

  // Transition Events
  onTransitionEnd?: TransitionEventHandler<P, T>;
  onTransitionEndCapture?: TransitionEventHandler<P, T>;
}

type AdaptChildEventHandler<P, E extends SyntheticEvent<any>> = {
  bivarianceHack(data: P, index: number, event: E): void;
}['bivarianceHack'];

type AdaptChildReactEventHandler<P, T = Element> = AdaptChildEventHandler<P, SyntheticEvent<T>>;
type AdaptChildClipboardEventHandler<P, T = Element> = AdaptChildEventHandler<P, ClipboardEvent<T>>;
type AdaptChildCompositionEventHandler<P, T = Element> = AdaptChildEventHandler<P, CompositionEvent<T>>;
type AdaptChildDragEventHandler<P, T = Element> = AdaptChildEventHandler<P, DragEvent<T>>;
type AdaptChildFocusEventHandler<P, T = Element> = AdaptChildEventHandler<P, FocusEvent<T>>;
type AdaptChildFormEventHandler<P, T = Element> = AdaptChildEventHandler<P, FormEvent<T>>;
type AdaptChildKeyboardEventHandler<P, T = Element> = AdaptChildEventHandler<P, KeyboardEvent<T>>;
type AdaptChildMouseEventHandler<P, T = Element> = AdaptChildEventHandler<P, MouseEvent<T>>;
type AdaptChildTouchEventHandler<P, T = Element> = AdaptChildEventHandler<P, TouchEvent<T>>;
type AdaptChildPointerEventHandler<P, T = Element> = AdaptChildEventHandler<P, PointerEvent<T>>;
type AdaptChildUIEventHandler<P, T = Element> = AdaptChildEventHandler<P, UIEvent<T>>;
type AdaptChildWheelEventHandler<P, T = Element> = AdaptChildEventHandler<P, WheelEvent<T>>;
type AdaptChildAnimationEventHandler<P, T = Element> = AdaptChildEventHandler<P, AnimationEvent<T>>;
type AdaptChildTransitionEventHandler<P, T = Element> = AdaptChildEventHandler<P, TransitionEvent<T>>;

export type DOMAttributesAdaptChildEvent<P, T> = {
  children?: ReactNode;
  dangerouslySetInnerHTML?: {
    __html: string;
  };

  // Clipboard Events
  onCopy?: AdaptChildClipboardEventHandler<P, T>;
  onCopyCapture?: AdaptChildClipboardEventHandler<P, T>;
  onCut?: AdaptChildClipboardEventHandler<P, T>;
  onCutCapture?: AdaptChildClipboardEventHandler<P, T>;
  onPaste?: AdaptChildClipboardEventHandler<P, T>;
  onPasteCapture?: AdaptChildClipboardEventHandler<P, T>;

  // Composition Events
  onCompositionEnd?: AdaptChildCompositionEventHandler<P, T>;
  onCompositionEndCapture?: AdaptChildCompositionEventHandler<P, T>;
  onCompositionStart?: AdaptChildCompositionEventHandler<P, T>;
  onCompositionStartCapture?: AdaptChildCompositionEventHandler<P, T>;
  onCompositionUpdate?: AdaptChildCompositionEventHandler<P, T>;
  onCompositionUpdateCapture?: AdaptChildCompositionEventHandler<P, T>;

  // Focus Events
  onFocus?: AdaptChildFocusEventHandler<P, T>;
  onFocusCapture?: AdaptChildFocusEventHandler<P, T>;
  onBlur?: AdaptChildFocusEventHandler<P, T>;
  onBlurCapture?: AdaptChildFocusEventHandler<P, T>;

  // Form Events
  onChange?: AdaptChildFormEventHandler<P, T>;
  onChangeCapture?: AdaptChildFormEventHandler<P, T>;
  onBeforeInput?: AdaptChildFormEventHandler<P, T>;
  onBeforeInputCapture?: AdaptChildFormEventHandler<P, T>;
  onInput?: AdaptChildFormEventHandler<P, T>;
  onInputCapture?: AdaptChildFormEventHandler<P, T>;
  onReset?: AdaptChildFormEventHandler<P, T>;
  onResetCapture?: AdaptChildFormEventHandler<P, T>;
  onSubmit?: AdaptChildFormEventHandler<P, T>;
  onSubmitCapture?: AdaptChildFormEventHandler<P, T>;
  onInvalid?: AdaptChildFormEventHandler<P, T>;
  onInvalidCapture?: AdaptChildFormEventHandler<P, T>;

  // Image Events
  onLoad?: AdaptChildReactEventHandler<P, T>;
  onLoadCapture?: AdaptChildReactEventHandler<P, T>;
  onError?: AdaptChildReactEventHandler<P, T>; // also a Media Event
  onErrorCapture?: AdaptChildReactEventHandler<P, T>; // also a Media Event

  // Keyboard Events
  onKeyDown?: AdaptChildKeyboardEventHandler<P, T>;
  onKeyDownCapture?: AdaptChildKeyboardEventHandler<P, T>;
  onKeyPress?: AdaptChildKeyboardEventHandler<P, T>;
  onKeyPressCapture?: AdaptChildKeyboardEventHandler<P, T>;
  onKeyUp?: AdaptChildKeyboardEventHandler<P, T>;
  onKeyUpCapture?: AdaptChildKeyboardEventHandler<P, T>;

  // Media Events
  onAbort?: AdaptChildReactEventHandler<P, T>;
  onAbortCapture?: AdaptChildReactEventHandler<P, T>;
  onCanPlay?: AdaptChildReactEventHandler<P, T>;
  onCanPlayCapture?: AdaptChildReactEventHandler<P, T>;
  onCanPlayThrough?: AdaptChildReactEventHandler<P, T>;
  onCanPlayThroughCapture?: AdaptChildReactEventHandler<P, T>;
  onDurationChange?: AdaptChildReactEventHandler<P, T>;
  onDurationChangeCapture?: AdaptChildReactEventHandler<P, T>;
  onEmptied?: AdaptChildReactEventHandler<P, T>;
  onEmptiedCapture?: AdaptChildReactEventHandler<P, T>;
  onEncrypted?: AdaptChildReactEventHandler<P, T>;
  onEncryptedCapture?: AdaptChildReactEventHandler<P, T>;
  onEnded?: AdaptChildReactEventHandler<P, T>;
  onEndedCapture?: AdaptChildReactEventHandler<P, T>;
  onLoadedData?: AdaptChildReactEventHandler<P, T>;
  onLoadedDataCapture?: AdaptChildReactEventHandler<P, T>;
  onLoadedMetadata?: AdaptChildReactEventHandler<P, T>;
  onLoadedMetadataCapture?: AdaptChildReactEventHandler<P, T>;
  onLoadStart?: AdaptChildReactEventHandler<P, T>;
  onLoadStartCapture?: AdaptChildReactEventHandler<P, T>;
  onPause?: AdaptChildReactEventHandler<P, T>;
  onPauseCapture?: AdaptChildReactEventHandler<P, T>;
  onPlay?: AdaptChildReactEventHandler<P, T>;
  onPlayCapture?: AdaptChildReactEventHandler<P, T>;
  onPlaying?: AdaptChildReactEventHandler<P, T>;
  onPlayingCapture?: AdaptChildReactEventHandler<P, T>;
  onProgress?: AdaptChildReactEventHandler<P, T>;
  onProgressCapture?: AdaptChildReactEventHandler<P, T>;
  onRateChange?: AdaptChildReactEventHandler<P, T>;
  onRateChangeCapture?: AdaptChildReactEventHandler<P, T>;
  onSeeked?: AdaptChildReactEventHandler<P, T>;
  onSeekedCapture?: AdaptChildReactEventHandler<P, T>;
  onSeeking?: AdaptChildReactEventHandler<P, T>;
  onSeekingCapture?: AdaptChildReactEventHandler<P, T>;
  onStalled?: AdaptChildReactEventHandler<P, T>;
  onStalledCapture?: AdaptChildReactEventHandler<P, T>;
  onSuspend?: AdaptChildReactEventHandler<P, T>;
  onSuspendCapture?: AdaptChildReactEventHandler<P, T>;
  onTimeUpdate?: AdaptChildReactEventHandler<P, T>;
  onTimeUpdateCapture?: AdaptChildReactEventHandler<P, T>;
  onVolumeChange?: AdaptChildReactEventHandler<P, T>;
  onVolumeChangeCapture?: AdaptChildReactEventHandler<P, T>;
  onWaiting?: AdaptChildReactEventHandler<P, T>;
  onWaitingCapture?: AdaptChildReactEventHandler<P, T>;

  // MouseEvents
  onAuxClick?: AdaptChildMouseEventHandler<P, T>;
  onAuxClickCapture?: AdaptChildMouseEventHandler<P, T>;
  onClick?: AdaptChildMouseEventHandler<P, T>;
  onClickCapture?: AdaptChildMouseEventHandler<P, T>;
  onContextMenu?: AdaptChildMouseEventHandler<P, T>;
  onContextMenuCapture?: AdaptChildMouseEventHandler<P, T>;
  onDoubleClick?: AdaptChildMouseEventHandler<P, T>;
  onDoubleClickCapture?: AdaptChildMouseEventHandler<P, T>;
  onDrag?: AdaptChildDragEventHandler<P, T>;
  onDragCapture?: AdaptChildDragEventHandler<P, T>;
  onDragEnd?: AdaptChildDragEventHandler<P, T>;
  onDragEndCapture?: AdaptChildDragEventHandler<P, T>;
  onDragEnter?: AdaptChildDragEventHandler<P, T>;
  onDragEnterCapture?: AdaptChildDragEventHandler<P, T>;
  onDragExit?: AdaptChildDragEventHandler<P, T>;
  onDragExitCapture?: AdaptChildDragEventHandler<P, T>;
  onDragLeave?: AdaptChildDragEventHandler<P, T>;
  onDragLeaveCapture?: AdaptChildDragEventHandler<P, T>;
  onDragOver?: AdaptChildDragEventHandler<P, T>;
  onDragOverCapture?: AdaptChildDragEventHandler<P, T>;
  onDragStart?: AdaptChildDragEventHandler<P, T>;
  onDragStartCapture?: AdaptChildDragEventHandler<P, T>;
  onDrop?: AdaptChildDragEventHandler<P, T>;
  onDropCapture?: AdaptChildDragEventHandler<P, T>;
  onMouseDown?: AdaptChildMouseEventHandler<P, T>;
  onMouseDownCapture?: AdaptChildMouseEventHandler<P, T>;
  onMouseEnter?: AdaptChildMouseEventHandler<P, T>;
  onMouseLeave?: AdaptChildMouseEventHandler<P, T>;
  onMouseMove?: AdaptChildMouseEventHandler<P, T>;
  onMouseMoveCapture?: AdaptChildMouseEventHandler<P, T>;
  onMouseOut?: AdaptChildMouseEventHandler<P, T>;
  onMouseOutCapture?: AdaptChildMouseEventHandler<P, T>;
  onMouseOver?: AdaptChildMouseEventHandler<P, T>;
  onMouseOverCapture?: AdaptChildMouseEventHandler<P, T>;
  onMouseUp?: AdaptChildMouseEventHandler<P, T>;
  onMouseUpCapture?: AdaptChildMouseEventHandler<P, T>;

  // Selection Events
  onSelect?: AdaptChildReactEventHandler<P, T>;
  onSelectCapture?: AdaptChildReactEventHandler<P, T>;

  // Touch Events
  onTouchCancel?: AdaptChildTouchEventHandler<P, T>;
  onTouchCancelCapture?: AdaptChildTouchEventHandler<P, T>;
  onTouchEnd?: AdaptChildTouchEventHandler<P, T>;
  onTouchEndCapture?: AdaptChildTouchEventHandler<P, T>;
  onTouchMove?: AdaptChildTouchEventHandler<P, T>;
  onTouchMoveCapture?: AdaptChildTouchEventHandler<P, T>;
  onTouchStart?: AdaptChildTouchEventHandler<P, T>;
  onTouchStartCapture?: AdaptChildTouchEventHandler<P, T>;

  // Pointer Events
  onPointerDown?: AdaptChildPointerEventHandler<P, T>;
  onPointerDownCapture?: AdaptChildPointerEventHandler<P, T>;
  onPointerMove?: AdaptChildPointerEventHandler<P, T>;
  onPointerMoveCapture?: AdaptChildPointerEventHandler<P, T>;
  onPointerUp?: AdaptChildPointerEventHandler<P, T>;
  onPointerUpCapture?: AdaptChildPointerEventHandler<P, T>;
  onPointerCancel?: AdaptChildPointerEventHandler<P, T>;
  onPointerCancelCapture?: AdaptChildPointerEventHandler<P, T>;
  onPointerEnter?: AdaptChildPointerEventHandler<P, T>;
  onPointerEnterCapture?: AdaptChildPointerEventHandler<P, T>;
  onPointerLeave?: AdaptChildPointerEventHandler<P, T>;
  onPointerLeaveCapture?: AdaptChildPointerEventHandler<P, T>;
  onPointerOver?: AdaptChildPointerEventHandler<P, T>;
  onPointerOverCapture?: AdaptChildPointerEventHandler<P, T>;
  onPointerOut?: AdaptChildPointerEventHandler<P, T>;
  onPointerOutCapture?: AdaptChildPointerEventHandler<P, T>;
  onGotPointerCapture?: AdaptChildPointerEventHandler<P, T>;
  onGotPointerCaptureCapture?: AdaptChildPointerEventHandler<P, T>;
  onLostPointerCapture?: AdaptChildPointerEventHandler<P, T>;
  onLostPointerCaptureCapture?: AdaptChildPointerEventHandler<P, T>;

  // UI Events
  onScroll?: AdaptChildUIEventHandler<P, T>;
  onScrollCapture?: AdaptChildUIEventHandler<P, T>;

  // Wheel Events
  onWheel?: AdaptChildWheelEventHandler<P, T>;
  onWheelCapture?: AdaptChildWheelEventHandler<P, T>;

  // Animation Events
  onAnimationStart?: AdaptChildAnimationEventHandler<P, T>;
  onAnimationStartCapture?: AdaptChildAnimationEventHandler<P, T>;
  onAnimationEnd?: AdaptChildAnimationEventHandler<P, T>;
  onAnimationEndCapture?: AdaptChildAnimationEventHandler<P, T>;
  onAnimationIteration?: AdaptChildAnimationEventHandler<P, T>;
  onAnimationIterationCapture?: AdaptChildAnimationEventHandler<P, T>;

  // Transition Events
  onTransitionEnd?: AdaptChildTransitionEventHandler<P, T>;
  onTransitionEndCapture?: AdaptChildTransitionEventHandler<P, T>;
};

const SVGContainerPropKeys = ['viewBox', 'children'];
export const SVGElementPropKeys = [
  'aria-activedescendant',
  'aria-atomic',
  'aria-autocomplete',
  'aria-busy',
  'aria-checked',
  'aria-colcount',
  'aria-colindex',
  'aria-colspan',
  'aria-controls',
  'aria-current',
  'aria-describedby',
  'aria-details',
  'aria-disabled',
  'aria-errormessage',
  'aria-expanded',
  'aria-flowto',
  'aria-haspopup',
  'aria-hidden',
  'aria-invalid',
  'aria-keyshortcuts',
  'aria-label',
  'aria-labelledby',
  'aria-level',
  'aria-live',
  'aria-modal',
  'aria-multiline',
  'aria-multiselectable',
  'aria-orientation',
  'aria-owns',
  'aria-placeholder',
  'aria-posinset',
  'aria-pressed',
  'aria-readonly',
  'aria-relevant',
  'aria-required',
  'aria-roledescription',
  'aria-rowcount',
  'aria-rowindex',
  'aria-rowspan',
  'aria-selected',
  'aria-setsize',
  'aria-sort',
  'aria-valuemax',
  'aria-valuemin',
  'aria-valuenow',
  'aria-valuetext',
  'className',
  'color',
  'height',
  'id',
  'lang',
  'max',
  'media',
  'method',
  'min',
  'name',
  'style',
  /*
   * removed 'type' SVGElementPropKey because we do not currently use any SVG elements
   * that can use it and it conflicts with the recharts prop 'type'
   * https://github.com/recharts/recharts/pull/3327
   * https://developer.mozilla.org/en-US/docs/Web/SVG/Attribute/type
   */
  // 'type',
  'target',
  'width',
  'role',
  'tabIndex',
  'accentHeight',
  'accumulate',
  'additive',
  'alignmentBaseline',
  'allowReorder',
  'alphabetic',
  'amplitude',
  'arabicForm',
  'ascent',
  'attributeName',
  'attributeType',
  'autoReverse',
  'azimuth',
  'baseFrequency',
  'baselineShift',
  'baseProfile',
  'bbox',
  'begin',
  'bias',
  'by',
  'calcMode',
  'capHeight',
  'clip',
  'clipPath',
  'clipPathUnits',
  'clipRule',
  'colorInterpolation',
  'colorInterpolationFilters',
  'colorProfile',
  'colorRendering',
  'contentScriptType',
  'contentStyleType',
  'cursor',
  'cx',
  'cy',
  'd',
  'decelerate',
  'descent',
  'diffuseConstant',
  'direction',
  'display',
  'divisor',
  'dominantBaseline',
  'dur',
  'dx',
  'dy',
  'edgeMode',
  'elevation',
  'enableBackground',
  'end',
  'exponent',
  'externalResourcesRequired',
  'fill',
  'fillOpacity',
  'fillRule',
  'filter',
  'filterRes',
  'filterUnits',
  'floodColor',
  'floodOpacity',
  'focusable',
  'fontFamily',
  'fontSize',
  'fontSizeAdjust',
  'fontStretch',
  'fontStyle',
  'fontVariant',
  'fontWeight',
  'format',
  'from',
  'fx',
  'fy',
  'g1',
  'g2',
  'glyphName',
  'glyphOrientationHorizontal',
  'glyphOrientationVertical',
  'glyphRef',
  'gradientTransform',
  'gradientUnits',
  'hanging',
  'horizAdvX',
  'horizOriginX',
  'href',
  'ideographic',
  'imageRendering',
  'in2',
  'in',
  'intercept',
  'k1',
  'k2',
  'k3',
  'k4',
  'k',
  'kernelMatrix',
  'kernelUnitLength',
  'kerning',
  'keyPoints',
  'keySplines',
  'keyTimes',
  'lengthAdjust',
  'letterSpacing',
  'lightingColor',
  'limitingConeAngle',
  'local',
  'markerEnd',
  'markerHeight',
  'markerMid',
  'markerStart',
  'markerUnits',
  'markerWidth',
  'mask',
  'maskContentUnits',
  'maskUnits',
  'mathematical',
  'mode',
  'numOctaves',
  'offset',
  'opacity',
  'operator',
  'order',
  'orient',
  'orientation',
  'origin',
  'overflow',
  'overlinePosition',
  'overlineThickness',
  'paintOrder',
  'panose1',
  'pathLength',
  'patternContentUnits',
  'patternTransform',
  'patternUnits',
  'pointerEvents',
  'pointsAtX',
  'pointsAtY',
  'pointsAtZ',
  'preserveAlpha',
  'preserveAspectRatio',
  'primitiveUnits',
  'r',
  'radius',
  'refX',
  'refY',
  'renderingIntent',
  'repeatCount',
  'repeatDur',
  'requiredExtensions',
  'requiredFeatures',
  'restart',
  'result',
  'rotate',
  'rx',
  'ry',
  'seed',
  'shapeRendering',
  'slope',
  'spacing',
  'specularConstant',
  'specularExponent',
  'speed',
  'spreadMethod',
  'startOffset',
  'stdDeviation',
  'stemh',
  'stemv',
  'stitchTiles',
  'stopColor',
  'stopOpacity',
  'strikethroughPosition',
  'strikethroughThickness',
  'string',
  'stroke',
  'strokeDasharray',
  'strokeDashoffset',
  'strokeLinecap',
  'strokeLinejoin',
  'strokeMiterlimit',
  'strokeOpacity',
  'strokeWidth',
  'surfaceScale',
  'systemLanguage',
  'tableValues',
  'targetX',
  'targetY',
  'textAnchor',
  'textDecoration',
  'textLength',
  'textRendering',
  'to',
  'transform',
  'u1',
  'u2',
  'underlinePosition',
  'underlineThickness',
  'unicode',
  'unicodeBidi',
  'unicodeRange',
  'unitsPerEm',
  'vAlphabetic',
  'values',
  'vectorEffect',
  'version',
  'vertAdvY',
  'vertOriginX',
  'vertOriginY',
  'vHanging',
  'vIdeographic',
  'viewTarget',
  'visibility',
  'vMathematical',
  'widths',
  'wordSpacing',
  'writingMode',
  'x1',
  'x2',
  'x',
  'xChannelSelector',
  'xHeight',
  'xlinkActuate',
  'xlinkArcrole',
  'xlinkHref',
  'xlinkRole',
  'xlinkShow',
  'xlinkTitle',
  'xlinkType',
  'xmlBase',
  'xmlLang',
  'xmlns',
  'xmlnsXlink',
  'xmlSpace',
  'y1',
  'y2',
  'y',
  'yChannelSelector',
  'z',
  'zoomAndPan',
  'ref',
  'key',
  'angle',
];

const PolyElementKeys = ['points', 'pathLength'];

/** svg element types that have specific attribute filtration requirements */
export type FilteredSvgElementType = 'svg' | 'polyline' | 'polygon';

/** map of svg element types to unique svg attributes that belong to that element */
export const FilteredElementKeyMap: Record<FilteredSvgElementType, string[]> = {
  svg: SVGContainerPropKeys,
  polygon: PolyElementKeys,
  polyline: PolyElementKeys,
};

export const EventKeys = [
  'dangerouslySetInnerHTML',
  'onCopy',
  'onCopyCapture',
  'onCut',
  'onCutCapture',
  'onPaste',
  'onPasteCapture',
  'onCompositionEnd',
  'onCompositionEndCapture',
  'onCompositionStart',
  'onCompositionStartCapture',
  'onCompositionUpdate',
  'onCompositionUpdateCapture',
  'onFocus',
  'onFocusCapture',
  'onBlur',
  'onBlurCapture',
  'onChange',
  'onChangeCapture',
  'onBeforeInput',
  'onBeforeInputCapture',
  'onInput',
  'onInputCapture',
  'onReset',
  'onResetCapture',
  'onSubmit',
  'onSubmitCapture',
  'onInvalid',
  'onInvalidCapture',
  'onLoad',
  'onLoadCapture',
  'onError',
  'onErrorCapture',
  'onKeyDown',
  'onKeyDownCapture',
  'onKeyPress',
  'onKeyPressCapture',
  'onKeyUp',
  'onKeyUpCapture',
  'onAbort',
  'onAbortCapture',
  'onCanPlay',
  'onCanPlayCapture',
  'onCanPlayThrough',
  'onCanPlayThroughCapture',
  'onDurationChange',
  'onDurationChangeCapture',
  'onEmptied',
  'onEmptiedCapture',
  'onEncrypted',
  'onEncryptedCapture',
  'onEnded',
  'onEndedCapture',
  'onLoadedData',
  'onLoadedDataCapture',
  'onLoadedMetadata',
  'onLoadedMetadataCapture',
  'onLoadStart',
  'onLoadStartCapture',
  'onPause',
  'onPauseCapture',
  'onPlay',
  'onPlayCapture',
  'onPlaying',
  'onPlayingCapture',
  'onProgress',
  'onProgressCapture',
  'onRateChange',
  'onRateChangeCapture',
  'onSeeked',
  'onSeekedCapture',
  'onSeeking',
  'onSeekingCapture',
  'onStalled',
  'onStalledCapture',
  'onSuspend',
  'onSuspendCapture',
  'onTimeUpdate',
  'onTimeUpdateCapture',
  'onVolumeChange',
  'onVolumeChangeCapture',
  'onWaiting',
  'onWaitingCapture',
  'onAuxClick',
  'onAuxClickCapture',
  'onClick',
  'onClickCapture',
  'onContextMenu',
  'onContextMenuCapture',
  'onDoubleClick',
  'onDoubleClickCapture',
  'onDrag',
  'onDragCapture',
  'onDragEnd',
  'onDragEndCapture',
  'onDragEnter',
  'onDragEnterCapture',
  'onDragExit',
  'onDragExitCapture',
  'onDragLeave',
  'onDragLeaveCapture',
  'onDragOver',
  'onDragOverCapture',
  'onDragStart',
  'onDragStartCapture',
  'onDrop',
  'onDropCapture',
  'onMouseDown',
  'onMouseDownCapture',
  'onMouseEnter',
  'onMouseLeave',
  'onMouseMove',
  'onMouseMoveCapture',
  'onMouseOut',
  'onMouseOutCapture',
  'onMouseOver',
  'onMouseOverCapture',
  'onMouseUp',
  'onMouseUpCapture',
  'onSelect',
  'onSelectCapture',
  'onTouchCancel',
  'onTouchCancelCapture',
  'onTouchEnd',
  'onTouchEndCapture',
  'onTouchMove',
  'onTouchMoveCapture',
  'onTouchStart',
  'onTouchStartCapture',
  'onPointerDown',
  'onPointerDownCapture',
  'onPointerMove',
  'onPointerMoveCapture',
  'onPointerUp',
  'onPointerUpCapture',
  'onPointerCancel',
  'onPointerCancelCapture',
  'onPointerEnter',
  'onPointerEnterCapture',
  'onPointerLeave',
  'onPointerLeaveCapture',
  'onPointerOver',
  'onPointerOverCapture',
  'onPointerOut',
  'onPointerOutCapture',
  'onGotPointerCapture',
  'onGotPointerCaptureCapture',
  'onLostPointerCapture',
  'onLostPointerCaptureCapture',
  'onScroll',
  'onScrollCapture',
  'onWheel',
  'onWheelCapture',
  'onAnimationStart',
  'onAnimationStartCapture',
  'onAnimationEnd',
  'onAnimationEndCapture',
  'onAnimationIteration',
  'onAnimationIterationCapture',
  'onTransitionEnd',
  'onTransitionEndCapture',
];

/** The type of easing function to use for animations */
export type AnimationTiming = 'ease' | 'ease-in' | 'ease-out' | 'ease-in-out' | 'linear';
/** Specifies the duration of animation, the unit of this option is ms. */
export type AnimationDuration = number;

/** the offset of a chart, which define the blank space all around */
export interface ChartOffset {
  top?: number;
  bottom?: number;
  left?: number;
  right?: number;
  width?: number;
  height?: number;
  brushBottom?: number;
}

export interface Padding {
  top?: number;
  bottom?: number;
  left?: number;
  right?: number;
}

export interface GeometrySector {
  cx?: number;
  cy?: number;
  innerRadius?: number;
  outerRadius?: number;
  startAngle?: number;
  endAngle?: number;
  cornerRadius?: number;
  forceCornerRadius?: boolean;
  cornerIsExternal?: boolean;
}

export type AxisDomainItem = string | number | ((d: number) => string | number) | 'auto' | 'dataMin' | 'dataMax';

/**
 * The domain of axis.
 * This is the definition
 *
 * Numeric domain is always defined by an array of exactly two values, for the min and the max of the axis.
 * Categorical domain is defined as array of all possible values.
 *
 * Can be specified in many ways:
 * - array of numbers
 * - with special strings like 'dataMin' and 'dataMax'
 * - with special string math like 'dataMin - 100'
 * - with keyword 'auto'
 * - or a function
 * - array of functions
 * - or a combination of the above
 */
export type AxisDomain =
  | ReadonlyArray<string>
  | ReadonlyArray<number>
  | Readonly<[AxisDomainItem, AxisDomainItem]>
  | (([dataMin, dataMax]: [number, number], allowDataOverflow: boolean) => [number, number]);

/**
 * NumberDomain is an evaluated {@link AxisDomain}.
 * Unlike {@link AxisDomain}, it has no variety - it's a tuple of two number.
 * This is after all the keywords and functions were evaluated and what is left is [min, max].
 *
 * Know that the min, max values are not guaranteed to be nice numbers - values like -Infinity or NaN are possible.
 *
 * There are also `category` axes that have different things than numbers in their domain.
 */
export type NumberDomain = [min: number, max: number];

export type CategoricalDomain = ReadonlyArray<number | string | Date>;

export type TickProp =
  | SVGProps<SVGTextElement>
  | ReactElement<SVGElement>
  | ((props: any) => ReactElement<SVGElement>)
  | boolean;

/** The props definition of base axis */
export interface BaseAxisProps {
  /** The type of axis */
  type?: AxisDomainType;
  /** The key of data displayed in the axis */
  dataKey?: DataKey<any>;
  /** Whether display the axis */
  hide?: boolean;
  /** The scale type as a string, or scale function */
  scale?: ScaleType | RechartsScale;
  /** The option for tick */
  tick?: TickProp;
  /** The count of ticks */
  tickCount?: number;
  /** The option for axisLine */
  axisLine?: boolean | SVGProps<SVGLineElement>;
  /** The option for tickLine */
  tickLine?: boolean | SVGProps<SVGLineElement>;
  /** The size of tick line */
  tickSize?: number;
  /** The formatter function of tick */
  tickFormatter?: (value: any, index: number) => string;
  /**
   * When domain of the axis is specified and the type of the axis is 'number',
   * if allowDataOverflow is set to be false,
   * the domain will be adjusted when the minimum value of data is smaller than domain[0] or
   * the maximum value of data is greater than domain[1] so that the axis displays all data values.
   * If set to true, graphic elements (line, area, bars) will be clipped to conform to the specified domain.
   */
  allowDataOverflow?: boolean;
  /**
   * Allow the axis has duplicated categories or not when the type of axis is "category".
   */
  allowDuplicatedCategory?: boolean;
  /**
   * Allow the ticks of axis to be decimals or not.
   */
  allowDecimals?: boolean;
  /** The domain of scale in this axis */
  domain?: AxisDomain;
  /** Consider hidden elements when computing the domain (defaults to false) */
  includeHidden?: boolean;
  /** The name of data displayed in the axis */
  name?: string;
  /** The unit of data displayed in the axis */
  unit?: string;
  range?: AxisRange;
  /** axis react component */
  AxisComp?: any;
  /** Needed to allow usage of the label prop on the X and Y axis */
  label?: string | number | ReactElement | object;
  /** The HTML element's class name */
  className?: string;
}

/** Defines how ticks are placed and whether / how tick collisions are handled.
 * 'preserveStart' keeps the left tick on collision and ensures that the first tick is always shown.
 * 'preserveEnd' keeps the right tick on collision and ensures that the last tick is always shown.
 * 'preserveStartEnd' keeps the left tick on collision and ensures that the first and last ticks are always shown.
 * 'equidistantPreserveStart' selects a number N such that every nTh tick will be shown without collision.
 */
export type AxisInterval = number | 'preserveStart' | 'preserveEnd' | 'preserveStartEnd' | 'equidistantPreserveStart';

/**
 * Ticks can be any type when the axis is the type of category.
 *
 * Ticks must be numbers when the axis is the type of number.
 */
export type AxisTick = number | string;

export interface TickItem {
  value?: any;
  coordinate: number;
  index?: number;
}

export interface CartesianTickItem extends TickItem {
  tickCoord?: number;
  tickSize?: number;
  isShow?: boolean;
}

export interface Margin {
  top?: number;
  right?: number;
  bottom?: number;
  left?: number;
}

export interface CartesianViewBox {
  x?: number;
  y?: number;
  width?: number;
  height?: number;
}

export interface PolarViewBox {
  cx?: number;
  cy?: number;
  innerRadius?: number;
  outerRadius?: number;
  startAngle?: number;
  endAngle?: number;
  clockWise?: boolean;
}

export type ViewBox = CartesianViewBox | PolarViewBox;

type RecordString<T> = Record<string, T>;

type AdaptEventHandlersReturn = RecordString<(e?: Event) => any> | RecordString<(e: Event) => void> | null;

export const adaptEventHandlers = (
  props: RecordString<any> | Component | FunctionComponent | boolean,
  newHandler?: (e?: Event) => any,
): AdaptEventHandlersReturn => {
  if (!props || typeof props === 'function' || typeof props === 'boolean') {
    return null;
  }

  let inputProps = props as RecordString<any>;

  if (isValidElement(props)) {
    inputProps = props.props as RecordString<any>;
  }

  if (typeof inputProps !== 'object' && typeof inputProps !== 'function') {
    return null;
  }

  const out: RecordString<(e: Event) => void> = {};

  Object.keys(inputProps).forEach(key => {
    if (EventKeys.includes(key)) {
      out[key] = newHandler || ((e: Event) => inputProps[key](inputProps, e));
    }
  });

  return out;
};

const getEventHandlerOfChild =
  (originalHandler: (data: any, index: number, e: Event) => void, data: any, index: number) =>
  (e: Event): null => {
    originalHandler(data, index, e);

    return null;
  };

export const adaptEventsOfChild = (
  props: RecordString<any>,
  data: any,
  index: number,
): RecordString<(e?: Event) => any> | null => {
  if (props === null || (typeof props !== 'object' && typeof props !== 'function')) {
    return null;
  }

  let out: RecordString<(e: Event) => void> | null = null;

  Object.keys(props).forEach((key: string) => {
    const item = (props as any)[key];

    if (EventKeys.includes(key) && typeof item === 'function') {
      if (!out) out = {};

      out[key] = getEventHandlerOfChild(item, data, index);
    }
  });

  return out;
};

/**
 * 'axis' means that all graphical items belonging to this axis tick will be highlighted,
 * and all will be present in the tooltip.
 * Tooltip with 'axis' will display when hovering on the chart background.
 *
 * 'item' means only the one graphical item being hovered will show in the tooltip.
 * Tooltip with 'item' will display when hovering over individual graphical items.
 *
 * This is calculated internally;
 * charts have a `defaultTooltipEventType` and `validateTooltipEventTypes` options.
 *
 * Users then use <Tooltip shared={true} /> or <Tooltip shared={false} /> to control their preference,
 * and charts will then see what is allowed and what is not.
 */
export type TooltipEventType = 'axis' | 'item';

export type AllowedAxisComponent = { axisType: AxisType; AxisComp: ComponentType };

export interface CategoricalChartOptions {
  chartName: string;
  GraphicalChild?: any;
  defaultTooltipEventType?: TooltipEventType;
  validateTooltipEventTypes?: ReadonlyArray<TooltipEventType>;
  axisComponents?: ReadonlyArray<AllowedAxisComponent>;
  formatAxisMap?: any;
  defaultProps?: any;
  tooltipPayloadSearcher: TooltipPayloadSearcher;
}

export interface SankeyNode {
  // node attributes
  dx: number;
  dy: number;
  name: string;
  value: any;
  x: number;
  y: number;
  // tree attributes
  depth: number;
  targetNodes: number[];
  targetLinks: number[];
  sourceNodes: number[];
  sourceLinks: number[];
}

export interface SankeyLink {
  target: number;
  source: number;
  value: number;
  sy?: number;
  dy?: number;
  ty?: number;
}

export type Size = { width: number; height: number };

/**
 * This is the type of `activeDot` prop on:
 * - Area
 * - Line
 * - Radar
 */
export type ActiveDotType =
  /**
   * true | false will turn the default activeDot on and off, respectively
   */
  | boolean
  /**
   * activeDot can be a custom React Component
   */
  | ((props: DotProps) => ReactElement<SVGElement>)
  /**
   * activeDot can be an object; props from here will be appended to the default active dot
   */
  | DotProps
  /**
   * activeDot can be an element; it will get cloned and will receive new extra props.
   */
  | ReactElement<SVGElement>;

export type ActiveShape<PropsType = Record<string, any>, ElementType = SVGElement> =
  | ReactElement<SVGProps<ElementType>>
  | ((props: PropsType) => ReactElement<SVGProps<ElementType>>)
  | ((props: unknown) => JSX.Element)
  | SVGProps<ElementType>
  | boolean;

export type XAxisMap = {
  [axisId: string]: XAxisWithExtraData;
};

export type YAxisMap = {
  [axisId: string]: YAxisWithExtraData;
};

export type RangeObj = {
  x?: number;
  y?: number;
  cx?: number;
  cy?: number;
  angle?: number;
  radius?: number;
};

export type MouseInfo = {
  xValue?: number | null;
  yValue?: number | null;
  chartX?: number;
  chartY?: number;
};

export type TooltipData = {
  activeTooltipIndex: number;
  activeLabel: TickItem['value'] | undefined;
  activeCoordinate: ChartCoordinate;
  activePayload: any[];
};<|MERGE_RESOLUTION|>--- conflicted
+++ resolved
@@ -23,12 +23,8 @@
   WheelEvent,
   JSX,
 } from 'react';
-<<<<<<< HEAD
-import { ScaleContinuousNumeric as D3ScaleContinuousNumeric } from 'victory-vendor/d3-scale';
-=======
 import { PolarAngleAxisProps } from '../polar/PolarAngleAxis';
 import { PolarRadiusAxisProps } from '../polar/PolarRadiusAxis';
->>>>>>> 4268d9ae
 import type { Props as DotProps } from '../shape/Dot';
 import { TooltipPayloadSearcher } from '../state/tooltipSlice';
 import { XAxisWithExtraData, YAxisWithExtraData } from '../chart/types';
