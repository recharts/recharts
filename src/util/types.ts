--- conflicted
+++ resolved
@@ -22,13 +22,8 @@
   WheelEvent,
   JSX,
 } from 'react';
-<<<<<<< HEAD
-import _ from 'lodash';
 import { ScaleContinuousNumeric as D3ScaleContinuousNumeric } from 'd3-scale';
-=======
 import isObject from 'lodash/isObject';
-import { ScaleContinuousNumeric as D3ScaleContinuousNumeric } from 'victory-vendor/d3-scale';
->>>>>>> 72b4c820
 
 /**
  * Determines how values are stacked:
