--- conflicted
+++ resolved
@@ -1114,17 +1114,12 @@
   className?: string;
 }
 
-<<<<<<< HEAD
-/** Defines how ticks are places and whether / how tick collisions are handled.
-=======
 /** Defines how ticks are placed and whether / how tick collisions are handled.
->>>>>>> 90f97882
  * 'preserveStart' keeps the left tick on collision and ensures that the first tick is always shown.
  * 'preserveEnd' keeps the right tick on collision and ensures that the last tick is always shown.
  * 'preserveStartEnd' keeps the left tick on collision and ensures that the first and last ticks are always shown.
  * 'equidistantPreserveStart' computes which ticks are shown according to the 'preserveStart' strategy and
  *  then selects a number N such that every nTh tick will be shown.
-<<<<<<< HEAD
  * 'equidistant' selects a number N such that every nTh tick will be shown without collision.
  */
 export type AxisInterval =
@@ -1134,10 +1129,6 @@
   | 'preserveStartEnd'
   | 'equidistantPreserveStart'
   | 'equidistant';
-=======
- */
-export type AxisInterval = number | 'preserveStart' | 'preserveEnd' | 'preserveStartEnd' | 'equidistantPreserveStart';
->>>>>>> 90f97882
 
 export interface TickItem {
   value?: any;
