import * as d3Scales from 'victory-vendor/d3-scale';
import {
  Series,
  stack as shapeStack,
  stackOffsetExpand,
  stackOffsetNone,
  stackOffsetSilhouette,
  stackOffsetWiggle,
  stackOrderNone,
} from 'victory-vendor/d3-shape';
import max from 'lodash/max';
import min from 'lodash/min';
import isNil from 'lodash/isNil';
import isFunction from 'lodash/isFunction';
import isString from 'lodash/isString';
import get from 'lodash/get';
import flatMap from 'lodash/flatMap';
import isNan from 'lodash/isNaN';
import upperFirst from 'lodash/upperFirst';
import isEqual from 'lodash/isEqual';
import sortBy from 'lodash/sortBy';

import { ReactElement, ReactNode } from 'react';
import { getNiceTickValues, getTickValuesFixedDomain } from 'recharts-scale';

import { ErrorBar } from '../cartesian/ErrorBar';
import { findEntryInArray, getPercentValue, isNumber, isNumOrStr, mathSign, uniqueId } from './DataUtils';
import { filterProps, findAllByType, getDisplayName } from './ReactUtils';
// TODO: Cause of circular dependency. Needs refactor.
// import { RadiusAxisProps, AngleAxisProps } from '../polar/types';
import {
  AxisType,
  BaseAxisProps,
  DataKey,
  LayoutType,
  LegendType,
  PolarLayoutType,
  NumberDomain,
  TickItem,
  CategoricalDomain,
  StackOffsetType,
  Margin,
  ChartOffset,
} from './types';
import { getLegendProps } from './getLegendProps';
import { Props as XAxisProps } from '../cartesian/XAxis';
import { Props as YAxisProps } from '../cartesian/YAxis';
import { Props as ZAxisProps } from '../cartesian/ZAxis';

type CartesianAxisProps = XAxisProps | YAxisProps | ZAxisProps;

// Exported for backwards compatibility
export { getLegendProps };

export function getValueByDataKey<T>(obj: T, dataKey: DataKey<T>, defaultValue?: any) {
  if (isNil(obj) || isNil(dataKey)) {
    return defaultValue;
  }

  if (isNumOrStr(dataKey)) {
    return get(obj, dataKey, defaultValue);
  }

  if (isFunction(dataKey)) {
    return dataKey(obj);
  }

  return defaultValue;
}
/**
 * Get domain of data by key.
 * @param  {Array}   data      The data displayed in the chart
 * @param  {String}  key       The unique key of a group of data
 * @param  {String}  type      The type of axis
 * @param  {Boolean} filterNil Whether or not filter nil values
 * @return {Array} Domain of data
 */
export function getDomainOfDataByKey<T>(
  data: Array<T>,
  key: DataKey<T>,
  type: BaseAxisProps['type'],
  filterNil?: boolean,
): NumberDomain | CategoricalDomain {
  const flattenData: unknown[] = flatMap(data, (entry: T): unknown => getValueByDataKey(entry, key));

  if (type === 'number') {
    // @ts-expect-error parseFloat type only accepts strings
    const domain: number[] = flattenData.filter(entry => isNumber(entry) || parseFloat(entry));

    return domain.length ? [min(domain), max(domain)] : [Infinity, -Infinity];
  }

  const validateData = filterNil ? flattenData.filter(entry => !isNil(entry)) : flattenData;

  // Supports x-axis of Date type
  return validateData.map(entry => (isNumOrStr(entry) || entry instanceof Date ? entry : ''));
}

export const calculateActiveTickIndex = (
  coordinate: number,
  ticks: Array<TickItem> = [],
  unsortedTicks?: Array<TickItem>,
  axis?: BaseAxisProps,
) => {
  let index = -1;
  const len = ticks?.length ?? 0;

  // if there are 1 or less ticks ticks then the active tick is at index 0
  if (len <= 1) {
    return 0;
  }

  if (axis && axis.axisType === 'angleAxis' && Math.abs(Math.abs(axis.range[1] - axis.range[0]) - 360) <= 1e-6) {
    const { range } = axis;
    // ticks are distributed in a circle
    for (let i = 0; i < len; i++) {
      const before = i > 0 ? unsortedTicks[i - 1].coordinate : unsortedTicks[len - 1].coordinate;
      const cur = unsortedTicks[i].coordinate;
      const after = i >= len - 1 ? unsortedTicks[0].coordinate : unsortedTicks[i + 1].coordinate;
      let sameDirectionCoord;

      if (mathSign(cur - before) !== mathSign(after - cur)) {
        const diffInterval = [];
        if (mathSign(after - cur) === mathSign(range[1] - range[0])) {
          sameDirectionCoord = after;

          const curInRange = cur + range[1] - range[0];
          diffInterval[0] = Math.min(curInRange, (curInRange + before) / 2);
          diffInterval[1] = Math.max(curInRange, (curInRange + before) / 2);
        } else {
          sameDirectionCoord = before;

          const afterInRange = after + range[1] - range[0];
          diffInterval[0] = Math.min(cur, (afterInRange + cur) / 2);
          diffInterval[1] = Math.max(cur, (afterInRange + cur) / 2);
        }
        const sameInterval = [
          Math.min(cur, (sameDirectionCoord + cur) / 2),
          Math.max(cur, (sameDirectionCoord + cur) / 2),
        ];

        if (
          (coordinate > sameInterval[0] && coordinate <= sameInterval[1]) ||
          (coordinate >= diffInterval[0] && coordinate <= diffInterval[1])
        ) {
          ({ index } = unsortedTicks[i]);
          break;
        }
      } else {
        const minValue = Math.min(before, after);
        const maxValue = Math.max(before, after);

        if (coordinate > (minValue + cur) / 2 && coordinate <= (maxValue + cur) / 2) {
          ({ index } = unsortedTicks[i]);
          break;
        }
      }
    }
  } else {
    // ticks are distributed in a single direction
    for (let i = 0; i < len; i++) {
      if (
        (i === 0 && coordinate <= (ticks[i].coordinate + ticks[i + 1].coordinate) / 2) ||
        (i > 0 &&
          i < len - 1 &&
          coordinate > (ticks[i].coordinate + ticks[i - 1].coordinate) / 2 &&
          coordinate <= (ticks[i].coordinate + ticks[i + 1].coordinate) / 2) ||
        (i === len - 1 && coordinate > (ticks[i].coordinate + ticks[i - 1].coordinate) / 2)
      ) {
        ({ index } = ticks[i]);
        break;
      }
    }
  }

  return index;
};

/**
 * Get the main color of each graphic item
 * @param  {ReactElement} item A graphic item
 * @return {String}            Color
 */
export const getMainColorOfGraphicItem = (item: ReactElement) => {
  const {
    type: { displayName },
  } = item as any; // TODO: check if displayName is valid.
  const { stroke, fill } = item.props;
  let result;

  switch (displayName) {
    case 'Line':
      result = stroke;
      break;
    case 'Area':
    case 'Radar':
      result = stroke && stroke !== 'none' ? stroke : fill;
      break;
    default:
      result = fill;
      break;
  }

  return result;
};

export interface FormattedGraphicalItem {
  props: {
    sectors?: ReadonlyArray<any>;
    data?: ReadonlyArray<any>;
  };
  childIndex: number;
  item: ReactElement<{ legendType?: LegendType; hide: boolean; name?: string; dataKey: unknown }>;
}

export type BarSetup = {
  barSize: number | string;
  stackList: ReadonlyArray<ReactElement>;
  item: ReactElement;
};

/**
 * Calculate the size of all groups for stacked bar graph
 * @param  {Object} stackGroups The items grouped by axisId and stackId
 * @return {Object} The size of all groups
 */
export const getBarSizeList = ({
  barSize: globalSize,
  stackGroups = {},
}: {
  barSize: number | string;
  stackGroups: AxisStackGroups;
}): Record<string, ReadonlyArray<BarSetup>> => {
  if (!stackGroups) {
    return {};
  }

  const result: Record<string, Array<BarSetup>> = {};
  const numericAxisIds = Object.keys(stackGroups);

  for (let i = 0, len = numericAxisIds.length; i < len; i++) {
    const sgs = stackGroups[numericAxisIds[i]].stackGroups;
    const stackIds = Object.keys(sgs);

    for (let j = 0, sLen = stackIds.length; j < sLen; j++) {
      const { items, cateAxisId } = sgs[stackIds[j]];

      const barItems = items.filter(item => getDisplayName(item.type).indexOf('Bar') >= 0);

      if (barItems && barItems.length) {
        const { barSize: selfSize } = barItems[0].props;
        const cateId = barItems[0].props[cateAxisId];

        if (!result[cateId]) {
          result[cateId] = [];
        }

        result[cateId].push({
          item: barItems[0],
          stackList: barItems.slice(1),
          barSize: isNil(selfSize) ? globalSize : selfSize,
        });
      }
    }
  }

  return result;
};

export type BarPosition = {
  item: ReactElement;
  position: {
    /**
     * Offset is returned always from zero position.
     * So in a way it's "absolute".
     *
     * NOT inbetween bars, but always from zero.
     */
    offset: number;
    /**
     * Size of the bar.
     * This will be usually a number.
     * But if the input data is not well formed, undefined or NaN will be on the output too.
     */
    size: number | undefined | typeof NaN;
  };
};

/**
 * Calculate the size of each bar and offset between start of band and the bar
 *
 * @param  {number} bandSize is the size of area where bars can render
 * @param  {number | string} barGap is the gap size, as a percentage of `bandSize`.
 *                                  Can be defined as number or percent string
 * @param  {number | string} barCategoryGap is the gap size, as a percentage of `bandSize`.
 *                                  Can be defined as number or percent string
 * @param  {Array<object>} sizeList Sizes of all groups
 * @param  {number} maxBarSize The maximum size of each bar
 * @return {Array<object>} The size and offset of each bar
 */
export const getBarPosition = ({
  barGap,
  barCategoryGap,
  bandSize,
  sizeList = [],
  maxBarSize,
}: {
  barGap: string | number;
  barCategoryGap: string | number;
  bandSize: number;
  sizeList: ReadonlyArray<BarSetup>;
  maxBarSize: number;
}): ReadonlyArray<BarPosition> => {
  const len = sizeList.length;
  if (len < 1) return null;

  let realBarGap = getPercentValue(barGap, bandSize, 0, true);
  let result: ReadonlyArray<BarPosition>;
  const initialValue: ReadonlyArray<BarPosition> = [];

  // whether or not is barSize setted by user
  if (sizeList[0].barSize === +sizeList[0].barSize) {
    let useFull = false;
    let fullBarSize = bandSize / len;
    // @ts-expect-error the type check above does not check for type number explicitly
    let sum = sizeList.reduce((res, entry) => res + entry.barSize || 0, 0);
    sum += (len - 1) * realBarGap;

    if (sum >= bandSize) {
      sum -= (len - 1) * realBarGap;
      realBarGap = 0;
    }
    if (sum >= bandSize && fullBarSize > 0) {
      useFull = true;
      fullBarSize *= 0.9;
      sum = len * fullBarSize;
    }

    const offset = ((bandSize - sum) / 2) >> 0;
    let prev: BarPosition['position'] = { offset: offset - realBarGap, size: 0 };

    result = sizeList.reduce((res, entry) => {
      const newPosition: BarPosition = {
        item: entry.item,
        position: {
          offset: prev.offset + prev.size + realBarGap,
          // @ts-expect-error the type check above does not check for type number explicitly
          size: useFull ? fullBarSize : entry.barSize,
        },
      };
      const newRes: Array<BarPosition> = [...res, newPosition];

      prev = newRes[newRes.length - 1].position;

      if (entry.stackList && entry.stackList.length) {
        entry.stackList.forEach(item => {
          newRes.push({ item, position: prev });
        });
      }
      return newRes;
    }, initialValue);
  } else {
    const offset = getPercentValue(barCategoryGap, bandSize, 0, true);

    if (bandSize - 2 * offset - (len - 1) * realBarGap <= 0) {
      realBarGap = 0;
    }

    let originalSize = (bandSize - 2 * offset - (len - 1) * realBarGap) / len;
    if (originalSize > 1) {
      originalSize >>= 0;
    }
    const size = maxBarSize === +maxBarSize ? Math.min(originalSize, maxBarSize) : originalSize;

    result = sizeList.reduce((res, entry, i) => {
      const newRes = [
        ...res,
        {
          item: entry.item,
          position: {
            offset: offset + (originalSize + realBarGap) * i + (originalSize - size) / 2,
            size,
          },
        },
      ];

      if (entry.stackList && entry.stackList.length) {
        entry.stackList.forEach(item => {
          newRes.push({ item, position: newRes[newRes.length - 1].position });
        });
      }
      return newRes;
    }, initialValue);
  }

  return result;
};

export const appendOffsetOfLegend = (
  offset: ChartOffset,
  _unused: unknown,
  props: {
    width?: number;
    margin: Margin;
    children?: ReactNode[];
  },
  legendBox: DOMRect | null,
): ChartOffset => {
  const { children, width, margin } = props;
  const legendWidth = width - (margin.left || 0) - (margin.right || 0);
  const legendProps = getLegendProps({ children, legendWidth });
  if (legendProps) {
    const { width: boxWidth, height: boxHeight } = legendBox || {};
    const { align, verticalAlign, layout } = legendProps;

    if (
      (layout === 'vertical' || (layout === 'horizontal' && verticalAlign === 'middle')) &&
      align !== 'center' &&
      isNumber(offset[align])
    ) {
      return { ...offset, [align]: offset[align] + (boxWidth || 0) };
    }

    if (
      (layout === 'horizontal' || (layout === 'vertical' && align === 'center')) &&
      verticalAlign !== 'middle' &&
      isNumber(offset[verticalAlign])
    ) {
      return { ...offset, [verticalAlign]: offset[verticalAlign] + (boxHeight || 0) };
    }
  }

  return offset;
};

const isErrorBarRelevantForAxis = (layout?: LayoutType, axisType?: AxisType, direction?: 'x' | 'y'): boolean => {
  if (isNil(axisType)) {
    return true;
  }

  if (layout === 'horizontal') {
    return axisType === 'yAxis';
  }
  if (layout === 'vertical') {
    return axisType === 'xAxis';
  }

  if (direction === 'x') {
    return axisType === 'xAxis';
  }
  if (direction === 'y') {
    return axisType === 'yAxis';
  }

  return true;
};

export const getDomainOfErrorBars = (
  data: Array<object>,
  item: ReactElement,
  dataKey: DataKey<any>,
  layout?: LayoutType,
  axisType?: AxisType,
): NumberDomain | null => {
  const { children } = item.props;
  const errorBars = findAllByType(children, ErrorBar).filter(errorBarChild =>
    isErrorBarRelevantForAxis(layout, axisType, errorBarChild.props.direction),
  );

  if (errorBars && errorBars.length) {
    const keys: ReadonlyArray<DataKey<any>> = errorBars.map(errorBarChild => errorBarChild.props.dataKey);

    return data.reduce<NumberDomain>(
      (result: NumberDomain, entry: object): NumberDomain => {
        const entryValue = getValueByDataKey(entry, dataKey, 0);
        const mainValue = Array.isArray(entryValue) ? [min(entryValue), max(entryValue)] : [entryValue, entryValue];
        const errorDomain = keys.reduce(
          (prevErrorArr: [number, number], k: DataKey<any>): NumberDomain => {
            const errorValue = getValueByDataKey(entry, k, 0);
            const lowerValue = mainValue[0] - Math.abs(Array.isArray(errorValue) ? errorValue[0] : errorValue);
            const upperValue = mainValue[1] + Math.abs(Array.isArray(errorValue) ? errorValue[1] : errorValue);

            return [Math.min(lowerValue, prevErrorArr[0]), Math.max(upperValue, prevErrorArr[1])];
          },
          [Infinity, -Infinity],
        );

        return [Math.min(errorDomain[0], result[0]), Math.max(errorDomain[1], result[1])];
      },
      [Infinity, -Infinity],
    );
  }

  return null;
};

export const parseErrorBarsOfAxis = (
  data: any[],
  items: any[],
  dataKey: any,
  axisType: AxisType,
  layout?: LayoutType,
): NumberDomain | null => {
  const domains = items
    .map(item => getDomainOfErrorBars(data, item, dataKey, layout, axisType))
    .filter(entry => !isNil(entry));

  if (domains && domains.length) {
    return domains.reduce(
      (result, entry) => [Math.min(result[0], entry[0]), Math.max(result[1], entry[1])],
      [Infinity, -Infinity],
    );
  }

  return null;
};

/**
 * Get domain of data by the configuration of item element
 * @param  {Array}   data      The data displayed in the chart
 * @param  {Array}   items     The instances of item
 * @param  {String}  type      The type of axis, number - Number Axis, category - Category Axis
 * @param  {LayoutType} layout The type of layout
 * @param  {Boolean} filterNil Whether or not filter nil values
 * @return {Array}        Domain
 */
export const getDomainOfItemsWithSameAxis = (
  data: any[],
  items: ReactElement[],
  type: BaseAxisProps['type'],
  layout?: LayoutType,
  filterNil?: boolean,
) => {
  const domains: (NumberDomain | CategoricalDomain | null)[] = items.map(item => {
    const { dataKey } = item.props;

    if (type === 'number' && dataKey) {
      return getDomainOfErrorBars(data, item, dataKey, layout) || getDomainOfDataByKey(data, dataKey, type, filterNil);
    }
    return getDomainOfDataByKey(data, dataKey, type, filterNil);
  });

  if (type === 'number') {
    // Calculate the domain of number axis
    return domains.reduce(
      // @ts-expect-error if (type === number) means that the domain is numerical type
      // - but this link is missing in the type definition
      (result, entry) => [Math.min(result[0], entry[0]), Math.max(result[1], entry[1])],
      [Infinity, -Infinity],
    );
  }

  const tag: Record<string, any> = {};
  // Get the union set of category axis
  return domains.reduce((result, entry) => {
    for (let i = 0, len = entry.length; i < len; i++) {
      // @ts-expect-error Date cannot index an object
      if (!tag[entry[i]]) {
        // @ts-expect-error Date cannot index an object
        tag[entry[i]] = true;

        // @ts-expect-error Date cannot index an object
        result.push(entry[i]);
      }
    }
    return result;
  }, []);
};

export const isCategoricalAxis = (layout: LayoutType | PolarLayoutType, axisType: AxisType) =>
  (layout === 'horizontal' && axisType === 'xAxis') ||
  (layout === 'vertical' && axisType === 'yAxis') ||
  (layout === 'centric' && axisType === 'angleAxis') ||
  (layout === 'radial' && axisType === 'radiusAxis');

/**
 * Calculate the Coordinates of grid
 * @param  {Array} ticks           The ticks in axis
 * @param {Number} minValue        The minimun value of axis
 * @param {Number} maxValue        The maximun value of axis
 * @param {boolean} syncWithTicks  Synchronize grid lines with ticks or not
 * @return {Array}                 Coordinates
 */
export const getCoordinatesOfGrid = (
  ticks: Array<TickItem>,
  minValue: number,
  maxValue: number,
  syncWithTicks: Boolean,
) => {
  if (syncWithTicks) {
    return ticks.map(entry => entry.coordinate);
  }

  let hasMin, hasMax;

  const values = ticks.map(entry => {
    if (entry.coordinate === minValue) {
      hasMin = true;
    }
    if (entry.coordinate === maxValue) {
      hasMax = true;
    }

    return entry.coordinate;
  });

  if (!hasMin) {
    values.push(minValue);
  }
  if (!hasMax) {
    values.push(maxValue);
  }

  return values;
};

/**
 * Get the ticks of an axis
 * @param  {Object}  axis The configuration of an axis
 * @param {Boolean} isGrid Whether or not are the ticks in grid
 * @param {Boolean} isAll Return the ticks of all the points or not
 * @return {Array}  Ticks
 */
export const getTicksOfAxis = (
  axis: BaseAxisProps & {
    duplicateDomain?: any;
    realScaleType?: 'scaleBand' | 'band' | 'point' | 'linear';
    scale?: any;
    axisType?: AxisType;
    ticks?: any;
    niceTicks?: any;
    isCategorical?: boolean;
    categoricalDomain?: any;
  },
  isGrid?: boolean,
  isAll?: boolean,
): TickItem[] | null => {
  if (!axis) return null;
  const { scale } = axis;
  const { duplicateDomain, type, range } = axis;

  const offsetForBand = axis.realScaleType === 'scaleBand' ? scale.bandwidth() / 2 : 2;
  let offset = (isGrid || isAll) && type === 'category' && scale.bandwidth ? scale.bandwidth() / offsetForBand : 0;

  offset = axis.axisType === 'angleAxis' && range?.length >= 2 ? mathSign(range[0] - range[1]) * 2 * offset : offset;

  // The ticks set by user should only affect the ticks adjacent to axis line
  if (isGrid && (axis.ticks || axis.niceTicks)) {
    const result = (axis.ticks || axis.niceTicks).map((entry: TickItem) => {
      const scaleContent = duplicateDomain ? duplicateDomain.indexOf(entry) : entry;

      return {
        // If the scaleContent is not a number, the coordinate will be NaN.
        // That could be the case for example with a PointScale and a string as domain.
        coordinate: scale(scaleContent) + offset,
        value: entry,
        offset,
      };
    });

    return result.filter((row: TickItem) => !isNan(row.coordinate));
  }

  // When axis is a categorial axis, but the type of axis is number or the scale of axis is not "auto"
  if (axis.isCategorical && axis.categoricalDomain) {
    return axis.categoricalDomain.map((entry: any, index: number) => ({
      coordinate: scale(entry) + offset,
      value: entry,
      index,
      offset,
    }));
  }

  if (scale.ticks && !isAll) {
    return scale
      .ticks(axis.tickCount)
      .map((entry: any) => ({ coordinate: scale(entry) + offset, value: entry, offset }));
  }

  // When axis has duplicated text, serial numbers are used to generate scale
  return scale.domain().map((entry: any, index: number) => ({
    coordinate: scale(entry) + offset,
    value: duplicateDomain ? duplicateDomain[entry] : entry,
    index,
    offset,
  }));
};

/**
 * combine the handlers
 * @param  {Function} defaultHandler Internal private handler
 * @param  {Function} childHandler Handler function specified in child component
 * @return {Function}                The combined handler
 */

const handlerWeakMap = new WeakMap();
export const combineEventHandlers = (defaultHandler: Function, childHandler: Function | undefined): Function => {
  if (typeof childHandler !== 'function') {
    return defaultHandler;
  }

  if (!handlerWeakMap.has(defaultHandler)) {
    handlerWeakMap.set(defaultHandler, new WeakMap());
  }
  const childWeakMap = handlerWeakMap.get(defaultHandler);

  if (childWeakMap.has(childHandler)) {
    return childWeakMap.get(childHandler);
  }

  const combineHandler = (...args: any[]) => {
    defaultHandler(...args);
    childHandler(...args);
  };

  childWeakMap.set(childHandler, combineHandler);
  return combineHandler;
};

/**
 * Parse the scale function of axis
 * @param  {Object}   axis          The option of axis
 * @param  {String}   chartType     The displayName of chart
 * @param  {Boolean}  hasBar        if it has a bar
 * @return {object}               The scale function and resolved name
 */
export const parseScale = (
  axis: {
    scale: 'auto' | string | Function;
    type?: BaseAxisProps['type'];
    layout?: 'radial' | unknown;
    axisType?: 'radiusAxis' | 'angleAxis' | unknown;
  },
  chartType?: string,
  hasBar?: boolean,
): { scale: any; realScaleType?: string } => {
  const { scale, type, layout, axisType } = axis;
  if (scale === 'auto') {
    if (layout === 'radial' && axisType === 'radiusAxis') {
      return { scale: d3Scales.scaleBand(), realScaleType: 'band' };
    }
    if (layout === 'radial' && axisType === 'angleAxis') {
      return { scale: d3Scales.scaleLinear(), realScaleType: 'linear' };
    }

    if (
      type === 'category' &&
      chartType &&
      (chartType.indexOf('LineChart') >= 0 ||
        chartType.indexOf('AreaChart') >= 0 ||
        (chartType.indexOf('ComposedChart') >= 0 && !hasBar))
    ) {
      return { scale: d3Scales.scalePoint(), realScaleType: 'point' };
    }
    if (type === 'category') {
      return { scale: d3Scales.scaleBand(), realScaleType: 'band' };
    }

    return { scale: d3Scales.scaleLinear(), realScaleType: 'linear' };
  }
  if (isString(scale)) {
    const name = `scale${upperFirst(scale)}`;

    return {
      scale: ((d3Scales as Record<string, any>)[name] || d3Scales.scalePoint)(),
      realScaleType: (d3Scales as Record<string, any>)[name] ? name : 'point',
    };
  }

  return isFunction(scale) ? { scale } : { scale: d3Scales.scalePoint(), realScaleType: 'point' };
};
const EPS = 1e-4;
export const checkDomainOfScale = (scale: any) => {
  const domain = scale.domain();

  if (!domain || domain.length <= 2) {
    return;
  }

  const len = domain.length;
  const range = scale.range();
  const minValue = Math.min(range[0], range[1]) - EPS;
  const maxValue = Math.max(range[0], range[1]) + EPS;
  const first = scale(domain[0]);
  const last = scale(domain[len - 1]);

  if (first < minValue || first > maxValue || last < minValue || last > maxValue) {
    scale.domain([domain[0], domain[len - 1]]);
  }
};

export const findPositionOfBar = (barPosition: any[], child: ReactNode) => {
  if (!barPosition) {
    return null;
  }

  for (let i = 0, len = barPosition.length; i < len; i++) {
    if (barPosition[i].item === child) {
      return barPosition[i].position;
    }
  }

  return null;
};

/**
 * Both value and domain are tuples of two numbers
 * - but the type stays as array of numbers until we have better support in rest of the app
 * @param {Array} value input that will be truncated
 * @param {Array} domain boundaries
 * @returns {Array} tuple of two numbers
 */
export const truncateByDomain = (value: [number, number], domain: number[]) => {
  if (!domain || domain.length !== 2 || !isNumber(domain[0]) || !isNumber(domain[1])) {
    return value;
  }

  const minValue = Math.min(domain[0], domain[1]);
  const maxValue = Math.max(domain[0], domain[1]);

  const result = [value[0], value[1]];
  if (!isNumber(value[0]) || value[0] < minValue) {
    result[0] = minValue;
  }

  if (!isNumber(value[1]) || value[1] > maxValue) {
    result[1] = maxValue;
  }

  if (result[0] > maxValue) {
    result[0] = maxValue;
  }

  if (result[1] < minValue) {
    result[1] = minValue;
  }

  return result;
};

/**
 * Stacks all positive numbers above zero and all negative numbers below zero.
 *
 * If all values in the series are positive then this behaves the same as 'none' stacker.
 *
 * @param {Array} series from d3-shape Stack
 * @return {Array} series with applied offset
 */
export const offsetSign: OffsetAccessor = series => {
  const n = series.length;
  if (n <= 0) {
    return;
  }

  for (let j = 0, m = series[0].length; j < m; ++j) {
    let positive = 0;
    let negative = 0;

    for (let i = 0; i < n; ++i) {
      const value = isNan(series[i][j][1]) ? series[i][j][0] : series[i][j][1];

      /* eslint-disable prefer-destructuring, no-param-reassign */
      if (value >= 0) {
        series[i][j][0] = positive;
        series[i][j][1] = positive + value;
        positive = series[i][j][1];
      } else {
        series[i][j][0] = negative;
        series[i][j][1] = negative + value;
        negative = series[i][j][1];
      }
      /* eslint-enable prefer-destructuring, no-param-reassign */
    }
  }
};

/**
 * Replaces all negative values with zero when stacking data.
 *
 * If all values in the series are positive then this behaves the same as 'none' stacker.
 *
 * @param {Array} series from d3-shape Stack
 * @return {Array} series with applied offset
 */
export const offsetPositive: OffsetAccessor = series => {
  const n = series.length;
  if (n <= 0) {
    return;
  }

  for (let j = 0, m = series[0].length; j < m; ++j) {
    let positive = 0;

    for (let i = 0; i < n; ++i) {
      const value = isNan(series[i][j][1]) ? series[i][j][0] : series[i][j][1];

      /* eslint-disable prefer-destructuring, no-param-reassign */
      if (value >= 0) {
        series[i][j][0] = positive;
        series[i][j][1] = positive + value;
        positive = series[i][j][1];
      } else {
        series[i][j][0] = 0;
        series[i][j][1] = 0;
      }
      /* eslint-enable prefer-destructuring, no-param-reassign */
    }
  }
};

/**
 * Function type to compute offset for stacked data.
 *
 * d3-shape has something fishy going on with its types.
 * In @definitelytyped/d3-shape, this function (the offset accessor) is typed as Series<> => void.
 * However! When I actually open the storybook I can see that the offset accessor actually receives Array<Series<>>.
 * The same I can see in the source code itself:
 * https://github.com/DefinitelyTyped/DefinitelyTyped/discussions/66042
 * That one unfortunately has no types but we can tell it passes three-dimensional array.
 *
 * Which leads me to believe that definitelytyped is wrong on this one.
 * There's open discussion on this topic without much attention:
 * https://github.com/DefinitelyTyped/DefinitelyTyped/discussions/66042
 */
type OffsetAccessor = (series: Array<Series<Record<string, unknown>, string>>, order: number[]) => void;

const STACK_OFFSET_MAP: Record<string, OffsetAccessor> = {
  sign: offsetSign,
  // @ts-expect-error definitelytyped types are incorrect
  expand: stackOffsetExpand,
  // @ts-expect-error definitelytyped types are incorrect
  none: stackOffsetNone,
  // @ts-expect-error definitelytyped types are incorrect
  silhouette: stackOffsetSilhouette,
  // @ts-expect-error definitelytyped types are incorrect
  wiggle: stackOffsetWiggle,
  positive: offsetPositive,
};

export const getStackedData = (
  data: ReadonlyArray<Record<string, unknown>>,
  stackItems: ReadonlyArray<{ props: { dataKey?: DataKey<any> } }>,
  offsetType: StackOffsetType,
): ReadonlyArray<Series<Record<string, unknown>, string>> => {
  const dataKeys = stackItems.map(item => item.props.dataKey);
  const offsetAccessor: OffsetAccessor = STACK_OFFSET_MAP[offsetType];
  const stack = shapeStack<Record<string, unknown>>()
    // @ts-expect-error stack.keys type wants an array of strings, but we provide array of DataKeys
    .keys(dataKeys)
    .value((d, key) => +getValueByDataKey(d, key, 0))
    .order(stackOrderNone)
    // @ts-expect-error definitelytyped types are incorrect
    .offset(offsetAccessor);

  return stack(data);
};

type AxisId = string;
export type StackId = string | number | symbol;

export type ParentStackGroup = {
  hasStack: boolean;
  stackGroups: Record<StackId, ChildStackGroup>;
};

export type GenericChildStackGroup<T> = {
  numericAxisId: string;
  cateAxisId: string;
  items: Array<ReactElement>;
  stackedData?: ReadonlyArray<T>;
};

export type ChildStackGroup = GenericChildStackGroup<Series<Record<string, unknown>, string>>;

export type AxisStackGroups = Record<AxisId, ParentStackGroup>;

export const getStackGroupsByAxisId = (
  data: ReadonlyArray<Record<string, unknown>> | undefined,
  _items: Array<ReactElement>,
  numericAxisId: string,
  cateAxisId: string,
  offsetType: StackOffsetType,
  reverseStackOrder: boolean,
): AxisStackGroups => {
  if (!data) {
    return null;
  }

  // reversing items to affect render order (for layering)
  const items = reverseStackOrder ? _items.reverse() : _items;

  const parentStackGroupsInitialValue: Record<AxisId, ParentStackGroup> = {};

  const stackGroups: Record<AxisId, ParentStackGroup> = items.reduce((result, item) => {
    const { stackId, hide } = item.props;

    if (hide) {
      return result;
    }

    const axisId: AxisId = item.props[numericAxisId];
    const parentGroup: ParentStackGroup = result[axisId] || { hasStack: false, stackGroups: {} };

    if (isNumOrStr(stackId)) {
      const childGroup: ChildStackGroup = parentGroup.stackGroups[stackId] || {
        numericAxisId,
        cateAxisId,
        items: [],
      };

      childGroup.items.push(item);

      parentGroup.hasStack = true;

      parentGroup.stackGroups[stackId] = childGroup;
    } else {
      parentGroup.stackGroups[uniqueId('_stackId_')] = {
        numericAxisId,
        cateAxisId,
        items: [item],
      };
    }

    return { ...result, [axisId]: parentGroup };
  }, parentStackGroupsInitialValue);

  const axisStackGroupsInitialValue: AxisStackGroups = {};

  return Object.keys(stackGroups).reduce((result, axisId) => {
    const group = stackGroups[axisId];

    if (group.hasStack) {
      const stackGroupsInitialValue: Record<StackId, ChildStackGroup> = {};
      group.stackGroups = Object.keys(group.stackGroups).reduce((res, stackId) => {
        const g = group.stackGroups[stackId];

        return {
          ...res,
          [stackId]: {
            numericAxisId,
            cateAxisId,
            items: g.items,
            stackedData: getStackedData(data, g.items, offsetType),
          },
        };
      }, stackGroupsInitialValue);
    }

    return { ...result, [axisId]: group };
  }, axisStackGroupsInitialValue);
};

/**
 * Configure the scale function of axis
 * @param {Object} scale The scale function
 * @param {Object} opts  The configuration of axis
 * @return {Object}      null
 */
export const getTicksOfScale = (scale: any, opts: any) => {
  const { realScaleType, type, tickCount, originalDomain, allowDecimals } = opts;
  const scaleType = realScaleType || opts.scale;

  if (scaleType !== 'auto' && scaleType !== 'linear') {
    return null;
  }

  if (
    tickCount &&
    type === 'number' &&
    originalDomain &&
    (originalDomain[0] === 'auto' || originalDomain[1] === 'auto')
  ) {
    // Calculate the ticks by the number of grid when the axis is a number axis
    const domain = scale.domain();
    if (!domain.length) {
      return null;
    }
    const tickValues = getNiceTickValues(domain, tickCount, allowDecimals);

    scale.domain([min(tickValues), max(tickValues)]);

    return { niceTicks: tickValues };
  }
  if (tickCount && type === 'number') {
    const domain = scale.domain();
    const tickValues = getTickValuesFixedDomain(domain, tickCount, allowDecimals);

    return { niceTicks: tickValues };
  }

  return null;
};

export const getCateCoordinateOfLine = ({
  axis,
  ticks,
  bandSize,
  entry,
  index,
  dataKey,
}: {
  axis: any;
  ticks: Array<TickItem>;
  bandSize: number;
  entry: any;
  index: number;
  dataKey?: string | number | ((obj: any) => any);
}) => {
  if (axis.type === 'category') {
    // find coordinate of category axis by the value of category
    if (!axis.allowDuplicatedCategory && axis.dataKey && !isNil(entry[axis.dataKey])) {
      const matchedTick = findEntryInArray(ticks, 'value', entry[axis.dataKey]);

      if (matchedTick) {
        return matchedTick.coordinate + bandSize / 2;
      }
    }

    return ticks[index] ? ticks[index].coordinate + bandSize / 2 : null;
  }

  const value = getValueByDataKey(entry, !isNil(dataKey) ? dataKey : axis.dataKey);

  return !isNil(value) ? axis.scale(value) : null;
};

export const getCateCoordinateOfBar = ({
  axis,
  ticks,
  offset,
  bandSize,
  entry,
  index,
}: {
  axis: any; // RadiusAxisProps & { dataKey?: any }; // TODO: should dataKey be included in RadiusAxisProps?
  ticks: Array<TickItem>;
  offset: any;
  bandSize: number;
  entry: any;
  index: number;
}) => {
  if (axis.type === 'category') {
    return ticks[index] ? ticks[index].coordinate + offset : null;
  }
  const value = getValueByDataKey(entry, axis.dataKey, axis.domain[index]);

  return !isNil(value) ? axis.scale(value) - bandSize / 2 + offset : null;
};

export const getBaseValueOfBar = ({
  numericAxis,
}: {
  numericAxis: any; // AngleAxisProps | RadiusAxisProps
}) => {
  const domain = numericAxis.scale.domain();

  if (numericAxis.type === 'number') {
    const minValue = Math.min(domain[0], domain[1]);
    const maxValue = Math.max(domain[0], domain[1]);

    if (minValue <= 0 && maxValue >= 0) {
      return 0;
    }
    if (maxValue < 0) {
      return maxValue;
    }

    return minValue;
  }

  return domain[0];
};

export const getStackedDataOfItem = <StackedData>(
  item: ReactElement,
  stackGroups: Record<StackId, GenericChildStackGroup<StackedData>>,
): StackedData | null => {
  const { stackId } = item.props;

  if (isNumOrStr(stackId)) {
    const group = stackGroups[stackId];

    if (group) {
      const itemIndex = group.items.indexOf(item);
      return itemIndex >= 0 ? group.stackedData[itemIndex] : null;
    }
  }

  return null;
};

const getDomainOfSingle = (data: Array<Array<any>>): number[] =>
  data.reduce(
    (result: number[], entry: Array<any>): number[] => [
      min(entry.concat([result[0]]).filter(isNumber)),
      max(entry.concat([result[1]]).filter(isNumber)),
    ],
    [Infinity, -Infinity],
  );

export const getDomainOfStackGroups = (
  stackGroups: Record<StackId, ChildStackGroup>,
  startIndex: number,
  endIndex: number,
) =>
  Object.keys(stackGroups)
    .reduce(
      (result, stackId) => {
        const group = stackGroups[stackId];
        const { stackedData } = group;
        const domain = stackedData.reduce(
          (res: [number, number], entry) => {
            const s = getDomainOfSingle(entry.slice(startIndex, endIndex + 1));

            return [Math.min(res[0], s[0]), Math.max(res[1], s[1])];
          },
          [Infinity, -Infinity],
        );

        return [Math.min(domain[0], result[0]), Math.max(domain[1], result[1])];
      },
      [Infinity, -Infinity],
    )
    .map(result => (result === Infinity || result === -Infinity ? 0 : result));

export const MIN_VALUE_REG = /^dataMin[\s]*-[\s]*([0-9]+([.]{1}[0-9]+){0,1})$/;
export const MAX_VALUE_REG = /^dataMax[\s]*\+[\s]*([0-9]+([.]{1}[0-9]+){0,1})$/;

export const parseSpecifiedDomain = (specifiedDomain: any, dataDomain: any, allowDataOverflow?: boolean) => {
  if (isFunction(specifiedDomain)) {
    return specifiedDomain(dataDomain, allowDataOverflow);
  }

  if (!Array.isArray(specifiedDomain)) {
    return dataDomain;
  }

  const domain = [];

  /* eslint-disable prefer-destructuring */
  if (isNumber(specifiedDomain[0])) {
    domain[0] = allowDataOverflow ? specifiedDomain[0] : Math.min(specifiedDomain[0], dataDomain[0]);
  } else if (MIN_VALUE_REG.test(specifiedDomain[0])) {
    const value = +MIN_VALUE_REG.exec(specifiedDomain[0])[1];

    domain[0] = dataDomain[0] - value;
  } else if (isFunction(specifiedDomain[0])) {
    domain[0] = specifiedDomain[0](dataDomain[0]);
  } else {
    domain[0] = dataDomain[0];
  }

  if (isNumber(specifiedDomain[1])) {
    domain[1] = allowDataOverflow ? specifiedDomain[1] : Math.max(specifiedDomain[1], dataDomain[1]);
  } else if (MAX_VALUE_REG.test(specifiedDomain[1])) {
    const value = +MAX_VALUE_REG.exec(specifiedDomain[1])[1];

    domain[1] = dataDomain[1] + value;
  } else if (isFunction(specifiedDomain[1])) {
    domain[1] = specifiedDomain[1](dataDomain[1]);
  } else {
    domain[1] = dataDomain[1];
  }
  /* eslint-enable prefer-destructuring */

  return domain;
};

/**
 * Calculate the size between two category
 * @param  {Object} axis  The options of axis
 * @param  {Array}  ticks The ticks of axis
 * @param  {Boolean} isBar if items in axis are bars
 * @return {Number} Size
 */
export const getBandSizeOfAxis = (
  axis?: CartesianAxisProps,
  ticks?: Array<TickItem>,
  isBar?: boolean,
): number | undefined => {
  // @ts-expect-error we need to rethink scale type
  if (axis && axis.scale && axis.scale.bandwidth) {
    // @ts-expect-error we need to rethink scale type
    const bandWidth = axis.scale.bandwidth();

    if (!isBar || bandWidth > 0) {
      return bandWidth;
    }
  }

<<<<<<< HEAD
  if (axis && 'width' in axis && axis.width && ticks) {
    if (ticks.length === 1) {
      let bandSize = Infinity;
      bandSize = axis.width / 3;
      return bandSize === Infinity ? 0 : bandSize;
    }
=======
  if (axis && ticks && ticks.length >= 2) {
    const orderedTicks = sortBy(ticks, o => o.coordinate);
    let bandSize = Infinity;
>>>>>>> 73f32add

    if (ticks.length >= 2) {
      const orderedTicks = _.sortBy(ticks, o => o.coordinate);
      let bandSize = Infinity;

      for (let i = 1, len = orderedTicks.length; i < len; i++) {
        const cur = orderedTicks[i];
        const prev = orderedTicks[i - 1];

        bandSize = Math.min((cur.coordinate || 0) - (prev.coordinate || 0), bandSize);
      }

      return bandSize === Infinity ? 0 : bandSize;
    }
  }

  return isBar ? undefined : 0;
};
/**
 * parse the domain of a category axis when a domain is specified
 * @param   {Array}        specifiedDomain  The domain specified by users
 * @param   {Array}        calculatedDomain The domain calculated by dateKey
 * @param   {ReactElement} axisChild        The axis ReactElement
 * @returns {Array}        domains
 */
export const parseDomainOfCategoryAxis = <T>(
  specifiedDomain: ReadonlyArray<T> | undefined,
  calculatedDomain: ReadonlyArray<T>,
  axisChild: ReactElement,
): ReadonlyArray<T> => {
  if (!specifiedDomain || !specifiedDomain.length) {
    return calculatedDomain;
  }
  if (isEqual(specifiedDomain, get(axisChild, 'type.defaultProps.domain'))) {
    return calculatedDomain;
  }

  return specifiedDomain;
};

export const getTooltipItem = (graphicalItem: ReactElement, payload: any) => {
  const { dataKey, name, unit, formatter, tooltipType, chartType } = graphicalItem.props;

  return {
    ...filterProps(graphicalItem),
    dataKey,
    unit,
    formatter,
    name: name || dataKey,
    color: getMainColorOfGraphicItem(graphicalItem),
    value: getValueByDataKey(payload, dataKey),
    type: tooltipType,
    payload,
    chartType,
  };
};<|MERGE_RESOLUTION|>--- conflicted
+++ resolved
@@ -1288,18 +1288,12 @@
     }
   }
 
-<<<<<<< HEAD
   if (axis && 'width' in axis && axis.width && ticks) {
     if (ticks.length === 1) {
       let bandSize = Infinity;
       bandSize = axis.width / 3;
       return bandSize === Infinity ? 0 : bandSize;
     }
-=======
-  if (axis && ticks && ticks.length >= 2) {
-    const orderedTicks = sortBy(ticks, o => o.coordinate);
-    let bandSize = Infinity;
->>>>>>> 73f32add
 
     if (ticks.length >= 2) {
       const orderedTicks = _.sortBy(ticks, o => o.coordinate);
