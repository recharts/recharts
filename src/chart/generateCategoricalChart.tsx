import React, { Component, cloneElement, isValidElement, ReactElement } from 'react';
import isNil from 'lodash/isNil';
import isFunction from 'lodash/isFunction';
import range from 'lodash/range';
import get from 'lodash/get';
import sortBy from 'lodash/sortBy';
import throttle from 'lodash/throttle';
import find from 'lodash/find';
import every from 'lodash/every';

import clsx from 'clsx';
// eslint-disable-next-line no-restricted-imports
import type { DebouncedFunc } from 'lodash';
import invariant from 'tiny-invariant';
import { getTicks } from '../cartesian/getTicks';
import { Surface } from '../container/Surface';
import { Layer } from '../container/Layer';
import { Tooltip } from '../component/Tooltip';
import { Legend } from '../component/Legend';
import { Dot } from '../shape/Dot';
import { isInRectangle } from '../shape/Rectangle';

import {
  filterProps,
  findAllByType,
  findChildByType,
  getDisplayName,
  getReactEventByType,
  isChildrenEqual,
  parseChildIndex,
  renderByOrder,
  validateWidthHeight,
} from '../util/ReactUtils';

import { CartesianAxis } from '../cartesian/CartesianAxis';
import { Brush } from '../cartesian/Brush';
import { getOffset } from '../util/DOMUtils';
import { findEntryInArray, getAnyElementOfObject, hasDuplicate, isNumber, uniqueId } from '../util/DataUtils';
import {
  appendOffsetOfLegend,
  AxisStackGroups,
  BarPosition,
  calculateActiveTickIndex,
  combineEventHandlers,
  getBandSizeOfAxis,
  getBarPosition,
  getBarSizeList,
  getCoordinatesOfGrid,
  getDomainOfDataByKey,
  getDomainOfItemsWithSameAxis,
  getDomainOfStackGroups,
  getLegendProps,
  getMainColorOfGraphicItem,
  getStackedDataOfItem,
  getStackGroupsByAxisId,
  getTicksOfAxis,
  getTooltipItem,
  isCategoricalAxis,
  parseDomainOfCategoryAxis,
  parseErrorBarsOfAxis,
  parseSpecifiedDomain,
} from '../util/ChartUtils';
import { detectReferenceElementsDomain } from '../util/DetectReferenceElementsDomain';
import { inRangeOfSector, polarToCartesian } from '../util/PolarUtils';
import { shallowEqual } from '../util/ShallowEqual';
import { eventCenter, SYNC_EVENT } from '../util/Events';
import {
  adaptEventHandlers,
  AxisType,
  BaseAxisProps,
  CartesianViewBox,
  CategoricalChartOptions,
  ChartCoordinate,
  ChartOffset,
  Coordinate,
  DataKey,
  GeometrySector,
  LayoutType,
  Margin,
  StackOffsetType,
  TickItem,
  TooltipEventType,
  XAxisMap,
  YAxisMap,
} from '../util/types';
import { AccessibilityManager } from './AccessibilityManager';
import { isDomainSpecifiedByUser } from '../util/isDomainSpecifiedByUser';
import { getActiveShapeIndexForTooltip, isFunnel, isPie, isScatter } from '../util/ActiveShapeUtils';
import { Cursor } from '../component/Cursor';
import { ChartLayoutContextProvider } from '../context/chartLayoutContext';
import { AxisMap, CategoricalChartState } from './types';

export interface MousePointer {
  pageX: number;
  pageY: number;
}

export type GraphicalItem<Props = Record<string, any>> = ReactElement<
  Props,
  string | React.JSXElementConstructor<Props>
> & {
  item: ReactElement<Props, string | React.JSXElementConstructor<Props>>;
};

const ORIENT_MAP = {
  xAxis: ['bottom', 'top'],
  yAxis: ['left', 'right'],
};

const FULL_WIDTH_AND_HEIGHT = { width: '100%', height: '100%' };

const originCoordinate: Coordinate = { x: 0, y: 0 };

/**
 * This function exists as a temporary workaround.
 *
 * Why? generateCategoricalChart does not render `{children}` directly;
 * instead it passes them through `renderByOrder` function which reads their handlers.
 *
 * So, this is a handler that does nothing.
 * Once we get rid of `renderByOrder` and switch to JSX only, we can get rid of this handler too.
 *
 * @param {JSX} element as is in JSX
 * @returns {JSX} the same element
 */
function renderAsIs(element: React.ReactElement): React.ReactElement {
  return element;
}

const calculateTooltipPos = (rangeObj: any, layout: LayoutType): any => {
  if (layout === 'horizontal') {
    return rangeObj.x;
  }
  if (layout === 'vertical') {
    return rangeObj.y;
  }
  if (layout === 'centric') {
    return rangeObj.angle;
  }

  return rangeObj.radius;
};

const getActiveCoordinate = (
  layout: LayoutType,
  tooltipTicks: TickItem[],
  activeIndex: number,
  rangeObj: any,
): ChartCoordinate => {
  const entry = tooltipTicks.find(tick => tick && tick.index === activeIndex);

  if (entry) {
    if (layout === 'horizontal') {
      return { x: entry.coordinate, y: rangeObj.y };
    }
    if (layout === 'vertical') {
      return { x: rangeObj.x, y: entry.coordinate };
    }
    if (layout === 'centric') {
      const angle = entry.coordinate;
      const { radius } = rangeObj;

      return {
        ...rangeObj,
        ...polarToCartesian(rangeObj.cx, rangeObj.cy, radius, angle),
        angle,
        radius,
      };
    }

    const radius = entry.coordinate;
    const { angle } = rangeObj;

    return {
      ...rangeObj,
      ...polarToCartesian(rangeObj.cx, rangeObj.cy, radius, angle),
      angle,
      radius,
    };
  }

  return originCoordinate;
};

const getDisplayedData = (
  data: any[],
  {
    graphicalItems,
    dataStartIndex,
    dataEndIndex,
  }: Pick<CategoricalChartState, 'graphicalItems' | 'dataStartIndex' | 'dataEndIndex'>,
): any[] => {
  const itemsData = (graphicalItems ?? []).reduce<any[]>((result, child) => {
    const itemData = child.props.data;

    if (itemData && itemData.length) {
      return [...result, ...itemData];
    }

    return result;
  }, []);
  if (itemsData.length > 0) {
    return itemsData;
  }

  if (data && data.length && isNumber(dataStartIndex) && isNumber(dataEndIndex)) {
    return data.slice(dataStartIndex, dataEndIndex + 1);
  }

  return [];
};

function getDefaultDomainByAxisType(axisType: 'number' | string) {
  return axisType === 'number' ? [0, 'auto'] : undefined;
}

/**
 * Get the content to be displayed in the tooltip
 * @param  {Object} state          Current state
 * @param  {Array}  chartData      The data defined in chart
 * @param  {Number} activeIndex    Active index of data
 * @param  {String} activeLabel    Active label of data
 * @return {Array}                 The content of tooltip
 */
const getTooltipContent = (
  state: CategoricalChartState,
  chartData: any[],
  activeIndex: number,
  activeLabel?: string,
): any[] => {
  const { graphicalItems, tooltipAxis } = state;
  const displayedData = getDisplayedData(chartData, state);

  if (activeIndex < 0 || !graphicalItems || !graphicalItems.length || activeIndex >= displayedData.length) {
    return null;
  }
  // get data by activeIndex when the axis don't allow duplicated category
  return graphicalItems.reduce((result, child) => {
    const { hide } = child.props;

    if (hide) {
      return result;
    }

    /**
     * Fixes: https://github.com/recharts/recharts/issues/3669
     * Defaulting to chartData below to fix an edge case where the tooltip does not include data from all charts
     * when a separate dataset is passed to chart prop data and specified on Line/Area/etc prop data
     */
    let data = child.props.data ?? chartData;

    if (data && state.dataStartIndex + state.dataEndIndex !== 0) {
      data = data.slice(state.dataStartIndex, state.dataEndIndex + 1);
    }

    let payload;

    if (tooltipAxis.dataKey && !tooltipAxis.allowDuplicatedCategory) {
      // graphic child has data props
      const entries = data === undefined ? displayedData : data;
      payload = findEntryInArray(entries, tooltipAxis.dataKey, activeLabel);
    } else {
      payload = (data && data[activeIndex]) || displayedData[activeIndex];
    }

    if (!payload) {
      return result;
    }

    return [...result, getTooltipItem(child, payload)];
  }, []);
};

/**
 * Returns tooltip data based on a mouse position (as a parameter or in state)
 * @param  {Object} state     current state
 * @param  {Array}  chartData the data defined in chart
 * @param  {String} layout     The layout type of chart
 * @param  {Object} rangeObj  { x, y } coordinates
 * @return {Object}           Tooltip data data
 */
const getTooltipData = (state: CategoricalChartState, chartData: any[], layout: LayoutType, rangeObj?: any) => {
  const rangeData = rangeObj || { x: state.chartX, y: state.chartY };

  const pos = calculateTooltipPos(rangeData, layout);
  const { orderedTooltipTicks: ticks, tooltipAxis: axis, tooltipTicks } = state;

  const activeIndex = calculateActiveTickIndex(pos, ticks, tooltipTicks, axis);

  if (activeIndex >= 0 && tooltipTicks) {
    const activeLabel = tooltipTicks[activeIndex] && tooltipTicks[activeIndex].value;
    const activePayload = getTooltipContent(state, chartData, activeIndex, activeLabel);
    const activeCoordinate = getActiveCoordinate(layout, ticks, activeIndex, rangeData);

    return {
      activeTooltipIndex: activeIndex,
      activeLabel,
      activePayload,
      activeCoordinate,
    };
  }

  return null;
};

/**
 * Get the configuration of axis by the options of axis instance
 * @param  {Object} props         Latest props
 * @param {Array}  axes           The instance of axes
 * @param  {Array} graphicalItems The instances of item
 * @param  {String} axisType      The type of axis, xAxis - x-axis, yAxis - y-axis
 * @param  {String} axisIdKey     The unique id of an axis
 * @param  {Object} stackGroups   The items grouped by axisId and stackId
 * @param {Number} dataStartIndex The start index of the data series when a brush is applied
 * @param {Number} dataEndIndex   The end index of the data series when a brush is applied
 * @return {Object}      Configuration
 */
export const getAxisMapByAxes = (
  props: CategoricalChartProps,
  {
    axes,
    graphicalItems,
    axisType,
    axisIdKey,
    stackGroups,
    dataStartIndex,
    dataEndIndex,
  }: {
    axes: ReadonlyArray<ReactElement>;
    graphicalItems: ReadonlyArray<ReactElement>;
    axisType: AxisType;
    axisIdKey: string;
    stackGroups: AxisStackGroups;
    dataStartIndex: number;
    dataEndIndex: number;
  },
): AxisMap => {
  const { layout, children, stackOffset } = props;
  const isCategorical = isCategoricalAxis(layout, axisType);

  // Eliminate duplicated axes
  return axes.reduce((result: AxisMap, child: ReactElement): AxisMap => {
    const { type, dataKey, allowDataOverflow, allowDuplicatedCategory, scale, ticks, includeHidden } = child.props;
    const axisId = child.props[axisIdKey];

    if (result[axisId]) {
      return result;
    }

    const displayedData = getDisplayedData(props.data, {
      graphicalItems: graphicalItems.filter(item => item.props[axisIdKey] === axisId),
      dataStartIndex,
      dataEndIndex,
    });
    const len = displayedData.length;

    let domain, duplicateDomain, categoricalDomain;

    /*
     * This is a hack to short-circuit the domain creation here to enhance performance.
     * Usually, the data is used to determine the domain, but when the user specifies
     * a domain upfront (via props), there is no need to calculate the domain start and end,
     * which is very expensive for a larger amount of data.
     * The only thing that would prohibit short-circuiting is when the user doesn't allow data overflow,
     * because the axis is supposed to ignore the specified domain that way.
     */
    if (isDomainSpecifiedByUser(child.props.domain, allowDataOverflow, type)) {
      domain = parseSpecifiedDomain(child.props.domain, null, allowDataOverflow);
      /* The chart can be categorical and have the domain specified in numbers
       * we still need to calculate the categorical domain
       * TODO: refactor this more
       */
      if (isCategorical && (type === 'number' || scale !== 'auto')) {
        categoricalDomain = getDomainOfDataByKey(displayedData, dataKey, 'category');
      }
    }

    // if the domain is defaulted we need this for `originalDomain` as well
    const defaultDomain = getDefaultDomainByAxisType(type);

    // we didn't create the domain from user's props above, so we need to calculate it
    if (!domain || domain.length === 0) {
      const childDomain = child.props.domain ?? defaultDomain;

      if (dataKey) {
        // has dataKey in <Axis />
        domain = getDomainOfDataByKey(displayedData, dataKey, type);

        if (type === 'category' && isCategorical) {
          // the field type is category data and this axis is categorical axis
          const duplicate = hasDuplicate(domain);

          if (allowDuplicatedCategory && duplicate) {
            duplicateDomain = domain;
            // When category axis has duplicated text, serial numbers are used to generate scale
            domain = range(0, len);
          } else if (!allowDuplicatedCategory) {
            // remove duplicated category
            domain = parseDomainOfCategoryAxis(childDomain, domain, child).reduce(
              (finalDomain: any, entry: any) =>
                finalDomain.indexOf(entry) >= 0 ? finalDomain : [...finalDomain, entry],
              [],
            );
          }
        } else if (type === 'category') {
          // the field type is category data and this axis is numerical axis
          if (!allowDuplicatedCategory) {
            domain = parseDomainOfCategoryAxis(childDomain, domain, child).reduce(
              (finalDomain: any, entry: any) =>
                finalDomain.indexOf(entry) >= 0 || entry === '' || isNil(entry) ? finalDomain : [...finalDomain, entry],
              [],
            );
          } else {
            // eliminate undefined or null or empty string
            domain = domain.filter((entry: any) => entry !== '' && !isNil(entry));
          }
        } else if (type === 'number') {
          // the field type is numerical
          const errorBarsDomain = parseErrorBarsOfAxis(
            displayedData,
            graphicalItems.filter(item => item.props[axisIdKey] === axisId && (includeHidden || !item.props.hide)),
            dataKey,
            axisType,
            layout,
          );

          if (errorBarsDomain) {
            domain = errorBarsDomain;
          }
        }

        if (isCategorical && (type === 'number' || scale !== 'auto')) {
          categoricalDomain = getDomainOfDataByKey(displayedData, dataKey, 'category');
        }
      } else if (isCategorical) {
        // the axis is a categorical axis
        domain = range(0, len);
      } else if (stackGroups && stackGroups[axisId] && stackGroups[axisId].hasStack && type === 'number') {
        // when stackOffset is 'expand', the domain may be calculated as [0, 1.000000000002]
        domain =
          stackOffset === 'expand'
            ? [0, 1]
            : getDomainOfStackGroups(stackGroups[axisId].stackGroups, dataStartIndex, dataEndIndex);
      } else {
        domain = getDomainOfItemsWithSameAxis(
          displayedData,
          graphicalItems.filter(item => item.props[axisIdKey] === axisId && (includeHidden || !item.props.hide)),
          type,
          layout,
          true,
        );
      }

      if (type === 'number') {
        // To detect wether there is any reference lines whose props alwaysShow is true
        domain = detectReferenceElementsDomain(children, domain, axisId, axisType, ticks);

        if (childDomain) {
          domain = parseSpecifiedDomain(childDomain, domain, allowDataOverflow);
        }
      } else if (type === 'category' && childDomain) {
        const axisDomain = childDomain;
        const isDomainValid = domain.every((entry: string | number) => axisDomain.indexOf(entry) >= 0);

        if (isDomainValid) {
          domain = axisDomain;
        }
      }
    }

    return {
      ...result,
      [axisId]: {
        ...child.props,
        axisType,
        domain,
        categoricalDomain,
        duplicateDomain,
        originalDomain: child.props.domain ?? defaultDomain,
        isCategorical,
        layout,
      },
    };
  }, {});
};

/**
 * Get the configuration of axis by the options of item,
 * this kind of axis does not display in chart
 * @param  {Object} props         Latest props
 * @param  {Array} graphicalItems The instances of item
 * @param  {ReactElement} Axis    Axis Component
 * @param  {String} axisType      The type of axis, xAxis - x-axis, yAxis - y-axis
 * @param  {String} axisIdKey     The unique id of an axis
 * @param  {Object} stackGroups   The items grouped by axisId and stackId
 * @param {Number} dataStartIndex The start index of the data series when a brush is applied
 * @param {Number} dataEndIndex   The end index of the data series when a brush is applied
 * @return {Object}               Configuration
 */
const getAxisMapByItems = (
  props: CategoricalChartProps,
  {
    graphicalItems,
    Axis,
    axisType,
    axisIdKey,
    stackGroups,
    dataStartIndex,
    dataEndIndex,
  }: {
    axisIdKey: string;
    axisType?: AxisType;
    Axis?: React.ComponentType<BaseAxisProps>;
    graphicalItems: ReadonlyArray<ReactElement>;
    stackGroups: AxisStackGroups;
    dataStartIndex: number;
    dataEndIndex: number;
  },
): AxisMap => {
  const { layout, children } = props;
  const displayedData = getDisplayedData(props.data, {
    graphicalItems,
    dataStartIndex,
    dataEndIndex,
  });
  const len = displayedData.length;
  const isCategorical = isCategoricalAxis(layout, axisType);
  let index = -1;

  // The default type of x-axis is category axis,
  // The default contents of x-axis is the serial numbers of data
  // The default type of y-axis is number axis
  // The default contents of y-axis is the domain of data
  return graphicalItems.reduce((result: AxisMap, child: ReactElement): AxisMap => {
    const axisId = child.props[axisIdKey];

    const originalDomain = getDefaultDomainByAxisType('number');

    if (!result[axisId]) {
      index++;
      let domain;

      if (isCategorical) {
        domain = range(0, len);
      } else if (stackGroups && stackGroups[axisId] && stackGroups[axisId].hasStack) {
        domain = getDomainOfStackGroups(stackGroups[axisId].stackGroups, dataStartIndex, dataEndIndex);
        domain = detectReferenceElementsDomain(children, domain, axisId, axisType);
      } else {
        domain = parseSpecifiedDomain(
          originalDomain,
          getDomainOfItemsWithSameAxis(
            displayedData,
            graphicalItems.filter((item: ReactElement) => item.props[axisIdKey] === axisId && !item.props.hide),
            'number',
            layout,
          ),
          Axis.defaultProps.allowDataOverflow,
        );
        domain = detectReferenceElementsDomain(children, domain, axisId, axisType);
      }

      return {
        ...result,
        [axisId]: {
          axisType,
          ...Axis.defaultProps,
          hide: true,
          orientation: get(ORIENT_MAP, `${axisType}.${index % 2}`, null),
          domain,
          originalDomain,
          isCategorical,
          layout,
          // specify scale when no Axis
          // scale: isCategorical ? 'band' : 'linear',
        },
      };
    }

    return result;
  }, {});
};

/**
 * Get the configuration of all x-axis or y-axis
 * @param  {Object} props          Latest props
 * @param  {String} axisType       The type of axis
 * @param  {React.ComponentType}  [AxisComp]      Axis Component
 * @param  {Array}  graphicalItems The instances of item
 * @param  {Object} stackGroups    The items grouped by axisId and stackId
 * @param {Number} dataStartIndex  The start index of the data series when a brush is applied
 * @param {Number} dataEndIndex    The end index of the data series when a brush is applied
 * @return {Object}          Configuration
 */
const getAxisMap = (
  props: CategoricalChartProps,
  {
    axisType = 'xAxis',
    AxisComp,
    graphicalItems,
    stackGroups,
    dataStartIndex,
    dataEndIndex,
  }: {
    axisType?: AxisType;
    AxisComp?: React.ComponentType;
    graphicalItems: ReadonlyArray<ReactElement>;
    stackGroups: AxisStackGroups;
    dataStartIndex: number;
    dataEndIndex: number;
  },
): AxisMap => {
  const { children } = props;
  const axisIdKey = `${axisType}Id`;
  // Get all the instance of Axis
  const axes = findAllByType(children, AxisComp);

  let axisMap: AxisMap = {};

  if (axes && axes.length) {
    axisMap = getAxisMapByAxes(props, {
      axes,
      graphicalItems,
      axisType,
      axisIdKey,
      stackGroups,
      dataStartIndex,
      dataEndIndex,
    });
  } else if (graphicalItems && graphicalItems.length) {
    axisMap = getAxisMapByItems(props, {
      Axis: AxisComp,
      graphicalItems,
      axisType,
      axisIdKey,
      stackGroups,
      dataStartIndex,
      dataEndIndex,
    });
  }

  return axisMap;
};

const tooltipTicksGenerator = (axisMap: AxisMap) => {
  const axis: BaseAxisProps = getAnyElementOfObject(axisMap);
  const tooltipTicks = getTicksOfAxis(axis, false, true);

  return {
    tooltipTicks,
    orderedTooltipTicks: sortBy(tooltipTicks, o => o.coordinate),
    tooltipAxis: axis,
    tooltipAxisBandSize: getBandSizeOfAxis(axis, tooltipTicks),
  };
};

/**
 * Returns default, reset state for the categorical chart.
 * @param {Object} props Props object to use when creating the default state
 * @return {Object} Whole new state
 */
export const createDefaultState = (props: CategoricalChartProps): CategoricalChartState => {
  const { children, defaultShowTooltip } = props;
  const brushItem = findChildByType(children, Brush);
  let startIndex = 0;
  let endIndex = 0;
  if (props.data && props.data.length !== 0) {
    endIndex = props.data.length - 1;
  }

  if (brushItem && brushItem.props) {
    if (brushItem.props.startIndex >= 0) {
      startIndex = brushItem.props.startIndex;
    }
    if (brushItem.props.endIndex >= 0) {
      endIndex = brushItem.props.endIndex;
    }
  }

  return {
    chartX: 0,
    chartY: 0,
    dataStartIndex: startIndex,
    dataEndIndex: endIndex,
    activeTooltipIndex: -1,
    isTooltipActive: Boolean(defaultShowTooltip),
  };
};

const hasGraphicalBarItem = (graphicalItems: ReadonlyArray<ReactElement>): boolean => {
  if (!graphicalItems || !graphicalItems.length) {
    return false;
  }

  return graphicalItems.some(item => {
    const name = getDisplayName(item && item.type);

    return name && name.indexOf('Bar') >= 0;
  });
};

const getAxisNameByLayout = (layout: LayoutType) => {
  if (layout === 'horizontal') {
    return { numericAxisName: 'yAxis', cateAxisName: 'xAxis' } as const;
  }
  if (layout === 'vertical') {
    return { numericAxisName: 'xAxis', cateAxisName: 'yAxis' } as const;
  }
  if (layout === 'centric') {
    return { numericAxisName: 'radiusAxis', cateAxisName: 'angleAxis' } as const;
  }

  return { numericAxisName: 'angleAxis', cateAxisName: 'radiusAxis' } as const;
};

/**
 * Calculate the offset of main part in the svg element
 * @param  {Object} params.props          Latest props
 * @param  {Array}  params.graphicalItems The instances of item
 * @param  {Object} params.xAxisMap       The configuration of x-axis
 * @param  {Object} params.yAxisMap       The configuration of y-axis
 * @param  {Object} prevLegendBBox        The boundary box of legend
 * @return {Object} The offset of main part in the svg element
 */
const calculateOffset = (
  {
    props,
    graphicalItems,
    xAxisMap = {},
    yAxisMap = {},
  }: {
    props: CategoricalChartProps;
    graphicalItems: Array<ReactElement>;
    xAxisMap?: XAxisMap;
    yAxisMap?: YAxisMap;
  },
  prevLegendBBox?: DOMRect | null,
): ChartOffset => {
  const { width, height, children } = props;
  const margin = props.margin || {};
  const brushItem = findChildByType(children, Brush);
  const legendItem = findChildByType(children, Legend);

  const offsetH = Object.keys(yAxisMap).reduce(
    (result, id) => {
      const entry = yAxisMap[id];
      const { orientation } = entry;

      if (!entry.mirror && !entry.hide) {
        return { ...result, [orientation]: result[orientation] + entry.width };
      }

      return result;
    },
    { left: margin.left || 0, right: margin.right || 0 },
  );

  const offsetV = Object.keys(xAxisMap).reduce(
    (result, id) => {
      const entry = xAxisMap[id];
      const { orientation } = entry;

      if (!entry.mirror && !entry.hide) {
        return { ...result, [orientation]: get(result, `${orientation}`) + entry.height };
      }

      return result;
    },
    { top: margin.top || 0, bottom: margin.bottom || 0 },
  );

  let offset: ChartOffset = { ...offsetV, ...offsetH };

  const brushBottom = offset.bottom;

  if (brushItem) {
    offset.bottom += brushItem.props.height || Brush.defaultProps.height;
  }

  if (legendItem && prevLegendBBox) {
    // @ts-expect-error margin is optional in props but required in appendOffsetOfLegend
    offset = appendOffsetOfLegend(offset, graphicalItems, props, prevLegendBBox);
  }

  const offsetWidth = width - offset.left - offset.right;
  const offsetHeight = height - offset.top - offset.bottom;

  return {
    brushBottom,
    ...offset,
    // never return negative values for height and width
    width: Math.max(offsetWidth, 0),
    height: Math.max(offsetHeight, 0),
  };
};

type AxisMapMap = {
  [axisMapId: string]: AxisMap;
};

export type CategoricalChartFunc = (nextState: CategoricalChartState, event: any) => void;

export interface CategoricalChartProps {
  syncId?: number | string;
  syncMethod?: 'index' | 'value' | Function;
  compact?: boolean;
  width?: number;
  height?: number;
  dataKey?: DataKey<any>;
  data?: any[];
  layout?: LayoutType;
  stackOffset?: StackOffsetType;
  throttleDelay?: number;
  margin?: Margin;
  barCategoryGap?: number | string;
  barGap?: number | string;
  barSize?: number | string;
  maxBarSize?: number;
  style?: any;
  className?: string;
  children?: any;
  defaultShowTooltip?: boolean;
  onClick?: CategoricalChartFunc;
  onMouseLeave?: CategoricalChartFunc;
  onMouseEnter?: CategoricalChartFunc;
  onMouseMove?: CategoricalChartFunc;
  onMouseDown?: CategoricalChartFunc;
  onMouseUp?: CategoricalChartFunc;
  reverseStackOrder?: boolean;
  id?: string;

  startAngle?: number;
  endAngle?: number;
  cx?: number | string;
  cy?: number | string;
  innerRadius?: number | string;
  outerRadius?: number | string;
  title?: string;
  desc?: string;
  accessibilityLayer?: boolean;
  role?: string;
  tabIndex?: number;
  defaultIndex?: number;
}

type AxisObj = {
  xAxis?: BaseAxisProps;
  xAxisTicks?: Array<TickItem>;

  yAxis?: BaseAxisProps;
  yAxisTicks?: Array<TickItem>;

  zAxis?: BaseAxisProps;
  zAxisTicks?: Array<TickItem>;

  angleAxis?: BaseAxisProps;
  angleAxisTicks?: Array<TickItem>;

  radiusAxis?: BaseAxisProps;
  radiusAxisTicks?: Array<TickItem>;
};

export const generateCategoricalChart = ({
  chartName,
  GraphicalChild,
  defaultTooltipEventType = 'axis',
  validateTooltipEventTypes = ['axis'],
  axisComponents,
  legendContent,
  formatAxisMap,
  defaultProps,
}: CategoricalChartOptions) => {
  const getFormatItems = (props: CategoricalChartProps, currentState: CategoricalChartState): any[] => {
    const { graphicalItems, stackGroups, offset, updateId, dataStartIndex, dataEndIndex } = currentState;
    const { barSize, layout, barGap, barCategoryGap, maxBarSize: globalMaxBarSize } = props;
    const { numericAxisName, cateAxisName } = getAxisNameByLayout(layout);
    const hasBar = hasGraphicalBarItem(graphicalItems);
    const sizeList = hasBar && getBarSizeList({ barSize, stackGroups });
    const formattedItems = [] as any[];

    graphicalItems.forEach((item: ReactElement, index: number) => {
      const displayedData = getDisplayedData(props.data, { graphicalItems: [item], dataStartIndex, dataEndIndex });
      const { dataKey, maxBarSize: childMaxBarSize } = item.props;
      // axisId of the numerical axis
      const numericAxisId = item.props[`${numericAxisName}Id`];
      // axisId of the categorical axis
      const cateAxisId = item.props[`${cateAxisName}Id`];

      const axisObjInitialValue: AxisObj = {};

      const axisObj: AxisObj = axisComponents.reduce((result: AxisObj, entry: BaseAxisProps): AxisObj => {
        // map of axisId to axis for a specific axis type
        const axisMap: AxisMap | undefined = currentState[`${entry.axisType}Map` as const];
        // axisId of axis we are currently computing
        const id: string = item.props[`${entry.axisType}Id`];

        /**
         * tell the user in dev mode that their configuration is incorrect if we cannot find a match between
         * axisId on the chart and axisId on the axis. zAxis does not get passed in the map for ComposedChart,
         * leave it out of the check for now.
         */
        invariant(
          (axisMap && axisMap[id]) || entry.axisType === 'zAxis',
          `Specifying a(n) ${entry.axisType}Id requires a corresponding ${
            entry.axisType
            // @ts-expect-error we should stop reading data from ReactElements
          }Id on the targeted graphical component ${item?.type?.displayName ?? ''}`,
        );

        // the axis we are currently formatting
        const axis = axisMap[id];

        return {
          ...result,
          [entry.axisType]: axis,
          [`${entry.axisType}Ticks`]: getTicksOfAxis(axis),
        };
      }, axisObjInitialValue);
      const cateAxis = axisObj[cateAxisName];
      const cateTicks = axisObj[`${cateAxisName}Ticks` as const];
      const stackedData =
        stackGroups &&
        stackGroups[numericAxisId] &&
        stackGroups[numericAxisId].hasStack &&
        getStackedDataOfItem(item, stackGroups[numericAxisId].stackGroups);
      const itemIsBar = getDisplayName(item.type).indexOf('Bar') >= 0;
      const bandSize = getBandSizeOfAxis(cateAxis, cateTicks);
      let barPosition: ReadonlyArray<BarPosition> = [];

      if (itemIsBar) {
        // 如果是bar，计算bar的位置
        const maxBarSize: number = isNil(childMaxBarSize) ? globalMaxBarSize : childMaxBarSize;
        const barBandSize: number = getBandSizeOfAxis(cateAxis, cateTicks, true) ?? maxBarSize ?? 0;
        barPosition = getBarPosition({
          barGap,
          barCategoryGap,
          bandSize: barBandSize !== bandSize ? barBandSize : bandSize,
          sizeList: sizeList[cateAxisId],
          maxBarSize,
        });

        if (barBandSize !== bandSize) {
          barPosition = barPosition.map(pos => ({
            ...pos,
            position: { ...pos.position, offset: pos.position.offset - barBandSize / 2 },
          }));
        }
      }
      // @ts-expect-error we should stop reading data from ReactElements
      const composedFn = item && item.type && item.type.getComposedData;

      if (composedFn) {
        formattedItems.push({
          props: {
            ...composedFn({
              ...axisObj,
              displayedData,
              props,
              dataKey,
              item,
              bandSize,
              barPosition,
              offset,
              stackedData,
              layout,
              dataStartIndex,
              dataEndIndex,
            }),
            key: item.key || `item-${index}`,
            [numericAxisName]: axisObj[numericAxisName],
            [cateAxisName]: axisObj[cateAxisName],
            animationId: updateId,
          },
          childIndex: parseChildIndex(item, props.children),
          item,
        });
      }
    });

    return formattedItems;
  };

  /**
   * The AxisMaps are expensive to render on large data sets
   * so provide the ability to store them in state and only update them when necessary
   * they are dependent upon the start and end index of
   * the brush so it's important that this method is called _after_
   * the state is updated with any new start/end indices
   *
   * @param {Object} props          The props object to be used for updating the axismaps
   * dataStartIndex: The start index of the data series when a brush is applied
   * dataEndIndex: The end index of the data series when a brush is applied
   * updateId: The update id
   * @param {Object} prevState      Prev state
   * @return {Object} state New state to set
   */
  const updateStateOfAxisMapsOffsetAndStackGroups = (
    { props, dataStartIndex, dataEndIndex, updateId }: any,
    prevState?: CategoricalChartState,
  ): any => {
    if (!validateWidthHeight({ props })) {
      return null;
    }

    const { children, layout, stackOffset, data, reverseStackOrder } = props;
    const { numericAxisName, cateAxisName } = getAxisNameByLayout(layout);
    const graphicalItems = findAllByType(children, GraphicalChild);
    const stackGroups: AxisStackGroups = getStackGroupsByAxisId(
      data,
      graphicalItems,
      `${numericAxisName}Id`,
      `${cateAxisName}Id`,
      stackOffset,
      reverseStackOrder,
    );
    const axisObj: AxisMapMap = axisComponents.reduce((result: AxisMapMap, entry: BaseAxisProps): AxisMapMap => {
      const name = `${entry.axisType}Map`;

      return {
        ...result,
        [name]: getAxisMap(props, {
          ...entry,
          graphicalItems,
          stackGroups: entry.axisType === numericAxisName && stackGroups,
          dataStartIndex,
          dataEndIndex,
        }),
      };
    }, {});

    const offset: ChartOffset = calculateOffset({ ...axisObj, props, graphicalItems }, prevState?.legendBBox);

    Object.keys(axisObj).forEach(key => {
      axisObj[key] = formatAxisMap(props, axisObj[key], offset, key.replace('Map', ''), chartName);
    });
    const cateAxisMap = axisObj[`${cateAxisName}Map`];
    const ticksObj = tooltipTicksGenerator(cateAxisMap);

    const formattedGraphicalItems = getFormatItems(props, {
      ...axisObj,
      dataStartIndex,
      dataEndIndex,
      updateId,
      graphicalItems,
      stackGroups,
      offset,
    });

    return {
      formattedGraphicalItems,
      graphicalItems,
      offset,
      stackGroups,
      ...ticksObj,
      ...axisObj,
    };
  };

  return class CategoricalChartWrapper extends Component<CategoricalChartProps, CategoricalChartState> {
    static displayName = chartName;

    readonly eventEmitterSymbol: Symbol = Symbol('rechartsEventEmitter');

    clipPathId: string;

    accessibilityManager = new AccessibilityManager();

    throttleTriggeredAfterMouseMove: DebouncedFunc<typeof CategoricalChartWrapper.prototype.triggeredAfterMouseMove>;

    // todo join specific chart propTypes
    static defaultProps: CategoricalChartProps = {
      layout: 'horizontal',
      stackOffset: 'none',
      barCategoryGap: '10%',
      barGap: 4,
      margin: { top: 5, right: 5, bottom: 5, left: 5 } as Margin,
      reverseStackOrder: false,
      syncMethod: 'index',
      ...defaultProps,
    };

    container?: HTMLElement;

    constructor(props: CategoricalChartProps) {
      super(props);

      this.clipPathId = `${props.id ?? uniqueId('recharts')}-clip`;

      // trigger 60fps
      this.throttleTriggeredAfterMouseMove = throttle(this.triggeredAfterMouseMove, props.throttleDelay ?? 1000 / 60);

      this.state = {};
    }

    componentDidMount() {
      this.addListener();

      this.accessibilityManager.setDetails({
        container: this.container,
        offset: {
          left: this.props.margin.left ?? 0,
          top: this.props.margin.top ?? 0,
        },
        coordinateList: this.state.tooltipTicks,
        mouseHandlerCallback: this.triggeredAfterMouseMove,
        layout: this.props.layout,
      });
      this.displayDefaultTooltip();
    }

    displayDefaultTooltip() {
      const { defaultIndex } = this.props;
      if (
        typeof this.props.defaultIndex !== 'number' ||
        defaultIndex < 0 ||
        defaultIndex > this.state.tooltipTicks.length
      ) {
        return;
      }

      const tooltipElem = (Array.isArray(this.props.children) ? this.props.children : [this.props.children]).find(
        (child: any) => child.type.name === 'Tooltip',
      );
      if (!tooltipElem) {
        return;
      }

      const activeLabel = this.state.tooltipTicks[defaultIndex] && this.state.tooltipTicks[defaultIndex].value;
      const activePayload = getTooltipContent(this.state, this.props.data, defaultIndex, activeLabel);

      const isHorizontal = this.props.layout === 'horizontal';

      const independentAxisCoord = this.state.tooltipTicks[defaultIndex].coordinate;
      const dependentAxisCoord = (this.state.offset.top + this.props.height) / 2;

      let activeCoordinate = isHorizontal
        ? {
            x: independentAxisCoord,
            y: dependentAxisCoord,
          }
        : {
            y: independentAxisCoord,
            x: dependentAxisCoord,
          };

      // If there's a scatter plot, we'll want to grab the
      const ScatterPlotElement = this.state.formattedGraphicalItems.find(
        ({ item }: { item: any }) => item.type.name === 'Scatter',
      );
      if (ScatterPlotElement) {
        activeCoordinate = {
          ...activeCoordinate,
          ...ScatterPlotElement.props.points[defaultIndex].tooltipPosition,
        };
      }

      const nextState = {
        activeTooltipIndex: defaultIndex,
        isTooltipActive: true,
        activeLabel,
        activePayload,
        activeCoordinate,
      };

      this.setState(nextState);
      this.renderCursor(tooltipElem);

      // Make sure that anyone who keyboard-only users who tab to the chart will start their
      // cursors at defaultIndex
      this.accessibilityManager.setIndex(defaultIndex);
    }

    getSnapshotBeforeUpdate(
      prevProps: Readonly<CategoricalChartProps>,
      prevState: Readonly<CategoricalChartState>,
    ): null {
      if (!this.props.accessibilityLayer) {
        return null;
      }

      if (this.state.tooltipTicks !== prevState.tooltipTicks) {
        this.accessibilityManager.setDetails({
          coordinateList: this.state.tooltipTicks,
        });
      }

      if (this.props.layout !== prevProps.layout) {
        this.accessibilityManager.setDetails({
          layout: this.props.layout,
        });
      }

      if (this.props.margin !== prevProps.margin) {
        this.accessibilityManager.setDetails({
          offset: {
            left: this.props.margin.left ?? 0,
            top: this.props.margin.top ?? 0,
          },
        });
      }

      // Something has to be returned for getSnapshotBeforeUpdate
      return null;
    }

    static getDerivedStateFromProps = (
      nextProps: CategoricalChartProps,
      prevState: CategoricalChartState,
    ): CategoricalChartState => {
      const { dataKey, data, children, width, height, layout, stackOffset, margin } = nextProps;
      const { dataStartIndex, dataEndIndex } = prevState;

      if (prevState.updateId === undefined) {
        const defaultState = createDefaultState(nextProps);
        return {
          ...defaultState,
          updateId: 0,
          ...updateStateOfAxisMapsOffsetAndStackGroups(
            {
              props: nextProps,
              ...defaultState,
              updateId: 0,
            },
            prevState,
          ),

          prevDataKey: dataKey,
          prevData: data,
          prevWidth: width,
          prevHeight: height,
          prevLayout: layout,
          prevStackOffset: stackOffset,
          prevMargin: margin,
          prevChildren: children,
        };
      }
      if (
        dataKey !== prevState.prevDataKey ||
        data !== prevState.prevData ||
        width !== prevState.prevWidth ||
        height !== prevState.prevHeight ||
        layout !== prevState.prevLayout ||
        stackOffset !== prevState.prevStackOffset ||
        !shallowEqual(margin, prevState.prevMargin)
      ) {
        const defaultState = createDefaultState(nextProps);

        // Fixes https://github.com/recharts/recharts/issues/2143
        const keepFromPrevState = {
          // (chartX, chartY) are (0,0) in default state, but we want to keep the last mouse position to avoid
          // any flickering
          chartX: prevState.chartX,
          chartY: prevState.chartY,

          // The tooltip should stay active when it was active in the previous render. If this is not
          // the case, the tooltip disappears and immediately re-appears, causing a flickering effect
          isTooltipActive: prevState.isTooltipActive,

          activeTooltipIndex: prevState.activeTooltipIndex,
          activeCoordinate: prevState.activeCoordinate,
          activeLabel: prevState.activeLabel,
          activePayload: prevState.activePayload,
        };

        const updatesToState = {
          // Update the current tooltip data (in case it changes without mouse interaction)
          ...getTooltipData(prevState, data, layout),
          updateId: prevState.updateId + 1,
        };

        const newState = {
          ...defaultState,
          ...updatesToState,
          ...keepFromPrevState,
        };

        return {
          ...newState,
          ...updateStateOfAxisMapsOffsetAndStackGroups(
            {
              props: nextProps,
              ...newState,
            },
            prevState,
          ),
          prevDataKey: dataKey,
          prevData: data,
          prevWidth: width,
          prevHeight: height,
          prevLayout: layout,
          prevStackOffset: stackOffset,
          prevMargin: margin,
          prevChildren: children,
        };
      }
      if (!isChildrenEqual(children, prevState.prevChildren)) {
        // specifically check for Brush - if it exists and the start and end indexes are different, re-render with the new ones
        const brush = findChildByType(children, Brush);

        const startIndex = brush ? brush.props?.startIndex ?? dataStartIndex : dataStartIndex;
        const endIndex = brush ? brush.props?.endIndex ?? dataEndIndex : dataEndIndex;
        const hasDifferentStartOrEndIndex = startIndex !== dataStartIndex || endIndex !== dataEndIndex;

        // update configuration in children
        const hasGlobalData = !isNil(data);
        const newUpdateId = hasGlobalData && !hasDifferentStartOrEndIndex ? prevState.updateId : prevState.updateId + 1;

        return {
          updateId: newUpdateId,
          ...updateStateOfAxisMapsOffsetAndStackGroups(
            {
              props: nextProps,
              ...prevState,
              updateId: newUpdateId,
              dataStartIndex: startIndex,
              dataEndIndex: endIndex,
            },
            prevState,
          ),
          prevChildren: children,
          dataStartIndex: startIndex,
          dataEndIndex: endIndex,
        };
      }

      return null;
    };

<<<<<<< HEAD
    componentDidUpdate(prevProps: CategoricalChartProps) {
      // add syncId
      if (_.isNil(prevProps.syncId) && !_.isNil(this.props.syncId)) {
        this.addListener();
      }
      // remove syncId
      if (!_.isNil(prevProps.syncId) && _.isNil(this.props.syncId)) {
        this.removeListener();
      }

      if (this.props.defaultIndex !== prevProps.defaultIndex) {
        this.displayDefaultTooltip();
      }
    }
=======
    // eslint-disable-next-line @typescript-eslint/no-empty-function
    componentDidUpdate() {}
>>>>>>> e9dbf61e

    componentWillUnmount() {
      this.removeListener();
      this.throttleTriggeredAfterMouseMove.cancel();
    }

    getTooltipEventType(): TooltipEventType {
      const tooltipItem = findChildByType(this.props.children, Tooltip);

      if (tooltipItem && typeof tooltipItem.props.shared === 'boolean') {
        const eventType = tooltipItem.props.shared ? 'axis' : 'item';

        return validateTooltipEventTypes.indexOf(eventType) >= 0 ? eventType : defaultTooltipEventType;
      }

      return defaultTooltipEventType;
    }

    /**
     * Get the information of mouse in chart, return null when the mouse is not in the chart
     * @param  {MousePointer} event    The event object
     * @return {Object}          Mouse data
     */
    getMouseInfo(event: MousePointer) {
      if (!this.container) {
        return null;
      }

      const element = this.container;
      const boundingRect = element.getBoundingClientRect();
      const containerOffset = getOffset(boundingRect);
      const e = {
        chartX: Math.round(event.pageX - containerOffset.left),
        chartY: Math.round(event.pageY - containerOffset.top),
      };

      const scale = boundingRect.width / element.offsetWidth || 1;

      const rangeObj = this.inRange(e.chartX, e.chartY, scale);
      if (!rangeObj) {
        return null;
      }

      const { xAxisMap, yAxisMap } = this.state;
      const tooltipEventType = this.getTooltipEventType();

      if (tooltipEventType !== 'axis' && xAxisMap && yAxisMap) {
        const xScale = getAnyElementOfObject(xAxisMap).scale;
        const yScale = getAnyElementOfObject(yAxisMap).scale;
        const xValue = xScale && xScale.invert ? xScale.invert(e.chartX) : null;
        const yValue = yScale && yScale.invert ? yScale.invert(e.chartY) : null;

        return { ...e, xValue, yValue };
      }

      const toolTipData = getTooltipData(this.state, this.props.data, this.props.layout, rangeObj);

      if (toolTipData) {
        return {
          ...e,
          ...toolTipData,
        };
      }

      return null;
    }

    inRange(x: number, y: number, scale = 1): any {
      const { layout } = this.props;

      const [scaledX, scaledY] = [x / scale, y / scale];

      if (layout === 'horizontal' || layout === 'vertical') {
        const { offset } = this.state;

        const isInRange =
          scaledX >= offset.left &&
          scaledX <= offset.left + offset.width &&
          scaledY >= offset.top &&
          scaledY <= offset.top + offset.height;

        return isInRange ? { x: scaledX, y: scaledY } : null;
      }

      const { angleAxisMap, radiusAxisMap } = this.state;

      if (angleAxisMap && radiusAxisMap) {
        const angleAxis = getAnyElementOfObject(angleAxisMap);
        return inRangeOfSector({ x: scaledX, y: scaledY }, angleAxis);
      }

      return null;
    }

    parseEventsOfWrapper() {
      const { children } = this.props;
      const tooltipEventType = this.getTooltipEventType();
      const tooltipItem = findChildByType(children, Tooltip);
      let tooltipEvents: any = {};

      if (tooltipItem && tooltipEventType === 'axis') {
        if (tooltipItem.props.trigger === 'click') {
          tooltipEvents = {
            onClick: this.handleClick,
          };
        } else {
          tooltipEvents = {
            onMouseEnter: this.handleMouseEnter,
            onMouseMove: this.handleMouseMove,
            onMouseLeave: this.handleMouseLeave,
            onTouchMove: this.handleTouchMove,
            onTouchStart: this.handleTouchStart,
            onTouchEnd: this.handleTouchEnd,
          };
        }
      }

      // @ts-expect-error adaptEventHandlers expects DOM Event but generateCategoricalChart works with React UIEvents
      const outerEvents = adaptEventHandlers(this.props, this.handleOuterEvent);

      return {
        ...outerEvents,
        ...tooltipEvents,
      };
    }

    addListener() {
      eventCenter.on(SYNC_EVENT, this.handleReceiveSyncEvent);
    }

    removeListener() {
      eventCenter.removeListener(SYNC_EVENT, this.handleReceiveSyncEvent);
    }

    handleLegendBBoxUpdate = (box: DOMRect | null) => {
      if (box) {
        const { dataStartIndex, dataEndIndex, updateId } = this.state;

        this.setState({
          legendBBox: box,
          ...updateStateOfAxisMapsOffsetAndStackGroups(
            {
              props: this.props,
              dataStartIndex,
              dataEndIndex,
              updateId,
            },
            { ...this.state, legendBBox: box },
          ),
        });
      }
    };

    handleReceiveSyncEvent = (cId: number | string, data: CategoricalChartState, emitter: Symbol) => {
      if (this.props.syncId === cId) {
        if (emitter === this.eventEmitterSymbol && typeof this.props.syncMethod !== 'function') {
          return;
        }

        this.applySyncEvent(data);
      }
    };

    handleBrushChange = ({ startIndex, endIndex }: { startIndex: number; endIndex: number }) => {
      // Only trigger changes if the extents of the brush have actually changed
      if (startIndex !== this.state.dataStartIndex || endIndex !== this.state.dataEndIndex) {
        const { updateId } = this.state;

        this.setState(() => ({
          dataStartIndex: startIndex,
          dataEndIndex: endIndex,
          ...updateStateOfAxisMapsOffsetAndStackGroups(
            {
              props: this.props,
              dataStartIndex: startIndex,
              dataEndIndex: endIndex,
              updateId,
            },
            this.state,
          ),
        }));

        this.triggerSyncEvent({
          dataStartIndex: startIndex,
          dataEndIndex: endIndex,
        });
      }
    };

    /**
     * The handler of mouse entering chart
     * @param  {Object} e              Event object
     * @return {Null}                  null
     */
    handleMouseEnter = (e: React.MouseEvent) => {
      const mouse = this.getMouseInfo(e);

      if (mouse) {
        const nextState: CategoricalChartState = { ...mouse, isTooltipActive: true };
        this.setState(nextState);
        this.triggerSyncEvent(nextState);

        const { onMouseEnter } = this.props;
        if (isFunction(onMouseEnter)) {
          onMouseEnter(nextState, e);
        }
      }
    };

    triggeredAfterMouseMove = (e: MousePointer): any => {
      const mouse = this.getMouseInfo(e);
      const nextState: CategoricalChartState = mouse ? { ...mouse, isTooltipActive: true } : { isTooltipActive: false };

      // If the dev set a defaultIndex, don't set `isTooltipActive` to false
      if (nextState.isTooltipActive || typeof this.props.defaultIndex !== 'number') {
        this.setState(nextState);
        this.triggerSyncEvent(nextState);
      }

      const { onMouseMove } = this.props;
      if (isFunction(onMouseMove)) {
        onMouseMove(nextState, e);
      }
    };

    /**
     * The handler of mouse entering a scatter
     * @param {Object} el The active scatter
     * @return {Object} no return
     */
    handleItemMouseEnter = (el: any) => {
      this.setState(() => ({
        isTooltipActive: true,
        activeItem: el,
        activePayload: el.tooltipPayload,
        activeCoordinate: el.tooltipPosition || { x: el.cx, y: el.cy },
      }));
    };

    /**
     * The handler of mouse leaving a scatter
     * @return {Object} no return
     */
    handleItemMouseLeave = () => {
      if (typeof this.props.defaultIndex === 'number') {
        this.setState(() => ({
          isTooltipActive: false,
        }));
      }
    };

    /**
     * The handler of mouse moving in chart
     * @param  {React.MouseEvent} e        Event object
     * @return {void} no return
     */

    handleMouseMove = (e: MousePointer & Partial<Omit<React.MouseEvent, keyof MousePointer>>): void => {
      e.persist();
      this.throttleTriggeredAfterMouseMove(e);
    };

    /**
     * The handler if mouse leaving chart
     * @param {Object} e Event object
     * @return {Null} no return
     */
    handleMouseLeave = (e: any) => {
      const nextState: CategoricalChartState = { isTooltipActive: false };

      if (typeof this.props.defaultIndex !== 'number') {
        this.setState(nextState);
        this.triggerSyncEvent(nextState);
      }

      const { onMouseLeave } = this.props;
      if (isFunction(onMouseLeave)) {
        onMouseLeave(nextState, e);
      }
    };

    handleOuterEvent = (e: React.MouseEvent | React.TouchEvent) => {
      const eventName = getReactEventByType(e);

      const event = get(this.props, `${eventName}`);
      if (eventName && isFunction(event)) {
        let mouse;
        if (/.*touch.*/i.test(eventName)) {
          mouse = this.getMouseInfo((e as React.TouchEvent).changedTouches[0]);
        } else {
          mouse = this.getMouseInfo(e as React.MouseEvent);
        }

        event(mouse ?? {}, e);
      }
    };

    handleClick = (e: React.MouseEvent) => {
      const mouse = this.getMouseInfo(e);

      if (mouse) {
        const nextState: CategoricalChartState = { ...mouse, isTooltipActive: true };
        this.setState(nextState);
        this.triggerSyncEvent(nextState);

        const { onClick } = this.props;
        if (isFunction(onClick)) {
          onClick(nextState, e);
        }
      }
    };

    handleMouseDown = (e: React.MouseEvent | React.Touch) => {
      const { onMouseDown } = this.props;

      if (isFunction(onMouseDown)) {
        const nextState: CategoricalChartState = this.getMouseInfo(e);
        onMouseDown(nextState, e);
      }
    };

    handleMouseUp = (e: React.MouseEvent | React.Touch) => {
      const { onMouseUp } = this.props;

      if (isFunction(onMouseUp)) {
        const nextState: CategoricalChartState = this.getMouseInfo(e);
        onMouseUp(nextState, e);
      }
    };

    handleTouchMove = (e: React.TouchEvent) => {
      if (e.changedTouches != null && e.changedTouches.length > 0) {
        this.throttleTriggeredAfterMouseMove(e.changedTouches[0]);
      }
    };

    handleTouchStart = (e: React.TouchEvent) => {
      if (e.changedTouches != null && e.changedTouches.length > 0) {
        this.handleMouseDown(e.changedTouches[0]);
      }
    };

    handleTouchEnd = (e: React.TouchEvent) => {
      if (e.changedTouches != null && e.changedTouches.length > 0) {
        this.handleMouseUp(e.changedTouches[0]);
      }
    };

    triggerSyncEvent = (data: CategoricalChartState) => {
      if (this.props.syncId !== undefined) {
        eventCenter.emit(SYNC_EVENT, this.props.syncId, data, this.eventEmitterSymbol);
      }
    };

    applySyncEvent = (data: CategoricalChartState) => {
      const { layout, syncMethod } = this.props;
      const { updateId } = this.state;
      const { dataStartIndex, dataEndIndex } = data;

      if (data.dataStartIndex !== undefined || data.dataEndIndex !== undefined) {
        this.setState({
          dataStartIndex,
          dataEndIndex,
          ...updateStateOfAxisMapsOffsetAndStackGroups(
            {
              props: this.props,
              dataStartIndex,
              dataEndIndex,
              updateId,
            },
            this.state,
          ),
        });
      } else if (data.activeTooltipIndex !== undefined) {
        const { chartX, chartY } = data;
        let { activeTooltipIndex } = data;
        const { offset, tooltipTicks } = this.state;
        if (!offset) {
          return;
        }
        if (typeof syncMethod === 'function') {
          // Call a callback function. If there is an application specific algorithm
          activeTooltipIndex = syncMethod(tooltipTicks, data);
        } else if (syncMethod === 'value') {
          // Set activeTooltipIndex to the index with the same value as data.activeLabel
          // For loop instead of findIndex because the latter is very slow in some browsers
          activeTooltipIndex = -1; // in case we cannot find the element
          for (let i = 0; i < tooltipTicks.length; i++) {
            if (tooltipTicks[i].value === data.activeLabel) {
              activeTooltipIndex = i;
              break;
            }
          }
        }
        const viewBox: CartesianViewBox = { ...offset, x: offset.left, y: offset.top };
        // When a categorical chart is combined with another chart, the value of chartX
        // and chartY may beyond the boundaries.
        const validateChartX = Math.min(chartX, viewBox.x + viewBox.width);
        const validateChartY = Math.min(chartY, viewBox.y + viewBox.height);
        const activeLabel = tooltipTicks[activeTooltipIndex] && tooltipTicks[activeTooltipIndex].value;
        const activePayload: any = getTooltipContent(this.state, this.props.data, activeTooltipIndex);
        const activeCoordinate = tooltipTicks[activeTooltipIndex]
          ? {
              x: layout === 'horizontal' ? tooltipTicks[activeTooltipIndex].coordinate : validateChartX,
              y: layout === 'horizontal' ? validateChartY : tooltipTicks[activeTooltipIndex].coordinate,
            }
          : originCoordinate;

        this.setState({
          ...data,
          activeLabel,
          activeCoordinate,
          activePayload,
          activeTooltipIndex,
        });
      } else {
        this.setState(data);
      }
    };

    verticalCoordinatesGenerator = ({ xAxis, width, height, offset }: ChartCoordinate, syncWithTicks: Boolean) =>
      getCoordinatesOfGrid(
        getTicks({
          ...CartesianAxis.defaultProps,
          ...xAxis,
          ticks: getTicksOfAxis(xAxis, true),
          viewBox: { x: 0, y: 0, width, height },
        }),
        offset.left,
        offset.left + offset.width,
        syncWithTicks,
      );

    horizontalCoordinatesGenerator = ({ yAxis, width, height, offset }: ChartCoordinate, syncWithTicks: Boolean) =>
      getCoordinatesOfGrid(
        getTicks({
          ...CartesianAxis.defaultProps,
          ...yAxis,
          ticks: getTicksOfAxis(yAxis, true),
          viewBox: { x: 0, y: 0, width, height },
        }),
        offset.top,
        offset.top + offset.height,
        syncWithTicks,
      );

    axesTicksGenerator = (axis?: any) => getTicksOfAxis(axis, true);

    filterFormatItem(item: any, displayName: any, childIndex: any) {
      const { formattedGraphicalItems } = this.state;

      for (let i = 0, len = formattedGraphicalItems.length; i < len; i++) {
        const entry = formattedGraphicalItems[i];

        if (
          entry.item === item ||
          entry.props.key === item.key ||
          (displayName === getDisplayName(entry.item.type) && childIndex === entry.childIndex)
        ) {
          return entry;
        }
      }

      return null;
    }

    renderCursor = (element: ReactElement) => {
      const { isTooltipActive, activeCoordinate, activePayload, offset, activeTooltipIndex, tooltipAxisBandSize } =
        this.state;
      const tooltipEventType = this.getTooltipEventType();
      // The cursor is a part of the Tooltip, and it should be shown (by default) when the Tooltip is active.
      const isActive: boolean = element.props.active ?? isTooltipActive;
      const { layout } = this.props;
      const key = element.key || '_recharts-cursor';

      return (
        <Cursor
          key={key}
          activeCoordinate={activeCoordinate}
          activePayload={activePayload}
          activeTooltipIndex={activeTooltipIndex}
          chartName={chartName}
          element={element}
          isActive={isActive}
          layout={layout}
          offset={offset}
          tooltipAxisBandSize={tooltipAxisBandSize}
          tooltipEventType={tooltipEventType}
        />
      );
    };

    renderPolarAxis = (element: any, displayName: string, index: number) => {
      const axisType = get(element, 'type.axisType');
      const axisMap = get(this.state, `${axisType}Map`);
      const axisOption: BaseAxisProps | undefined = axisMap && axisMap[element.props[`${axisType}Id`]];

      return cloneElement(element, {
        ...axisOption,
        className: axisType,
        key: element.key || `${displayName}-${index}`,
        ticks: getTicksOfAxis(axisOption, true),
      });
    };

    /**
     * Draw grid
     * @param  {ReactElement} element the grid item
     * @return {ReactElement} The instance of grid
     */
    renderGrid = (element: React.ReactElement): React.ReactElement => {
      const { xAxisMap, yAxisMap, offset } = this.state;
      const { width, height } = this.props;
      const xAxis = getAnyElementOfObject(xAxisMap);
      const yAxisWithFiniteDomain = find(yAxisMap, axis => every(axis.domain, Number.isFinite));
      const yAxis = yAxisWithFiniteDomain || getAnyElementOfObject(yAxisMap);
      const props = element.props || {};

      return cloneElement(element, {
        key: element.key || 'grid',
        x: isNumber(props.x) ? props.x : offset.left,
        y: isNumber(props.y) ? props.y : offset.top,
        width: isNumber(props.width) ? props.width : offset.width,
        height: isNumber(props.height) ? props.height : offset.height,
        xAxis,
        yAxis,
        offset,
        chartWidth: width,
        chartHeight: height,
        verticalCoordinatesGenerator: props.verticalCoordinatesGenerator || this.verticalCoordinatesGenerator,
        horizontalCoordinatesGenerator: props.horizontalCoordinatesGenerator || this.horizontalCoordinatesGenerator,
      });
    };

    renderPolarGrid = (element: React.ReactElement): React.ReactElement => {
      const { radialLines, polarAngles, polarRadius } = element.props;
      const { radiusAxisMap, angleAxisMap } = this.state;
      const radiusAxis = getAnyElementOfObject(radiusAxisMap);
      const angleAxis = getAnyElementOfObject(angleAxisMap);
      const { cx, cy, innerRadius, outerRadius } = angleAxis;

      return cloneElement(element, {
        polarAngles: Array.isArray(polarAngles)
          ? polarAngles
          : getTicksOfAxis(angleAxis, true).map((entry: any) => entry.coordinate),
        polarRadius: Array.isArray(polarRadius)
          ? polarRadius
          : getTicksOfAxis(radiusAxis, true).map((entry: any) => entry.coordinate),
        cx,
        cy,
        innerRadius,
        outerRadius,
        key: element.key || 'polar-grid',
        radialLines,
      });
    };

    /**
     * Draw legend
     * @return {ReactElement}            The instance of Legend
     */
    renderLegend = (): React.ReactElement => {
      const { formattedGraphicalItems } = this.state;
      const { children, width, height } = this.props;
      const margin = this.props.margin || {};
      const legendWidth: number = width - (margin.left || 0) - (margin.right || 0);
      const props = getLegendProps({
        children,
        formattedGraphicalItems,
        legendWidth,
        legendContent,
      });

      if (!props) {
        return null;
      }

      const { item, ...otherProps } = props;

      return cloneElement(item, {
        ...otherProps,
        chartWidth: width,
        chartHeight: height,
        margin,
        onBBoxUpdate: this.handleLegendBBoxUpdate,
      });
    };

    /**
     * Draw Tooltip
     * @return {ReactElement}  The instance of Tooltip
     */
    renderTooltip = (): React.ReactElement => {
      const { children } = this.props;
      const tooltipItem = findChildByType(children, Tooltip);

      if (!tooltipItem) {
        return null;
      }

      const { isTooltipActive, activeCoordinate, activePayload, activeLabel, offset } = this.state;

      // The user can set isActive on the Tooltip,
      // and we respect the user to enable customisation.
      // The Tooltip is active if the user has set isActive, or if the tooltip is active due to a mouse event.
      const isActive = tooltipItem.props.active ?? isTooltipActive;

      return cloneElement(tooltipItem, {
        viewBox: { ...offset, x: offset.left, y: offset.top },
        active: isActive,
        label: activeLabel,
        payload: isActive ? activePayload : [],
        coordinate: activeCoordinate,
      });
    };

    renderBrush = (element: React.ReactElement) => {
      const { margin, data } = this.props;
      const { offset, dataStartIndex, dataEndIndex, updateId } = this.state;

      // TODO: update brush when children update
      return cloneElement(element, {
        key: element.key || '_recharts-brush',
        onChange: combineEventHandlers(this.handleBrushChange, element.props.onChange),
        data,
        x: isNumber(element.props.x) ? element.props.x : offset.left,
        y: isNumber(element.props.y)
          ? element.props.y
          : offset.top + offset.height + offset.brushBottom - (margin.bottom || 0),
        width: isNumber(element.props.width) ? element.props.width : offset.width,
        startIndex: dataStartIndex,
        endIndex: dataEndIndex,
        updateId: `brush-${updateId}`,
      });
    };

    renderReferenceElement = (element: React.ReactElement, displayName: string, index: number): React.ReactElement => {
      if (!element) {
        return null;
      }
      const { clipPathId } = this;
      const { xAxisMap, yAxisMap, offset } = this.state;
      const { xAxisId, yAxisId } = element.props;

      return cloneElement(element, {
        key: element.key || `${displayName}-${index}`,
        xAxis: xAxisMap[xAxisId],
        yAxis: yAxisMap[yAxisId],
        viewBox: {
          x: offset.left,
          y: offset.top,
          width: offset.width,
          height: offset.height,
        },
        clipPathId,
      });
    };

    static renderActiveDot = (option: any, props: any): React.ReactElement => {
      let dot;

      if (isValidElement(option)) {
        dot = cloneElement(option, props);
      } else if (isFunction(option)) {
        dot = option(props);
      } else {
        dot = <Dot {...props} />;
      }

      return (
        <Layer className="recharts-active-dot" key={props.key}>
          {dot}
        </Layer>
      );
    };

    renderActivePoints = ({ item, activePoint, basePoint, childIndex, isRange }: any) => {
      const result = [];
      const { key } = item.props;
      const { activeDot, dataKey } = item.item.props;
      const dotProps = {
        index: childIndex,
        dataKey,
        cx: activePoint.x,
        cy: activePoint.y,
        r: 4,
        fill: getMainColorOfGraphicItem(item.item),
        strokeWidth: 2,
        stroke: '#fff',
        payload: activePoint.payload,
        value: activePoint.value,
        key: `${key}-activePoint-${childIndex}`,
        ...filterProps(activeDot),
        ...adaptEventHandlers(activeDot),
      };

      result.push(CategoricalChartWrapper.renderActiveDot(activeDot, dotProps));

      if (basePoint) {
        result.push(
          CategoricalChartWrapper.renderActiveDot(activeDot, {
            ...dotProps,
            cx: basePoint.x,
            cy: basePoint.y,
            key: `${key}-basePoint-${childIndex}`,
          }),
        );
      } else if (isRange) {
        result.push(null);
      }

      return result;
    };

    renderGraphicChild = (element: React.ReactElement, displayName: string, index: number): any[] => {
      const item = this.filterFormatItem(element, displayName, index);
      if (!item) {
        return null;
      }
      const tooltipEventType = this.getTooltipEventType();
      const { isTooltipActive, tooltipAxis, activeTooltipIndex, activeLabel } = this.state;
      const { children } = this.props;
      const tooltipItem = findChildByType(children, Tooltip);
      const { points, isRange, baseLine } = item.props;
      const { activeDot, hide, activeBar, activeShape } = item.item.props;
      const hasActive = Boolean(!hide && isTooltipActive && tooltipItem && (activeDot || activeBar || activeShape));
      let itemEvents = {};

      if (tooltipEventType !== 'axis' && tooltipItem && tooltipItem.props.trigger === 'click') {
        itemEvents = {
          onClick: combineEventHandlers(this.handleItemMouseEnter, element.props.onClick),
        };
      } else if (tooltipEventType !== 'axis') {
        itemEvents = {
          onMouseLeave: combineEventHandlers(this.handleItemMouseLeave, element.props.onMouseLeave),
          onMouseEnter: combineEventHandlers(this.handleItemMouseEnter, element.props.onMouseEnter),
        };
      }

      const graphicalItem = cloneElement(element, { ...item.props, ...itemEvents });

      function findWithPayload(entry: any) {
        // TODO needs to verify dataKey is Function
        return typeof tooltipAxis.dataKey === 'function' ? tooltipAxis.dataKey(entry.payload) : null;
      }

      if (hasActive) {
        if (activeTooltipIndex >= 0) {
          let activePoint, basePoint;

          if (tooltipAxis.dataKey && !tooltipAxis.allowDuplicatedCategory) {
            // number transform to string
            const specifiedKey =
              typeof tooltipAxis.dataKey === 'function'
                ? findWithPayload
                : 'payload.'.concat(tooltipAxis.dataKey.toString());
            activePoint = findEntryInArray(points, specifiedKey, activeLabel);
            basePoint = isRange && baseLine && findEntryInArray(baseLine, specifiedKey, activeLabel);
          } else {
            activePoint = points?.[activeTooltipIndex];
            basePoint = isRange && baseLine && baseLine[activeTooltipIndex];
          }

          if (activeShape || activeBar) {
            const activeIndex =
              element.props.activeIndex !== undefined ? element.props.activeIndex : activeTooltipIndex;
            return [cloneElement(element, { ...item.props, ...itemEvents, activeIndex }), null, null];
          }

          if (!isNil(activePoint)) {
            return [
              graphicalItem,
              ...this.renderActivePoints({
                item,
                activePoint,
                basePoint,
                childIndex: activeTooltipIndex,
                isRange,
              }),
            ];
          }
        } else {
          /**
           * We hit this block if consumer uses a Tooltip without XAxis and/or YAxis.
           * In which case, this.state.activeTooltipIndex never gets set
           * because the mouse events that trigger that value getting set never get trigged without the axis components.
           *
           * An example usage case is a FunnelChart
           */
          const {
            graphicalItem: { item: xyItem = element, childIndex },
          } = this.getItemByXY(this.state.activeCoordinate) ?? { graphicalItem };

          const elementProps = { ...item.props, ...itemEvents, activeIndex: childIndex };

          return [cloneElement(xyItem, elementProps), null, null];
        }
      }

      if (isRange) {
        return [graphicalItem, null, null];
      }

      return [graphicalItem, null];
    };

    renderCustomized = (element: React.ReactElement, displayName: string, index: number): React.ReactElement =>
      cloneElement(element, {
        key: `recharts-customized-${index}`,
        ...this.props,
        ...this.state,
      });

    renderClipPath() {
      const { clipPathId } = this;
      const {
        offset: { left, top, height, width },
      } = this.state;

      return (
        <defs>
          <clipPath id={clipPathId}>
            <rect x={left} y={top} height={height} width={width} />
          </clipPath>
        </defs>
      );
    }

    public getXScales() {
      const { xAxisMap } = this.state;

      return xAxisMap
        ? Object.entries(xAxisMap).reduce(
            (res: Record<string, Function>, [axisId, axisProps]: [string, BaseAxisProps]) => {
              return { ...res, [axisId]: (axisProps as BaseAxisProps).scale };
            },
            {},
          )
        : null;
    }

    public getYScales() {
      const { yAxisMap } = this.state;

      return yAxisMap
        ? Object.entries(yAxisMap).reduce(
            (res: Record<string, Function>, [axisId, axisProps]: [string, BaseAxisProps]) => {
              return { ...res, [axisId]: (axisProps as BaseAxisProps).scale };
            },
            {},
          )
        : null;
    }

    public getXScaleByAxisId(axisId: string) {
      return this.state.xAxisMap?.[axisId]?.scale;
    }

    public getYScaleByAxisId(axisId: string) {
      return this.state.yAxisMap?.[axisId]?.scale;
    }

    public getItemByXY(chartXY: { x: number; y: number }) {
      const { formattedGraphicalItems, activeItem } = this.state;
      if (formattedGraphicalItems && formattedGraphicalItems.length) {
        for (let i = 0, len = formattedGraphicalItems.length; i < len; i++) {
          const graphicalItem = formattedGraphicalItems[i];
          const { props, item } = graphicalItem;
          const itemDisplayName = getDisplayName(item.type);

          if (itemDisplayName === 'Bar') {
            const activeBarItem = (props.data || []).find(
              (entry: { x: number; y: number; width: number; height: number }) => {
                return isInRectangle(chartXY, entry);
              },
            );

            if (activeBarItem) {
              return { graphicalItem, payload: activeBarItem };
            }
          } else if (itemDisplayName === 'RadialBar') {
            const activeBarItem = (props.data || []).find((entry: GeometrySector) => {
              return inRangeOfSector(chartXY, entry);
            });

            if (activeBarItem) {
              return { graphicalItem, payload: activeBarItem };
            }
          } else if (
            isFunnel(graphicalItem, activeItem) ||
            isPie(graphicalItem, activeItem) ||
            isScatter(graphicalItem, activeItem)
          ) {
            const activeIndex = getActiveShapeIndexForTooltip({
              graphicalItem,
              activeTooltipItem: activeItem,
              itemData: item.props.data,
            });

            const childIndex = item.props.activeIndex === undefined ? activeIndex : item.props.activeIndex;

            return {
              graphicalItem: { ...graphicalItem, childIndex },
              payload: isScatter(graphicalItem, activeItem)
                ? item.props.data[activeIndex]
                : graphicalItem.props.data[activeIndex],
            };
          }
        }
      }

      return null;
    }

    renderMap = {
      CartesianGrid: { handler: this.renderGrid, once: true },
      ReferenceArea: { handler: this.renderReferenceElement },
      ReferenceLine: { handler: renderAsIs },
      ReferenceDot: { handler: this.renderReferenceElement },
      XAxis: { handler: renderAsIs },
      YAxis: { handler: renderAsIs },
      Brush: { handler: this.renderBrush, once: true },
      Bar: { handler: this.renderGraphicChild },
      Line: { handler: this.renderGraphicChild },
      Area: { handler: this.renderGraphicChild },
      Radar: { handler: this.renderGraphicChild },
      RadialBar: { handler: this.renderGraphicChild },
      Scatter: { handler: this.renderGraphicChild },
      Pie: { handler: this.renderGraphicChild },
      Funnel: { handler: this.renderGraphicChild },
      Tooltip: { handler: this.renderCursor, once: true },
      PolarGrid: { handler: this.renderPolarGrid, once: true },
      PolarAngleAxis: { handler: this.renderPolarAxis },
      PolarRadiusAxis: { handler: this.renderPolarAxis },
      Customized: { handler: this.renderCustomized },
    };

    render() {
      if (!validateWidthHeight(this)) {
        return null;
      }

      const { children, className, width, height, style, compact, title, desc, ...others } = this.props;
      const attrs = filterProps(others);

      // The "compact" mode is mainly used as the panorama within Brush
      if (compact) {
        return (
          <Surface {...attrs} width={width} height={height} title={title} desc={desc}>
            {this.renderClipPath()}
            {renderByOrder(children, this.renderMap)}
          </Surface>
        );
      }

      if (this.props.accessibilityLayer) {
        // Set tabIndex to 0 by default (can be overwritten)
        attrs.tabIndex = this.props.tabIndex ?? 0;
        // Set role to img by default (can be overwritten)
        attrs.role = this.props.role ?? 'img';
        attrs.onKeyDown = (e: any) => {
          this.accessibilityManager.keyboardEvent(e);
          // 'onKeyDown' is not currently a supported prop that can be passed through
          // if it's added, this should be added: this.props.onKeyDown(e);
        };
        attrs.onFocus = () => {
          this.accessibilityManager.focus();
          // 'onFocus' is not currently a supported prop that can be passed through
          // if it's added, the focus event should be forwarded to the prop
        };
      }

      const events = this.parseEventsOfWrapper();
      return (
        <ChartLayoutContextProvider
          state={this.state}
          width={this.props.width}
          height={this.props.height}
          clipPathId={this.clipPathId}
        >
          <div
            className={clsx('recharts-wrapper', className)}
            style={{ position: 'relative', cursor: 'default', width, height, ...style }}
            {...events}
            ref={(node: HTMLDivElement) => {
              this.container = node;
            }}
            role="region"
          >
            <Surface {...attrs} width={width} height={height} title={title} desc={desc} style={FULL_WIDTH_AND_HEIGHT}>
              {this.renderClipPath()}
              {renderByOrder(children, this.renderMap)}
            </Surface>
            {this.renderLegend()}
            {this.renderTooltip()}
          </div>
        </ChartLayoutContextProvider>
      );
    }
  };
};<|MERGE_RESOLUTION|>--- conflicted
+++ resolved
@@ -1325,25 +1325,11 @@
       return null;
     };
 
-<<<<<<< HEAD
     componentDidUpdate(prevProps: CategoricalChartProps) {
-      // add syncId
-      if (_.isNil(prevProps.syncId) && !_.isNil(this.props.syncId)) {
-        this.addListener();
-      }
-      // remove syncId
-      if (!_.isNil(prevProps.syncId) && _.isNil(this.props.syncId)) {
-        this.removeListener();
-      }
-
       if (this.props.defaultIndex !== prevProps.defaultIndex) {
         this.displayDefaultTooltip();
       }
     }
-=======
-    // eslint-disable-next-line @typescript-eslint/no-empty-function
-    componentDidUpdate() {}
->>>>>>> e9dbf61e
 
     componentWillUnmount() {
       this.removeListener();
