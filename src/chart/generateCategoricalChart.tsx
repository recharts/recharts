--- conflicted
+++ resolved
@@ -1,23 +1,15 @@
-<<<<<<< HEAD
 import React, { Component, cloneElement, isValidElement, createElement, ReactElement } from 'react';
-import classNames from 'classnames';
-import isArray from 'lodash/isArray';
 import isNil from 'lodash/isNil';
 import isFunction from 'lodash/isFunction';
 import range from 'lodash/range';
 import get from 'lodash/get';
 import sortBy from 'lodash/sortBy';
 import throttle from 'lodash/throttle';
-import isBoolean from 'lodash/isBoolean';
 import find from 'lodash/find';
 import every from 'lodash/every';
 
-=======
-import React, { cloneElement, Component, createElement, isValidElement, ReactElement } from 'react';
 import clsx from 'clsx';
 import type { DebouncedFunc } from 'lodash';
-import _ from 'lodash';
->>>>>>> 3339ff9e
 import invariant from 'tiny-invariant';
 import { getRadialCursorPoints } from '../util/cursor/getRadialCursorPoints';
 import { getTicks } from '../cartesian/getTicks';
@@ -657,11 +649,7 @@
     dataStartIndex: startIndex,
     dataEndIndex: endIndex,
     activeTooltipIndex: -1,
-<<<<<<< HEAD
-    isTooltipActive: !isNil(defaultShowTooltip) ? defaultShowTooltip : false,
-=======
     isTooltipActive: Boolean(defaultShowTooltip),
->>>>>>> 3339ff9e
   };
 };
 
@@ -1133,26 +1121,14 @@
 
       this.clipPathId = `${props.id ?? uniqueId('recharts')}-clip`;
 
-<<<<<<< HEAD
-      if (props.throttleDelay) {
-        this.triggeredAfterMouseMove = throttle(this.triggeredAfterMouseMove, props.throttleDelay);
-      }
-=======
       // trigger 60fps
-      this.throttleTriggeredAfterMouseMove = _.throttle(this.triggeredAfterMouseMove, props.throttleDelay ?? 1000 / 60);
->>>>>>> 3339ff9e
+      this.throttleTriggeredAfterMouseMove = throttle(this.triggeredAfterMouseMove, props.throttleDelay ?? 1000 / 60);
 
       this.state = {};
     }
 
     componentDidMount() {
-<<<<<<< HEAD
-      if (!isNil(this.props.syncId)) {
-        this.addListener();
-      }
-=======
       this.addListener();
->>>>>>> 3339ff9e
 
       this.accessibilityManager.setDetails({
         container: this.container,
@@ -1205,11 +1181,7 @@
     ): CategoricalChartState => {
       const { dataKey, data, children, width, height, layout, stackOffset, margin } = nextProps;
 
-<<<<<<< HEAD
-      if (isNil(prevState.updateId)) {
-=======
       if (prevState.updateId === undefined) {
->>>>>>> 3339ff9e
         const defaultState = createDefaultState(nextProps);
 
         return {
@@ -1310,38 +1282,12 @@
       return null;
     };
 
-<<<<<<< HEAD
-    componentDidUpdate(prevProps: CategoricalChartProps) {
-      // add syncId
-      if (isNil(prevProps.syncId) && !isNil(this.props.syncId)) {
-        this.addListener();
-      }
-      // remove syncId
-      if (!isNil(prevProps.syncId) && isNil(this.props.syncId)) {
-        this.removeListener();
-      }
-    }
-
-    componentWillUnmount() {
-      this.clearDefer();
-      if (!isNil(this.props.syncId)) {
-        this.removeListener();
-      }
-      this.cancelThrottledTriggerAfterMouseMove();
-    }
-
-    cancelThrottledTriggerAfterMouseMove() {
-      if (typeof (this.triggeredAfterMouseMove as any).cancel === 'function') {
-        (this.triggeredAfterMouseMove as any).cancel();
-      }
-=======
     // eslint-disable-next-line @typescript-eslint/no-empty-function
     componentDidUpdate() {}
 
     componentWillUnmount() {
       this.removeListener();
       this.throttleTriggeredAfterMouseMove.cancel();
->>>>>>> 3339ff9e
     }
 
     getTooltipEventType() {
@@ -1540,12 +1486,8 @@
         this.setState(nextState);
         this.triggerSyncEvent(nextState);
 
-<<<<<<< HEAD
+        const { onMouseEnter } = this.props;
         if (isFunction(onMouseEnter)) {
-=======
-        const { onMouseEnter } = this.props;
-        if (_.isFunction(onMouseEnter)) {
->>>>>>> 3339ff9e
           onMouseEnter(nextState, e);
         }
       }
@@ -1558,12 +1500,8 @@
       this.setState(nextState);
       this.triggerSyncEvent(nextState);
 
-<<<<<<< HEAD
+      const { onMouseMove } = this.props;
       if (isFunction(onMouseMove)) {
-=======
-      const { onMouseMove } = this.props;
-      if (_.isFunction(onMouseMove)) {
->>>>>>> 3339ff9e
         onMouseMove(nextState, e);
       }
     };
@@ -1597,17 +1535,10 @@
      * @param  {React.MouseEvent} e        Event object
      * @return {void} no return
      */
-<<<<<<< HEAD
-    handleMouseMove = (e: any) => {
-      if (e && isFunction(e.persist)) {
-        e.persist();
-      }
-      this.triggeredAfterMouseMove(e);
-=======
+
     handleMouseMove = (e: MousePointer & Partial<Omit<React.MouseEvent, keyof MousePointer>>): void => {
       e.persist();
       this.throttleTriggeredAfterMouseMove(e);
->>>>>>> 3339ff9e
     };
 
     /**
@@ -1621,12 +1552,8 @@
       this.setState(nextState);
       this.triggerSyncEvent(nextState);
 
-<<<<<<< HEAD
+      const { onMouseLeave } = this.props;
       if (isFunction(onMouseLeave)) {
-=======
-      const { onMouseLeave } = this.props;
-      if (_.isFunction(onMouseLeave)) {
->>>>>>> 3339ff9e
         onMouseLeave(nextState, e);
       }
     };
@@ -1655,12 +1582,8 @@
         this.setState(nextState);
         this.triggerSyncEvent(nextState);
 
-<<<<<<< HEAD
+        const { onClick } = this.props;
         if (isFunction(onClick)) {
-=======
-        const { onClick } = this.props;
-        if (_.isFunction(onClick)) {
->>>>>>> 3339ff9e
           onClick(nextState, e);
         }
       }
@@ -1668,12 +1591,8 @@
 
     handleMouseDown = (e: React.MouseEvent | React.Touch) => {
       const { onMouseDown } = this.props;
-<<<<<<< HEAD
 
       if (isFunction(onMouseDown)) {
-=======
-      if (_.isFunction(onMouseDown)) {
->>>>>>> 3339ff9e
         const nextState: CategoricalChartState = this.getMouseInfo(e);
         onMouseDown(nextState, e);
       }
@@ -1681,12 +1600,8 @@
 
     handleMouseUp = (e: React.MouseEvent | React.Touch) => {
       const { onMouseUp } = this.props;
-<<<<<<< HEAD
 
       if (isFunction(onMouseUp)) {
-=======
-      if (_.isFunction(onMouseUp)) {
->>>>>>> 3339ff9e
         const nextState: CategoricalChartState = this.getMouseInfo(e);
         onMouseUp(nextState, e);
       }
@@ -1721,11 +1636,7 @@
       const { updateId } = this.state;
       const { dataStartIndex, dataEndIndex } = data;
 
-<<<<<<< HEAD
-      if (!isNil(data.dataStartIndex) || !isNil(data.dataEndIndex)) {
-=======
       if (data.dataStartIndex !== undefined || data.dataEndIndex !== undefined) {
->>>>>>> 3339ff9e
         this.setState({
           dataStartIndex,
           dataEndIndex,
@@ -1739,11 +1650,7 @@
             this.state,
           ),
         });
-<<<<<<< HEAD
-      } else if (!isNil(data.activeTooltipIndex)) {
-=======
       } else if (data.activeTooltipIndex !== undefined) {
->>>>>>> 3339ff9e
         const { chartX, chartY } = data;
         let { activeTooltipIndex } = data;
         const { offset, tooltipTicks } = this.state;
@@ -1951,11 +1858,7 @@
       const { xAxisMap, yAxisMap, offset } = this.state;
       const { width, height } = this.props;
       const xAxis = getAnyElementOfObject(xAxisMap);
-<<<<<<< HEAD
-      const yAxisWithFiniteDomain = find(yAxisMap, axis => every(axis.domain, isFinit));
-=======
-      const yAxisWithFiniteDomain = _.find(yAxisMap, axis => _.every(axis.domain, Number.isFinite));
->>>>>>> 3339ff9e
+      const yAxisWithFiniteDomain = find(yAxisMap, axis => every(axis.domain, Number.isFinite));
       const yAxis = yAxisWithFiniteDomain || getAnyElementOfObject(yAxisMap);
       const props = element.props || {};
 
