import React, { Component, cloneElement, isValidElement, createElement } from 'react';
import classNames from 'classnames';
import _, { isArray, isBoolean, isNil } from 'lodash';
import { Surface } from '../container/Surface';
import { Layer } from '../container/Layer';
import { Tooltip } from '../component/Tooltip';
import { Legend } from '../component/Legend';
import { Curve } from '../shape/Curve';
import { Cross } from '../shape/Cross';
import { Sector } from '../shape/Sector';
import { Dot } from '../shape/Dot';
import { isInRectangle, Rectangle } from '../shape/Rectangle';

import {
  findAllByType,
  findChildByType,
  getDisplayName,
  parseChildIndex,
  validateWidthHeight,
  isChildrenEqual,
  renderByOrder,
  getReactEventByType,
} from '../util/ReactUtils';

import { CartesianAxis } from '../cartesian/CartesianAxis';
import { Brush } from '../cartesian/Brush';
import { getOffset, calculateChartCoordinate } from '../util/DOMUtils';
import { getAnyElementOfObject, hasDuplicate, uniqueId, isNumber, findEntryInArray } from '../util/DataUtils';
import {
  calculateActiveTickIndex,
  getMainColorOfGraphicItem,
  getBarSizeList,
  getBarPosition,
  appendOffsetOfLegend,
  getLegendProps,
  combineEventHandlers,
  getTicksOfAxis,
  getCoordinatesOfGrid,
  getStackedDataOfItem,
  parseErrorBarsOfAxis,
  getBandSizeOfAxis,
  getStackGroupsByAxisId,
  isCategoricalAxis,
  getDomainOfItemsWithSameAxis,
  getDomainOfStackGroups,
  getDomainOfDataByKey,
  parseSpecifiedDomain,
  parseDomainOfCategoryAxis,
  getTooltipItem,
} from '../util/ChartUtils';
import { detectReferenceElementsDomain } from '../util/DetectReferenceElementsDomain';
import { inRangeOfSector, polarToCartesian } from '../util/PolarUtils';
import { shallowEqual } from '../util/ShallowEqual';
import { eventCenter, SYNC_EVENT } from '../util/Events';
import {
  LayoutType,
  StackOffsetType,
  CategoricalChartOptions,
  Margin,
  CartesianViewBox,
  ChartOffset,
  BaseAxisProps,
  Coordinate,
  ChartCoordinate,
  TickItem,
  filterProps,
  adaptEventHandlers,
  GeometrySector,
} from '../util/types';

const ORIENT_MAP = {
  xAxis: ['bottom', 'top'],
  yAxis: ['left', 'right'],
};

const originCoordinate: Coordinate = { x: 0, y: 0 };

// use legacy isFinite only if there is a problem (aka IE)
// eslint-disable-next-line no-restricted-globals
const isFinit = Number.isFinite ? Number.isFinite : isFinite;

const defer = // eslint-disable-next-line no-nested-ternary
  typeof requestAnimationFrame === 'function'
    ? requestAnimationFrame
    : typeof setImmediate === 'function'
    ? setImmediate
    : setTimeout;
const deferClear = // eslint-disable-next-line no-nested-ternary
  typeof cancelAnimationFrame === 'function'
    ? cancelAnimationFrame
    : typeof clearImmediate === 'function'
    ? clearImmediate
    : clearTimeout;

const calculateTooltipPos = (rangeObj: any, layout: LayoutType): any => {
  if (layout === 'horizontal') {
    return rangeObj.x;
  }
  if (layout === 'vertical') {
    return rangeObj.y;
  }
  if (layout === 'centric') {
    return rangeObj.angle;
  }

  return rangeObj.radius;
};

const getActiveCoordinate = (
  layout: LayoutType,
  tooltipTicks: TickItem[],
  activeIndex: any,
  rangeObj: any,
): ChartCoordinate => {
  const entry = tooltipTicks.find((tick: any) => tick && tick.index === activeIndex);

  if (entry) {
    if (layout === 'horizontal') {
      return { x: entry.coordinate, y: rangeObj.y };
    }
    if (layout === 'vertical') {
      return { x: rangeObj.x, y: entry.coordinate };
    }
    if (layout === 'centric') {
      const angle = entry.coordinate;
      const { radius } = rangeObj;

      return {
        ...rangeObj,
        ...polarToCartesian(rangeObj.cx, rangeObj.cy, radius, angle),
        angle,
        radius,
      };
    }

    const radius = entry.coordinate;
    const { angle } = rangeObj;

    return {
      ...rangeObj,
      ...polarToCartesian(rangeObj.cx, rangeObj.cy, radius, angle),
      angle,
      radius,
    };
  }

  return originCoordinate;
};

const getDisplayedData = (data: any[], { graphicalItems, dataStartIndex, dataEndIndex }: any, item?: any): any[] => {
  const itemsData = (graphicalItems || []).reduce((result: any, child: any) => {
    const itemData = child.props.data;

    if (itemData && itemData.length) {
      return [...result, ...itemData];
    }

    return result;
  }, []);
  if (itemsData && itemsData.length > 0) {
    return itemsData;
  }

  if (item && item.props && item.props.data && item.props.data.length > 0) {
    return item.props.data;
  }

  if (data && data.length && isNumber(dataStartIndex) && isNumber(dataEndIndex)) {
    return data.slice(dataStartIndex, dataEndIndex + 1);
  }

  return [];
};

/**
 * Get the content to be displayed in the tooltip
 * @param  {Object} state          Current state
 * @param  {Array}  chartData      The data defined in chart
 * @param  {Number} activeIndex    Active index of data
 * @param  {String} activeLabel    Active label of data
 * @return {Array}                 The content of tooltip
 */
const getTooltipContent = (
  state: CategoricalChartState,
  chartData: any[],
  activeIndex: number,
  activeLabel?: string,
): any[] => {
  const { graphicalItems, tooltipAxis } = state;
  const displayedData = getDisplayedData(chartData, state);

  if (activeIndex < 0 || !graphicalItems || !graphicalItems.length || activeIndex >= displayedData.length) {
    return null;
  }
  // get data by activeIndex when the axis don't allow duplicated category
  return graphicalItems.reduce((result: any, child: any) => {
    const { hide } = child.props;

    if (hide) {
      return result;
    }

    const { data } = child.props;
    let payload;

    if (tooltipAxis.dataKey && !tooltipAxis.allowDuplicatedCategory) {
      // graphic child has data props
      const entries = data === undefined ? displayedData : data;
      payload = findEntryInArray(entries, tooltipAxis.dataKey, activeLabel);
    } else {
      payload = (data && data[activeIndex]) || displayedData[activeIndex];
    }

    if (!payload) {
      return result;
    }

    return [...result, getTooltipItem(child, payload)];
  }, []);
};

/**
 * Returns tooltip data based on a mouse position (as a parameter or in state)
 * @param  {Object} state     current state
 * @param  {Array}  chartData the data defined in chart
 * @param  {String} layout     The layout type of chart
 * @param  {Object} rangeObj  { x, y } coordinates
 * @return {Object}           Tooltip data data
 */
const getTooltipData = (state: CategoricalChartState, chartData: any[], layout: LayoutType, rangeObj?: any) => {
  const rangeData = rangeObj || { x: state.chartX, y: state.chartY };

  const pos = calculateTooltipPos(rangeData, layout);
  const { orderedTooltipTicks: ticks, tooltipAxis: axis, tooltipTicks } = state;

  const activeIndex = calculateActiveTickIndex(pos, ticks, tooltipTicks, axis);

  if (activeIndex >= 0 && tooltipTicks) {
    const activeLabel = tooltipTicks[activeIndex] && tooltipTicks[activeIndex].value;
    const activePayload = getTooltipContent(state, chartData, activeIndex, activeLabel);
    const activeCoordinate = getActiveCoordinate(layout, ticks, activeIndex, rangeData);

    return {
      activeTooltipIndex: activeIndex,
      activeLabel,
      activePayload,
      activeCoordinate,
    };
  }

  return null;
};

/**
 * Get the configuration of axis by the options of axis instance
 * @param  {Object} props         Latest props
 * @param {Array}  axes           The instance of axes
 * @param  {Array} graphicalItems The instances of item
 * @param  {String} axisType      The type of axis, xAxis - x-axis, yAxis - y-axis
 * @param  {String} axisIdKey     The unique id of an axis
 * @param  {Object} stackGroups   The items grouped by axisId and stackId
 * @param {Number} dataStartIndex The start index of the data series when a brush is applied
 * @param {Number} dataEndIndex   The end index of the data series when a brush is applied
 * @return {Object}      Configuration
 */
const getAxisMapByAxes = (
  props: CategoricalChartProps,
  { axes, graphicalItems, axisType, axisIdKey, stackGroups, dataStartIndex, dataEndIndex }: any,
) => {
  const { layout, children, stackOffset } = props;
  const isCategorical = isCategoricalAxis(layout, axisType);

  // Eliminate duplicated axes
  const axisMap = axes.reduce((result: any, child: any) => {
    const { type, dataKey, allowDataOverflow, allowDuplicatedCategory, scale, ticks, includeHidden } = child.props;
    const axisId = child.props[axisIdKey];

    if (result[axisId]) {
      return result;
    }

    const displayedData = getDisplayedData(props.data, {
      graphicalItems: graphicalItems.filter((item: any) => item.props[axisIdKey] === axisId),
      dataStartIndex,
      dataEndIndex,
    });
    const len = displayedData.length;

<<<<<<< HEAD
    if (!result[axisId]) {
      let domain, duplicateDomain, categoricalDomain;

      if (dataKey) {
        // has dataKey in <Axis />
        domain = getDomainOfDataByKey(displayedData, dataKey, type);

        if (type === 'category' && isCategorical) {
          // the field type is category data and this axis is catrgorical axis
          const duplicate = hasDuplicate(domain);

          if (allowDuplicatedCategory && duplicate) {
            duplicateDomain = domain;
            // When category axis has duplicated text, serial numbers are used to generate scale
            domain = _.range(0, len);
          } else if (!allowDuplicatedCategory) {
            // remove duplicated category
            domain = parseDomainOfCategoryAxis(child.props.domain, domain, child).reduce(
              (finalDomain: any, entry: any) =>
                finalDomain.indexOf(entry) >= 0 ? finalDomain : [...finalDomain, entry],
              [],
            );
          }
        } else if (type === 'category') {
          // the field type is category data and this axis is numerical axis
          if (!allowDuplicatedCategory) {
            domain = parseDomainOfCategoryAxis(child.props.domain, domain, child).reduce(
              (finalDomain: any, entry: any) =>
                finalDomain.indexOf(entry) >= 0 || entry === '' || _.isNil(entry)
                  ? finalDomain
                  : [...finalDomain, entry],
              [],
            );
          } else {
            // eliminate undefined or null or empty string
            domain = domain.filter((entry: any) => entry !== '' && !_.isNil(entry));
          }
        } else if (type === 'number') {
          // the field type is numerical
          const errorBarsDomain = parseErrorBarsOfAxis(
            displayedData,
            graphicalItems.filter(
              (item: any) => item.props[axisIdKey] === axisId && (includeHidden || !item.props.hide),
            ),
            dataKey,
            axisType,
            layout,
=======
    let domain, duplicateDomain, categoricalDomain;

    if (dataKey) {
      // has dataKey in <Axis />
      domain = getDomainOfDataByKey(displayedData, dataKey, type);

      if (type === 'category' && isCategorical) {
        // the field type is category data and this axis is catrgorical axis
        const duplicate = hasDuplicate(domain);

        if (allowDuplicatedCategory && duplicate) {
          duplicateDomain = domain;
          // When category axis has duplicated text, serial numbers are used to generate scale
          domain = _.range(0, len);
        } else if (!allowDuplicatedCategory) {
          // remove duplicated category
          domain = parseDomainOfCategoryAxis(child.props.domain, domain, child).reduce(
            (finalDomain: any, entry: any) => (finalDomain.indexOf(entry) >= 0 ? finalDomain : [...finalDomain, entry]),
            [],
>>>>>>> b1b9963d
          );
        }
      } else if (type === 'category') {
        // the field type is category data and this axis is numerical axis
        if (!allowDuplicatedCategory) {
          domain = parseDomainOfCategoryAxis(child.props.domain, domain, child).reduce(
            (finalDomain: any, entry: any) =>
              finalDomain.indexOf(entry) >= 0 || entry === '' || _.isNil(entry) ? finalDomain : [...finalDomain, entry],
            [],
          );
        } else {
          // eliminate undefined or null or empty string
          domain = domain.filter((entry: any) => entry !== '' && !_.isNil(entry));
        }
      } else if (type === 'number') {
        // the field type is numerical
        const errorBarsDomain = parseErrorBarsOfAxis(
          displayedData,
<<<<<<< HEAD
          graphicalItems.filter((item: any) => item.props[axisIdKey] === axisId && (includeHidden || !item.props.hide)),
          type,
=======
          graphicalItems.filter((item: any) => item.props[axisIdKey] === axisId && !item.props.hide),
          dataKey,
          axisType,
>>>>>>> b1b9963d
          layout,
        );

        if (errorBarsDomain) {
          domain = errorBarsDomain;
        }
      }

      if (isCategorical && (type === 'number' || scale !== 'auto')) {
        categoricalDomain = getDomainOfDataByKey(displayedData, dataKey, 'category');
      }
    } else if (isCategorical) {
      // the axis is a categorical axis
      domain = _.range(0, len);
    } else if (stackGroups && stackGroups[axisId] && stackGroups[axisId].hasStack && type === 'number') {
      // when stackOffset is 'expand', the domain may be calculated as [0, 1.000000000002]
      domain =
        stackOffset === 'expand'
          ? [0, 1]
          : getDomainOfStackGroups(stackGroups[axisId].stackGroups, dataStartIndex, dataEndIndex);
    } else {
      domain = getDomainOfItemsWithSameAxis(
        displayedData,
        graphicalItems.filter((item: any) => item.props[axisIdKey] === axisId && !item.props.hide),
        type,
        layout,
        true,
      );
    }

    if (type === 'number') {
      // To detect wether there is any reference lines whose props alwaysShow is true
      domain = detectReferenceElementsDomain(children, domain, axisId, axisType, ticks);

      if (child.props.domain) {
        domain = parseSpecifiedDomain(child.props.domain, domain, allowDataOverflow);
      }
    } else if (type === 'category' && child.props.domain) {
      const axisDomain = child.props.domain;
      const isDomainValidate = domain.every((entry: string | number) => axisDomain.indexOf(entry) >= 0);

      if (isDomainValidate) {
        domain = axisDomain;
      }
    }

    return {
      ...result,
      [axisId]: {
        ...child.props,
        axisType,
        domain,
        categoricalDomain,
        duplicateDomain,
        originalDomain: child.props.domain,
        isCategorical,
        layout,
      },
    };
  }, {});
  return axisMap;
};

/**
 * Get the configuration of axis by the options of item,
 * this kind of axis does not display in chart
 * @param  {Object} props         Latest props
 * @param  {Array} graphicalItems The instances of item
 * @param  {ReactElement} Axis    Axis Component
 * @param  {String} axisType      The type of axis, xAxis - x-axis, yAxis - y-axis
 * @param  {String} axisIdKey     The unique id of an axis
 * @param  {Object} stackGroups   The items grouped by axisId and stackId
 * @param {Number} dataStartIndex The start index of the data series when a brush is applied
 * @param {Number} dataEndIndex   The end index of the data series when a brush is applied
 * @return {Object}               Configuration
 */
const getAxisMapByItems = (
  props: CategoricalChartProps,
  { graphicalItems, Axis, axisType, axisIdKey, stackGroups, dataStartIndex, dataEndIndex }: any,
) => {
  const { layout, children } = props;
  const displayedData = getDisplayedData(props.data, {
    graphicalItems,
    dataStartIndex,
    dataEndIndex,
  });
  const len = displayedData.length;
  const isCategorical = isCategoricalAxis(layout, axisType);
  let index = -1;

  // The default type of x-axis is category axis,
  // The default contents of x-axis is the serial numbers of data
  // The default type of y-axis is number axis
  // The default contents of y-axis is the domain of data
  const axisMap = graphicalItems.reduce((result: any, child: any) => {
    const axisId = child.props[axisIdKey];

    if (!result[axisId]) {
      index++;
      let domain;

      if (isCategorical) {
        domain = _.range(0, len);
      } else if (stackGroups && stackGroups[axisId] && stackGroups[axisId].hasStack) {
        domain = getDomainOfStackGroups(stackGroups[axisId].stackGroups, dataStartIndex, dataEndIndex);
        domain = detectReferenceElementsDomain(children, domain, axisId, axisType);
      } else {
        domain = parseSpecifiedDomain(
          Axis.defaultProps.domain,
          getDomainOfItemsWithSameAxis(
            displayedData,
            graphicalItems.filter((item: any) => item.props[axisIdKey] === axisId && !item.props.hide),
            'number',
            layout,
          ),
          Axis.defaultProps.allowDataOverflow,
        );
        domain = detectReferenceElementsDomain(children, domain, axisId, axisType);
      }

      return {
        ...result,
        [axisId]: {
          axisType,
          ...Axis.defaultProps,
          hide: true,
          orientation: _.get(ORIENT_MAP, `${axisType}.${index % 2}`, null),
          domain,
          originalDomain: Axis.defaultProps.domain,
          isCategorical,
          layout,
          // specify scale when no Axis
          // scale: isCategorical ? 'band' : 'linear',
        },
      };
    }

    return result;
  }, {});

  return axisMap;
};

/**
 * Get the configuration of all x-axis or y-axis
 * @param  {Object} props          Latest props
 * @param  {String} axisType       The type of axis
 * @param  {Array}  graphicalItems The instances of item
 * @param  {Object} stackGroups    The items grouped by axisId and stackId
 * @param {Number} dataStartIndex  The start index of the data series when a brush is applied
 * @param {Number} dataEndIndex    The end index of the data series when a brush is applied
 * @return {Object}          Configuration
 */
const getAxisMap = (
  props: CategoricalChartProps,
  { axisType = 'xAxis', AxisComp, graphicalItems, stackGroups, dataStartIndex, dataEndIndex }: any,
) => {
  const { children } = props;
  const axisIdKey = `${axisType}Id`;
  // Get all the instance of Axis
  const axes = findAllByType(children, AxisComp);

  let axisMap = {};

  if (axes && axes.length) {
    axisMap = getAxisMapByAxes(props, {
      axes,
      graphicalItems,
      axisType,
      axisIdKey,
      stackGroups,
      dataStartIndex,
      dataEndIndex,
    });
  } else if (graphicalItems && graphicalItems.length) {
    axisMap = getAxisMapByItems(props, {
      Axis: AxisComp,
      graphicalItems,
      axisType,
      axisIdKey,
      stackGroups,
      dataStartIndex,
      dataEndIndex,
    });
  }

  return axisMap;
};

const tooltipTicksGenerator = (axisMap: any) => {
  const axis: BaseAxisProps = getAnyElementOfObject(axisMap);
  const tooltipTicks = getTicksOfAxis(axis, false, true);

  return {
    tooltipTicks,
    orderedTooltipTicks: _.sortBy(tooltipTicks, o => o.coordinate),
    tooltipAxis: axis,
    tooltipAxisBandSize: getBandSizeOfAxis(axis, tooltipTicks),
  };
};

/**
 * Returns default, reset state for the categorical chart.
 * @param {Object} props Props object to use when creating the default state
 * @return {Object} Whole new state
 */
const createDefaultState = (props: CategoricalChartProps): CategoricalChartState => {
  const { children, defaultShowTooltip } = props;
  const brushItem = findChildByType(children, Brush.displayName);
  const startIndex = (brushItem && brushItem.props && brushItem.props.startIndex) || 0;
  const endIndex =
    brushItem?.props?.endIndex !== undefined ? brushItem?.props?.endIndex : (props.data && props.data.length - 1) || 0;

  return {
    chartX: 0,
    chartY: 0,
    dataStartIndex: startIndex,
    dataEndIndex: endIndex,
    activeTooltipIndex: -1,
    isTooltipActive: !_.isNil(defaultShowTooltip) ? defaultShowTooltip : false,
  };
};

const hasGraphicalBarItem = (graphicalItems: any[]): any[] | boolean => {
  if (!graphicalItems || !graphicalItems.length) {
    return false;
  }

  return graphicalItems.some((item: any) => {
    const name = getDisplayName(item && item.type);

    return name && name.indexOf('Bar') >= 0;
  });
};

const getAxisNameByLayout = (layout: LayoutType) => {
  if (layout === 'horizontal') {
    return { numericAxisName: 'yAxis', cateAxisName: 'xAxis' };
  }
  if (layout === 'vertical') {
    return { numericAxisName: 'xAxis', cateAxisName: 'yAxis' };
  }
  if (layout === 'centric') {
    return { numericAxisName: 'radiusAxis', cateAxisName: 'angleAxis' };
  }

  return { numericAxisName: 'angleAxis', cateAxisName: 'radiusAxis' };
};

/**
 * Calculate the offset of main part in the svg element
 * @param  {Object} props          Latest props
 * graphicalItems The instances of item
 * xAxisMap       The configuration of x-axis
 * yAxisMap       The configuration of y-axis
 * @param  {Object} prevLegendBBox          the boundary box of legend
 * @return {Object} The offset of main part in the svg element
 */
const calculateOffset = (
  { props, graphicalItems, xAxisMap = {} as BaseAxisProps, yAxisMap = {} as BaseAxisProps }: any,
  prevLegendBBox?: any,
) => {
  const { width, height, children } = props;
  const margin = props.margin || {};
  const brushItem = findChildByType(children, Brush.displayName);
  const legendItem = findChildByType(children, Legend.displayName);

  const offsetH = Object.keys(yAxisMap).reduce(
    (result: any, id: any) => {
      const entry = yAxisMap[id];
      const { orientation } = entry;

      if (!entry.mirror && !entry.hide) {
        return { ...result, [orientation]: result[orientation] + entry.width };
      }

      return result;
    },
    { left: margin.left || 0, right: margin.right || 0 },
  );

  const offsetV = Object.keys(xAxisMap).reduce(
    (result, id) => {
      const entry = xAxisMap[id];
      const { orientation } = entry;

      if (!entry.mirror && !entry.hide) {
        return { ...result, [orientation]: _.get(result, `${orientation}`) + entry.height };
      }

      return result;
    },
    { top: margin.top || 0, bottom: margin.bottom || 0 },
  );

  let offset = { ...offsetV, ...offsetH };

  const brushBottom = offset.bottom;

  if (brushItem) {
    offset.bottom += brushItem.props.height || Brush.defaultProps.height;
  }

  if (legendItem && prevLegendBBox) {
    offset = appendOffsetOfLegend(offset, graphicalItems, props, prevLegendBBox);
  }

  return {
    brushBottom,
    ...offset,
    width: width - offset.left - offset.right,
    height: height - offset.top - offset.bottom,
  };
};

export interface CategoricalChartState {
  chartX?: number;

  chartY?: number;

  dataStartIndex?: number;

  dataEndIndex?: number;

  activeTooltipIndex?: number;

  isTooltipActive?: boolean;

  updateId?: number;

  xAxisMap?: {
    [k: string]: BaseAxisProps;
  };

  yAxisMap?: {
    [k: string]: BaseAxisProps;
  };

  orderedTooltipTicks?: any;

  tooltipAxis?: BaseAxisProps;

  tooltipTicks?: TickItem[];

  graphicalItems?: any;

  activeCoordinate?: ChartCoordinate;

  offset?: ChartOffset;

  angleAxisMap?: any;

  radiusAxisMap?: any;

  formattedGraphicalItems?: any;

  /** active tooltip payload */
  activePayload?: any[];

  tooltipAxisBandSize?: number;

  /** active item */
  activeItem?: any;

  /** Active label of data */
  activeLabel?: string;

  xValue?: number;

  yValue?: number;

  legendBBox?: any;

  prevData?: any[];
  prevWidth?: number;
  prevHeight?: number;
  prevLayout?: LayoutType;
  prevStackOffset?: StackOffsetType;
  prevMargin?: Margin;
  prevChildren?: any;
}

export type CategoricalChartFunc = (nextState: CategoricalChartState, event: any) => void;

export interface CategoricalChartProps {
  syncId?: number | string;
  syncMethod?: 'index' | 'value' | Function;
  compact?: boolean;
  width?: number;
  height?: number;
  data?: any[];
  layout?: LayoutType;
  stackOffset?: StackOffsetType;
  throttleDelay?: number;
  margin?: Margin;
  barCategoryGap?: number | string;
  barGap?: number | string;
  barSize?: number | string;
  maxBarSize?: number;
  style?: any;
  className?: string;
  children?: any;
  defaultShowTooltip?: boolean;
  onClick?: CategoricalChartFunc;
  onMouseLeave?: CategoricalChartFunc;
  onMouseEnter?: CategoricalChartFunc;
  onMouseMove?: CategoricalChartFunc;
  onMouseDown?: CategoricalChartFunc;
  onMouseUp?: CategoricalChartFunc;
  reverseStackOrder?: boolean;
  id?: string;

  startAngle?: number;
  endAngle?: number;
  cx?: number | string;
  cy?: number | string;
  innerRadius?: number | string;
  outerRadius?: number | string;
  title?: string;
  desc?: string;
}

export const generateCategoricalChart = ({
  chartName,
  GraphicalChild,
  defaultTooltipEventType = 'axis',
  validateTooltipEventTypes = ['axis'],
  axisComponents,
  legendContent,
  formatAxisMap,
  defaultProps,
}: CategoricalChartOptions) => {
  const getFormatItems = (props: CategoricalChartProps, currentState: any): any[] => {
    const { graphicalItems, stackGroups, offset, updateId, dataStartIndex, dataEndIndex } = currentState;
    const { barSize, layout, barGap, barCategoryGap, maxBarSize: globalMaxBarSize } = props;
    const { numericAxisName, cateAxisName } = getAxisNameByLayout(layout);
    const hasBar = hasGraphicalBarItem(graphicalItems);
    const sizeList = hasBar && getBarSizeList({ barSize, stackGroups });
    const formattedItems = [] as any[];

    graphicalItems.forEach((item: any, index: number) => {
      const displayedData = getDisplayedData(props.data, { dataStartIndex, dataEndIndex }, item);
      const { dataKey, maxBarSize: childMaxBarSize } = item.props;
      const numericAxisId = item.props[`${numericAxisName}Id`];
      const cateAxisId = item.props[`${cateAxisName}Id`];
      const axisObj = axisComponents.reduce((result: any, entry: any) => {
        const axisMap = currentState[`${entry.axisType}Map`];
        const id = item.props[`${entry.axisType}Id`];
        const axis = axisMap && axisMap[id];

        return {
          ...result,
          [entry.axisType]: axis,
          [`${entry.axisType}Ticks`]: getTicksOfAxis(axis),
        };
      }, {});
      const cateAxis = axisObj[cateAxisName];
      const cateTicks = axisObj[`${cateAxisName}Ticks`];
      const stackedData =
        stackGroups &&
        stackGroups[numericAxisId] &&
        stackGroups[numericAxisId].hasStack &&
        getStackedDataOfItem(item, stackGroups[numericAxisId].stackGroups);
      const itemIsBar = getDisplayName(item.type).indexOf('Bar') >= 0;
      const bandSize = getBandSizeOfAxis(cateAxis, cateTicks);
      let barPosition = [];

      if (itemIsBar) {
        // 如果是bar，计算bar的位置
        const maxBarSize = _.isNil(childMaxBarSize) ? globalMaxBarSize : childMaxBarSize;
        const barBandSize = getBandSizeOfAxis(cateAxis, cateTicks, true) ?? maxBarSize ?? 0;
        barPosition = getBarPosition({
          barGap,
          barCategoryGap,
          bandSize: barBandSize !== bandSize ? barBandSize : bandSize,
          sizeList: sizeList[cateAxisId],
          maxBarSize,
        });

        if (barBandSize !== bandSize) {
          barPosition = barPosition.map((pos: { item: any; position: { offset: number; size: number } }) => ({
            ...pos,
            position: { ...pos.position, offset: pos.position.offset - barBandSize / 2 },
          }));
        }
      }
      const composedFn = item && item.type && item.type.getComposedData;

      if (composedFn) {
        formattedItems.push({
          props: {
            ...composedFn({
              ...axisObj,
              displayedData,
              props,
              dataKey,
              item,
              bandSize,
              barPosition,
              offset,
              stackedData,
              layout,
              dataStartIndex,
              dataEndIndex,
            }),
            key: item.key || `item-${index}`,
            [numericAxisName]: axisObj[numericAxisName],
            [cateAxisName]: axisObj[cateAxisName],
            animationId: updateId,
          },
          childIndex: parseChildIndex(item, props.children),
          item,
        });
      }
    });

    return formattedItems;
  };

  /**
   * The AxisMaps are expensive to render on large data sets
   * so provide the ability to store them in state and only update them when necessary
   * they are dependent upon the start and end index of
   * the brush so it's important that this method is called _after_
   * the state is updated with any new start/end indices
   *
   * @param {Object} props          The props object to be used for updating the axismaps
   * dataStartIndex: The start index of the data series when a brush is applied
   * dataEndIndex: The end index of the data series when a brush is applied
   * updateId: The update id
   * @param {Object} prevState      Prev state
   * @return {Object} state New state to set
   */
  const updateStateOfAxisMapsOffsetAndStackGroups = (
    { props, dataStartIndex, dataEndIndex, updateId }: any,
    prevState?: CategoricalChartState,
  ): any => {
    if (!validateWidthHeight({ props })) {
      return null;
    }

    const { children, layout, stackOffset, data, reverseStackOrder } = props;
    const { numericAxisName, cateAxisName } = getAxisNameByLayout(layout);
    const graphicalItems = findAllByType(children, GraphicalChild);
    const stackGroups = getStackGroupsByAxisId(
      data,
      graphicalItems,
      `${numericAxisName}Id`,
      `${cateAxisName}Id`,
      stackOffset,
      reverseStackOrder,
    );
    const axisObj = axisComponents.reduce((result: any, entry: any) => {
      const name = `${entry.axisType}Map`;

      return {
        ...result,
        [name]: getAxisMap(props, {
          ...entry,
          graphicalItems,
          stackGroups: entry.axisType === numericAxisName && stackGroups,
          dataStartIndex,
          dataEndIndex,
        }),
      };
    }, {});

    const offset = calculateOffset({ ...axisObj, props, graphicalItems }, prevState?.legendBBox);

    Object.keys(axisObj).forEach(key => {
      axisObj[key] = formatAxisMap(props, axisObj[key], offset, key.replace('Map', ''), chartName);
    });
    const cateAxisMap = axisObj[`${cateAxisName}Map`];
    const ticksObj = tooltipTicksGenerator(cateAxisMap);

    const formattedGraphicalItems = getFormatItems(props, {
      ...axisObj,
      dataStartIndex,
      dataEndIndex,
      updateId,
      graphicalItems,
      stackGroups,
      offset,
    });

    return {
      formattedGraphicalItems,
      graphicalItems,
      offset,
      stackGroups,
      ...ticksObj,
      ...axisObj,
    };
  };

  return class CategoricalChartWrapper extends Component<CategoricalChartProps, CategoricalChartState> {
    static displayName = chartName;

    uniqueChartId: any;

    clipPathId: any;

    legendInstance: any;

    deferId: any;

    // todo join specific chart propTypes
    static defaultProps: CategoricalChartProps = {
      layout: 'horizontal',
      stackOffset: 'none',
      barCategoryGap: '10%',
      barGap: 4,
      margin: { top: 5, right: 5, bottom: 5, left: 5 } as Margin,
      reverseStackOrder: false,
      syncMethod: 'index',
      ...defaultProps,
    };

    container?: any;

    constructor(props: CategoricalChartProps) {
      super(props);

      this.uniqueChartId = _.isNil(props.id) ? uniqueId('recharts') : props.id;
      this.clipPathId = `${this.uniqueChartId}-clip`;

      if (props.throttleDelay) {
        this.triggeredAfterMouseMove = _.throttle(this.triggeredAfterMouseMove, props.throttleDelay);
      }

      this.state = {};
    }

    componentDidMount() {
      if (!_.isNil(this.props.syncId)) {
        this.addListener();
      }
    }

    static getDerivedStateFromProps = (
      nextProps: CategoricalChartProps,
      prevState: CategoricalChartState,
    ): CategoricalChartState => {
      const { data, children, width, height, layout, stackOffset, margin } = nextProps;

      if (_.isNil(prevState.updateId)) {
        const defaultState = createDefaultState(nextProps);

        return {
          ...defaultState,
          updateId: 0,
          ...updateStateOfAxisMapsOffsetAndStackGroups(
            {
              props: nextProps,
              ...defaultState,
              updateId: 0,
            },
            prevState,
          ),

          prevData: data,
          prevWidth: width,
          prevHeight: height,
          prevLayout: layout,
          prevStackOffset: stackOffset,
          prevMargin: margin,
          prevChildren: children,
        };
      }
      if (
        data !== prevState.prevData ||
        width !== prevState.prevWidth ||
        height !== prevState.prevHeight ||
        layout !== prevState.prevLayout ||
        stackOffset !== prevState.prevStackOffset ||
        !shallowEqual(margin, prevState.prevMargin)
      ) {
        const defaultState = createDefaultState(nextProps);

        // Fixes https://github.com/recharts/recharts/issues/2143
        const keepFromPrevState = {
          // (chartX, chartY) are (0,0) in default state, but we want to keep the last mouse position to avoid
          // any flickering
          chartX: prevState.chartX,
          chartY: prevState.chartY,

          // The tooltip should stay active when it was active in the previous render. If this is not
          // the case, the tooltip disappears and immediately re-appears, causing a flickering effect
          isTooltipActive: prevState.isTooltipActive,
        };

        const updatesToState = {
          // Update the current tooltip data (in case it changes without mouse interaction)
          ...getTooltipData(prevState, data, layout),
          updateId: prevState.updateId + 1,
        };

        const newState = {
          ...defaultState,
          ...keepFromPrevState,
          ...updatesToState,
        };

        return {
          ...newState,
          ...updateStateOfAxisMapsOffsetAndStackGroups(
            {
              props: nextProps,
              ...newState,
            },
            prevState,
          ),
          prevData: data,
          prevWidth: width,
          prevHeight: height,
          prevLayout: layout,
          prevStackOffset: stackOffset,
          prevMargin: margin,
          prevChildren: children,
        };
      }
      if (!isChildrenEqual(children, prevState.prevChildren)) {
        // update configuration in chilren
        const hasGlobalData = !_.isNil(data);
        const newUpdateId = hasGlobalData ? prevState.updateId : prevState.updateId + 1;

        return {
          updateId: newUpdateId,
          ...updateStateOfAxisMapsOffsetAndStackGroups(
            {
              props: nextProps,
              ...prevState,
              updateId: newUpdateId,
            },
            prevState,
          ),
          prevChildren: children,
        };
      }

      return null;
    };

    componentDidUpdate(prevProps: CategoricalChartProps) {
      // add syncId
      if (_.isNil(prevProps.syncId) && !_.isNil(this.props.syncId)) {
        this.addListener();
      }
      // remove syncId
      if (!_.isNil(prevProps.syncId) && _.isNil(this.props.syncId)) {
        this.removeListener();
      }
    }

    componentWillUnmount() {
      this.clearDeferId();
      if (!_.isNil(this.props.syncId)) {
        this.removeListener();
      }
      this.cancelThrottledTriggerAfterMouseMove();
    }

    cancelThrottledTriggerAfterMouseMove() {
      if (typeof (this.triggeredAfterMouseMove as any).cancel === 'function') {
        (this.triggeredAfterMouseMove as any).cancel();
      }
    }

    getTooltipEventType() {
      const tooltipItem = findChildByType(this.props.children, Tooltip.displayName);

      if (tooltipItem && isBoolean(tooltipItem.props.shared)) {
        const eventType = tooltipItem.props.shared ? 'axis' : 'item';

        return validateTooltipEventTypes.indexOf(eventType) >= 0 ? eventType : defaultTooltipEventType;
      }

      return defaultTooltipEventType;
    }

    /**
     * Get the information of mouse in chart, return null when the mouse is not in the chart
     * @param  {Object} event    The event object
     * @return {Object}          Mouse data
     */
    getMouseInfo(event: any) {
      if (!this.container) {
        return null;
      }

      const containerOffset = getOffset(this.container);
      const e = calculateChartCoordinate(event, containerOffset);
      const rangeObj = this.inRange(e.chartX, e.chartY);
      if (!rangeObj) {
        return null;
      }

      const { xAxisMap, yAxisMap } = this.state;
      const tooltipEventType = this.getTooltipEventType();

      if (tooltipEventType !== 'axis' && xAxisMap && yAxisMap) {
        const xScale = getAnyElementOfObject(xAxisMap).scale;
        const yScale = getAnyElementOfObject(yAxisMap).scale;
        const xValue = xScale && xScale.invert ? xScale.invert(e.chartX) : null;
        const yValue = yScale && yScale.invert ? yScale.invert(e.chartY) : null;

        return { ...e, xValue, yValue };
      }

      const toolTipData = getTooltipData(this.state, this.props.data, this.props.layout, rangeObj);

      if (toolTipData) {
        return {
          ...e,
          ...toolTipData,
        };
      }

      return null;
    }

    getCursorRectangle(): any {
      const { layout } = this.props;
      const { activeCoordinate, offset, tooltipAxisBandSize } = this.state;
      const halfSize = tooltipAxisBandSize / 2;

      return {
        stroke: 'none',
        fill: '#ccc',
        x: layout === 'horizontal' ? activeCoordinate.x - halfSize : offset.left + 0.5,
        y: layout === 'horizontal' ? offset.top + 0.5 : activeCoordinate.y - halfSize,
        width: layout === 'horizontal' ? tooltipAxisBandSize : offset.width - 1,
        height: layout === 'horizontal' ? offset.height - 1 : tooltipAxisBandSize,
      };
    }

    getCursorPoints(): any {
      const { layout } = this.props;
      const { activeCoordinate, offset } = this.state;
      let x1, y1, x2, y2;

      if (layout === 'horizontal') {
        x1 = activeCoordinate.x;
        x2 = x1;
        y1 = offset.top;
        y2 = offset.top + offset.height;
      } else if (layout === 'vertical') {
        y1 = activeCoordinate.y;
        y2 = y1;
        x1 = offset.left;
        x2 = offset.left + offset.width;
      } else if (!_.isNil(activeCoordinate.cx) || !_.isNil(activeCoordinate.cy)) {
        if (layout === 'centric') {
          const { cx, cy, innerRadius, outerRadius, angle } = activeCoordinate;
          const innerPoint = polarToCartesian(cx, cy, innerRadius, angle);
          const outerPoint = polarToCartesian(cx, cy, outerRadius, angle);
          x1 = innerPoint.x;
          y1 = innerPoint.y;
          x2 = outerPoint.x;
          y2 = outerPoint.y;
        } else {
          const { cx, cy, radius, startAngle, endAngle } = activeCoordinate;
          const startPoint = polarToCartesian(cx, cy, radius, startAngle);
          const endPoint = polarToCartesian(cx, cy, radius, endAngle);

          return {
            points: [startPoint, endPoint],
            cx,
            cy,
            radius,
            startAngle,
            endAngle,
          };
        }
      }

      return [
        { x: x1, y: y1 },
        { x: x2, y: y2 },
      ];
    }

    inRange(x: number, y: number): any {
      const { layout } = this.props;

      if (layout === 'horizontal' || layout === 'vertical') {
        const { offset } = this.state;
        const isInRange =
          x >= offset.left && x <= offset.left + offset.width && y >= offset.top && y <= offset.top + offset.height;

        return isInRange ? { x, y } : null;
      }

      const { angleAxisMap, radiusAxisMap } = this.state;

      if (angleAxisMap && radiusAxisMap) {
        const angleAxis = getAnyElementOfObject(angleAxisMap);

        return inRangeOfSector({ x, y }, angleAxis);
      }

      return null;
    }

    parseEventsOfWrapper() {
      const { children } = this.props;
      const tooltipEventType = this.getTooltipEventType();
      const tooltipItem = findChildByType(children, Tooltip.displayName);
      let tooltipEvents: any = {};

      if (tooltipItem && tooltipEventType === 'axis') {
        if (tooltipItem.props.trigger === 'click') {
          tooltipEvents = {
            onClick: this.handleClick,
          };
        } else {
          tooltipEvents = {
            onMouseEnter: this.handleMouseEnter,
            onMouseMove: this.handleMouseMove,
            onMouseLeave: this.handleMouseLeave,
            onTouchMove: this.handleTouchMove,
            onTouchStart: this.handleTouchStart,
            onTouchEnd: this.handleTouchEnd,
          };
        }
      }
      const outerEvents = adaptEventHandlers(this.props, this.handleOuterEvent);

      return {
        ...outerEvents,
        ...tooltipEvents,
      };
    }

    /* eslint-disable  no-underscore-dangle */
    addListener() {
      eventCenter.on(SYNC_EVENT, this.handleReceiveSyncEvent);

      if (eventCenter.setMaxListeners && eventCenter._maxListeners) {
        eventCenter.setMaxListeners(eventCenter._maxListeners + 1);
      }
    }

    removeListener() {
      eventCenter.removeListener(SYNC_EVENT, this.handleReceiveSyncEvent);

      if (eventCenter.setMaxListeners && eventCenter._maxListeners) {
        eventCenter.setMaxListeners(eventCenter._maxListeners - 1);
      }
    }

    clearDeferId = () => {
      if (!isNil(this.deferId) && deferClear) {
        deferClear(this.deferId);
      }
      this.deferId = null;
    };

    handleLegendBBoxUpdate = (box: any) => {
      if (box) {
        const { dataStartIndex, dataEndIndex, updateId } = this.state;

        this.setState({
          legendBBox: box,
          ...updateStateOfAxisMapsOffsetAndStackGroups(
            {
              props: this.props,
              dataStartIndex,
              dataEndIndex,
              updateId,
            },
            { ...this.state, legendBBox: box },
          ),
        });
      }
    };

    handleReceiveSyncEvent = (cId: number | string, chartId: string, data: CategoricalChartState) => {
      const { syncId } = this.props;

      if (syncId === cId && chartId !== this.uniqueChartId) {
        this.clearDeferId();
        this.deferId = defer && defer(this.applySyncEvent.bind(this, data));
      }
    };

    handleBrushChange = ({ startIndex, endIndex }: any) => {
      // Only trigger changes if the extents of the brush have actually changed
      if (startIndex !== this.state.dataStartIndex || endIndex !== this.state.dataEndIndex) {
        const { updateId } = this.state;

        this.setState(() => ({
          dataStartIndex: startIndex,
          dataEndIndex: endIndex,
          ...updateStateOfAxisMapsOffsetAndStackGroups(
            {
              props: this.props,
              dataStartIndex: startIndex,
              dataEndIndex: endIndex,
              updateId,
            },
            this.state,
          ),
        }));

        this.triggerSyncEvent({
          dataStartIndex: startIndex,
          dataEndIndex: endIndex,
        });
      }
    };

    /**
     * The handler of mouse entering chart
     * @param  {Object} e              Event object
     * @return {Null}                  null
     */
    handleMouseEnter = (e: any) => {
      const { onMouseEnter } = this.props;
      const mouse = this.getMouseInfo(e);

      if (mouse) {
        const nextState: CategoricalChartState = { ...mouse, isTooltipActive: true };
        this.setState(nextState);
        this.triggerSyncEvent(nextState);

        if (_.isFunction(onMouseEnter)) {
          onMouseEnter(nextState, e);
        }
      }
    };

    triggeredAfterMouseMove = (e: any): any => {
      const { onMouseMove } = this.props;
      const mouse = this.getMouseInfo(e);
      const nextState: CategoricalChartState = mouse ? { ...mouse, isTooltipActive: true } : { isTooltipActive: false };

      this.setState(nextState);
      this.triggerSyncEvent(nextState);

      if (_.isFunction(onMouseMove)) {
        onMouseMove(nextState, e);
      }
    };

    /**
     * The handler of mouse entering a scatter
     * @param {Object} el The active scatter
     * @return {Object} no return
     */
    handleItemMouseEnter = (el: any) => {
      this.setState(() => ({
        isTooltipActive: true,
        activeItem: el,
        activePayload: el.tooltipPayload,
        activeCoordinate: el.tooltipPosition || { x: el.cx, y: el.cy },
      }));
    };

    /**
     * The handler of mouse leaving a scatter
     * @return {Object} no return
     */
    handleItemMouseLeave = () => {
      this.setState(() => ({
        isTooltipActive: false,
      }));
    };

    /**
     * The handler of mouse moving in chart
     * @param  {Object} e        Event object
     * @return {Null} no return
     */
    handleMouseMove = (e: any) => {
      if (e && _.isFunction(e.persist)) {
        e.persist();
      }
      this.triggeredAfterMouseMove(e);
    };

    /**
     * The handler if mouse leaving chart
     * @param {Object} e Event object
     * @return {Null} no return
     */
    handleMouseLeave = (e: any) => {
      const { onMouseLeave } = this.props;
      const nextState: CategoricalChartState = { isTooltipActive: false };

      this.setState(nextState);
      this.triggerSyncEvent(nextState);

      if (_.isFunction(onMouseLeave)) {
        onMouseLeave(nextState, e);
      }

      this.cancelThrottledTriggerAfterMouseMove();
    };

    handleOuterEvent = (e: any) => {
      const eventName = getReactEventByType(e);

      const event = _.get(this.props, `${eventName}`);
      if (eventName && _.isFunction(event)) {
        let mouse;
        if (/.*touch.*/i.test(eventName)) {
          mouse = this.getMouseInfo(e.changedTouches[0]);
        } else {
          mouse = this.getMouseInfo(e);
        }

        const handler = event;

        // eslint-disable-next-line @typescript-eslint/ban-ts-comment
        // @ts-ignore
        handler(mouse, e);
      }
    };

    handleClick = (e: any) => {
      const { onClick } = this.props;
      const mouse = this.getMouseInfo(e);

      if (mouse) {
        const nextState: CategoricalChartState = { ...mouse, isTooltipActive: true };
        this.setState(nextState);
        this.triggerSyncEvent(nextState);

        if (_.isFunction(onClick)) {
          onClick(nextState, e);
        }
      }
    };

    handleMouseDown = (e: any) => {
      const { onMouseDown } = this.props;

      if (_.isFunction(onMouseDown)) {
        const nextState: CategoricalChartState = this.getMouseInfo(e);
        onMouseDown(nextState, e);
      }
    };

    handleMouseUp = (e: any) => {
      const { onMouseUp } = this.props;

      if (_.isFunction(onMouseUp)) {
        const nextState: CategoricalChartState = this.getMouseInfo(e);
        onMouseUp(nextState, e);
      }
    };

    handleTouchMove = (e: any) => {
      if (e.changedTouches != null && e.changedTouches.length > 0) {
        this.handleMouseMove(e.changedTouches[0]);
      }
    };

    handleTouchStart = (e: any) => {
      if (e.changedTouches != null && e.changedTouches.length > 0) {
        this.handleMouseDown(e.changedTouches[0]);
      }
    };

    handleTouchEnd = (e: any) => {
      if (e.changedTouches != null && e.changedTouches.length > 0) {
        this.handleMouseUp(e.changedTouches[0]);
      }
    };

    triggerSyncEvent(data: CategoricalChartState) {
      const { syncId } = this.props;

      if (!_.isNil(syncId)) {
        eventCenter.emit(SYNC_EVENT, syncId, this.uniqueChartId, data);
      }
    }

    applySyncEvent(data: CategoricalChartState) {
      const { layout, syncMethod } = this.props;
      const { updateId } = this.state;
      const { dataStartIndex, dataEndIndex } = data;

      if (!_.isNil(data.dataStartIndex) || !_.isNil(data.dataEndIndex)) {
        this.setState({
          dataStartIndex,
          dataEndIndex,
          ...updateStateOfAxisMapsOffsetAndStackGroups(
            {
              props: this.props,
              dataStartIndex,
              dataEndIndex,
              updateId,
            },
            this.state,
          ),
        });
      } else if (!_.isNil(data.activeTooltipIndex)) {
        const { chartX, chartY } = data;
        let { activeTooltipIndex } = data;
        const { offset, tooltipTicks } = this.state;
        if (!offset) {
          return;
        }
        if (typeof syncMethod === 'function') {
          // Call a callback function. If there is an application specific algorithm
          activeTooltipIndex = syncMethod(tooltipTicks, data);
        } else if (syncMethod === 'value') {
          // Set activeTooltipIndex to the index with the same value as data.activeLabel
          // For loop instead of findIndex because the latter is very slow in some browsers
          activeTooltipIndex = -1; // in case we cannot find the element
          for (let i = 0; i < tooltipTicks.length; i++) {
            if (tooltipTicks[i].value === data.activeLabel) {
              activeTooltipIndex = i;
              break;
            }
          }
        }
        const viewBox: CartesianViewBox = { ...offset, x: offset.left, y: offset.top };
        // When a categotical chart is combined with another chart, the value of chartX
        // and chartY may beyond the boundaries.
        const validateChartX = Math.min(chartX, viewBox.x + viewBox.width);
        const validateChartY = Math.min(chartY, viewBox.y + viewBox.height);
        const activeLabel = tooltipTicks[activeTooltipIndex] && tooltipTicks[activeTooltipIndex].value;
        const activePayload: any = getTooltipContent(this.state, this.props.data, activeTooltipIndex);
        const activeCoordinate = tooltipTicks[activeTooltipIndex]
          ? {
              x: layout === 'horizontal' ? tooltipTicks[activeTooltipIndex].coordinate : validateChartX,
              y: layout === 'horizontal' ? validateChartY : tooltipTicks[activeTooltipIndex].coordinate,
            }
          : originCoordinate;

        this.setState({
          ...data,
          activeLabel,
          activeCoordinate,
          activePayload,
          activeTooltipIndex,
        });
      } else {
        this.setState(data);
      }
    }

    verticalCoordinatesGenerator = ({ xAxis, width, height, offset }: ChartCoordinate) =>
      getCoordinatesOfGrid(
        CartesianAxis.getTicks({
          ...CartesianAxis.defaultProps,
          ...xAxis,
          ticks: getTicksOfAxis(xAxis, true),
          viewBox: { x: 0, y: 0, width, height },
        }),
        offset.left,
        offset.left + offset.width,
      );

    horizontalCoordinatesGenerator = ({ yAxis, width, height, offset }: ChartCoordinate) =>
      getCoordinatesOfGrid(
        CartesianAxis.getTicks({
          ...CartesianAxis.defaultProps,
          ...yAxis,
          ticks: getTicksOfAxis(yAxis, true),
          viewBox: { x: 0, y: 0, width, height },
        }),
        offset.top,
        offset.top + offset.height,
      );

    axesTicksGenerator = (axis?: any) => getTicksOfAxis(axis, true);

    filterFormatItem(item: any, displayName: any, childIndex: any) {
      const { formattedGraphicalItems } = this.state;

      for (let i = 0, len = formattedGraphicalItems.length; i < len; i++) {
        const entry = formattedGraphicalItems[i];

        if (
          entry.item === item ||
          entry.props.key === item.key ||
          (displayName === getDisplayName(entry.item.type) && childIndex === entry.childIndex)
        ) {
          return entry;
        }
      }

      return null;
    }

    renderCursor = (element: any) => {
      const { isTooltipActive, activeCoordinate, activePayload, offset, activeTooltipIndex } = this.state;
      const tooltipEventType = this.getTooltipEventType();

      if (
        !element ||
        !element.props.cursor ||
        !isTooltipActive ||
        !activeCoordinate ||
        (chartName !== 'ScatterChart' && tooltipEventType !== 'axis')
      ) {
        return null;
      }
      const { layout } = this.props;
      let restProps;
      let cursorComp: any = Curve;

      if (chartName === 'ScatterChart') {
        restProps = activeCoordinate;
        cursorComp = Cross;
      } else if (chartName === 'BarChart') {
        restProps = this.getCursorRectangle();
        cursorComp = Rectangle;
      } else if (layout === 'radial') {
        const { cx, cy, radius, startAngle, endAngle }: any = this.getCursorPoints();
        restProps = {
          cx,
          cy,
          startAngle,
          endAngle,
          innerRadius: radius,
          outerRadius: radius,
        };
        cursorComp = Sector;
      } else {
        restProps = { points: this.getCursorPoints() };
        cursorComp = Curve;
      }
      const key = element.key || '_recharts-cursor';
      const cursorProps = {
        stroke: '#ccc',
        pointerEvents: 'none',
        ...offset,
        ...restProps,
        ...filterProps(element.props.cursor),
        payload: activePayload,
        payloadIndex: activeTooltipIndex,
        key,
        className: 'recharts-tooltip-cursor',
      };

      return isValidElement(element.props.cursor)
        ? cloneElement(element.props.cursor, cursorProps)
        : createElement(cursorComp, cursorProps);
    };

    renderPolarAxis = (element: any, displayName: string, index: number) => {
      const axisType = _.get(element, 'type.axisType');
      const axisMap = _.get(this.state, `${axisType}Map`);
      const axisOption: BaseAxisProps | undefined = axisMap && axisMap[element.props[`${axisType}Id`]];

      return cloneElement(element, {
        ...axisOption,
        className: axisType,
        key: element.key || `${displayName}-${index}`,
        ticks: getTicksOfAxis(axisOption, true),
      });
    };

    renderXAxis = (element: any, displayName: string, index: number) => {
      const { xAxisMap } = this.state;
      const axisObj = xAxisMap[element.props.xAxisId];

      return this.renderAxis(axisObj, element, displayName, index);
    };

    renderYAxis = (element: any, displayName: string, index: number) => {
      const { yAxisMap } = this.state;
      const axisObj = yAxisMap[element.props.yAxisId];

      return this.renderAxis(axisObj, element, displayName, index);
    };

    /**
     * Draw axis
     * @param {Object} axisOptions The options of axis
     * @param {Object} element      The axis element
     * @param {String} displayName  The display name of axis
     * @param {Number} index        The index of element
     * @return {ReactElement}       The instance of x-axes
     */
    renderAxis(axisOptions: BaseAxisProps, element: any, displayName: string, index: number): React.ReactElement {
      const { width, height } = this.props;

      return (
        <CartesianAxis
          {...(axisOptions as any)}
          className={`recharts-${axisOptions.axisType} ${axisOptions.axisType}`}
          key={element.key || `${displayName}-${index}`}
          viewBox={{ x: 0, y: 0, width, height } as any}
          ticksGenerator={this.axesTicksGenerator}
        />
      );
    }

    /**
     * Draw grid
     * @param  {ReactElement} element the grid item
     * @return {ReactElement} The instance of grid
     */
    renderGrid = (element: React.ReactElement): React.ReactElement => {
      const { xAxisMap, yAxisMap, offset } = this.state;
      const { width, height } = this.props;
      const xAxis = getAnyElementOfObject(xAxisMap);
      const yAxisWithFiniteDomain = _.find(yAxisMap, axis => _.every(axis.domain, isFinit));
      const yAxis = yAxisWithFiniteDomain || getAnyElementOfObject(yAxisMap);
      const props = element.props || {};

      return cloneElement(element, {
        key: element.key || 'grid',
        x: isNumber(props.x) ? props.x : offset.left,
        y: isNumber(props.y) ? props.y : offset.top,
        width: isNumber(props.width) ? props.width : offset.width,
        height: isNumber(props.height) ? props.height : offset.height,
        xAxis,
        yAxis,
        offset,
        chartWidth: width,
        chartHeight: height,
        verticalCoordinatesGenerator: props.verticalCoordinatesGenerator || this.verticalCoordinatesGenerator,
        horizontalCoordinatesGenerator: props.horizontalCoordinatesGenerator || this.horizontalCoordinatesGenerator,
      });
    };

    renderPolarGrid = (element: React.ReactElement): React.ReactElement => {
      const { radialLines, polarAngles, polarRadius } = element.props;
      const { radiusAxisMap, angleAxisMap } = this.state;
      const radiusAxis = getAnyElementOfObject(radiusAxisMap);
      const angleAxis = getAnyElementOfObject(angleAxisMap);
      const { cx, cy, innerRadius, outerRadius } = angleAxis;

      return cloneElement(element, {
        polarAngles: isArray(polarAngles)
          ? polarAngles
          : getTicksOfAxis(angleAxis, true).map((entry: any) => entry.coordinate),
        polarRadius: isArray(polarRadius)
          ? polarRadius
          : getTicksOfAxis(radiusAxis, true).map((entry: any) => entry.coordinate),
        cx,
        cy,
        innerRadius,
        outerRadius,
        key: element.key || 'polar-grid',
        radialLines,
      });
    };

    /**
     * Draw legend
     * @return {ReactElement}            The instance of Legend
     */
    renderLegend = (): React.ReactElement => {
      const { formattedGraphicalItems } = this.state;
      const { children, width, height } = this.props;
      const margin = this.props.margin || {};
      const legendWidth: number = width - (margin.left || 0) - (margin.right || 0);
      const props = getLegendProps({
        children,
        formattedGraphicalItems,
        legendWidth,
        legendContent,
      });

      if (!props) {
        return null;
      }

      const { item, ...otherProps } = props;

      return cloneElement(item, {
        ...otherProps,
        chartWidth: width,
        chartHeight: height,
        margin,
        ref: (legend: any) => {
          this.legendInstance = legend;
        },
        onBBoxUpdate: this.handleLegendBBoxUpdate,
      });
    };

    /**
     * Draw Tooltip
     * @return {ReactElement}  The instance of Tooltip
     */
    renderTooltip = (): React.ReactElement => {
      const { children } = this.props;
      const tooltipItem = findChildByType(children, Tooltip.displayName);

      if (!tooltipItem) {
        return null;
      }

      const { isTooltipActive, activeCoordinate, activePayload, activeLabel, offset } = this.state;

      return cloneElement(tooltipItem, {
        viewBox: { ...offset, x: offset.left, y: offset.top },
        active: isTooltipActive,
        label: activeLabel,
        payload: isTooltipActive ? activePayload : [],
        coordinate: activeCoordinate,
      });
    };

    renderBrush = (element: React.ReactElement) => {
      const { margin, data } = this.props;
      const { offset, dataStartIndex, dataEndIndex, updateId } = this.state;

      // TODO: update brush when children update
      return cloneElement(element, {
        key: element.key || '_recharts-brush',
        onChange: combineEventHandlers(this.handleBrushChange, null, element.props.onChange),
        data,
        x: isNumber(element.props.x) ? element.props.x : offset.left,
        y: isNumber(element.props.y)
          ? element.props.y
          : offset.top + offset.height + offset.brushBottom - (margin.bottom || 0),
        width: isNumber(element.props.width) ? element.props.width : offset.width,
        startIndex: dataStartIndex,
        endIndex: dataEndIndex,
        updateId: `brush-${updateId}`,
      });
    };

    renderReferenceElement = (element: React.ReactElement, displayName: string, index: number): React.ReactElement => {
      if (!element) {
        return null;
      }
      const { clipPathId } = this;
      const { xAxisMap, yAxisMap, offset } = this.state;
      const { xAxisId, yAxisId } = element.props;

      return cloneElement(element, {
        key: element.key || `${displayName}-${index}`,
        xAxis: xAxisMap[xAxisId],
        yAxis: yAxisMap[yAxisId],
        viewBox: {
          x: offset.left,
          y: offset.top,
          width: offset.width,
          height: offset.height,
        },
        clipPathId,
      });
    };

    static renderActiveDot = (option: any, props: any): React.ReactElement => {
      let dot;

      if (isValidElement(option)) {
        dot = cloneElement(option, props);
      } else if (_.isFunction(option)) {
        dot = option(props);
      } else {
        dot = <Dot {...props} />;
      }

      return (
        <Layer className="recharts-active-dot" key={props.key}>
          {dot}
        </Layer>
      );
    };

    renderActivePoints = ({ item, activePoint, basePoint, childIndex, isRange }: any) => {
      const result = [];
      const { key } = item.props;
      const { activeDot, dataKey } = item.item.props;
      const dotProps = {
        index: childIndex,
        dataKey,
        cx: activePoint.x,
        cy: activePoint.y,
        r: 4,
        fill: getMainColorOfGraphicItem(item.item),
        strokeWidth: 2,
        stroke: '#fff',
        payload: activePoint.payload,
        value: activePoint.value,
        key: `${key}-activePoint-${childIndex}`,
        ...filterProps(activeDot),
        ...adaptEventHandlers(activeDot),
      };

      result.push(CategoricalChartWrapper.renderActiveDot(activeDot, dotProps));

      if (basePoint) {
        result.push(
          CategoricalChartWrapper.renderActiveDot(activeDot, {
            ...dotProps,
            cx: basePoint.x,
            cy: basePoint.y,
            key: `${key}-basePoint-${childIndex}`,
          }),
        );
      } else if (isRange) {
        result.push(null);
      }

      return result;
    };

    renderGraphicChild = (element: React.ReactElement, displayName: string, index: number): any[] => {
      const item = this.filterFormatItem(element, displayName, index);
      if (!item) {
        return null;
      }

      const tooltipEventType = this.getTooltipEventType();
      const { isTooltipActive, tooltipAxis, activeTooltipIndex, activeLabel } = this.state;
      const { children } = this.props;
      const tooltipItem = findChildByType(children, Tooltip.displayName);
      const { points, isRange, baseLine } = item.props;
      const { activeDot, hide } = item.item.props;
      const hasActive = !hide && isTooltipActive && tooltipItem && activeDot && activeTooltipIndex >= 0;
      let itemEvents = {};

      if (tooltipEventType !== 'axis' && tooltipItem && tooltipItem.props.trigger === 'click') {
        itemEvents = {
          onClick: combineEventHandlers(this.handleItemMouseEnter, null, element.props.onCLick),
        };
      } else if (tooltipEventType !== 'axis') {
        itemEvents = {
          onMouseLeave: combineEventHandlers(this.handleItemMouseLeave, null, element.props.onMouseLeave),
          onMouseEnter: combineEventHandlers(this.handleItemMouseEnter, null, element.props.onMouseEnter),
        };
      }

      const graphicalItem = cloneElement(element, { ...item.props, ...itemEvents });

      function findWithPayload(entry: any) {
        // TODO needs to verify dataKey is Function
        return typeof tooltipAxis.dataKey === 'function' ? tooltipAxis.dataKey(entry.payload) : null;
      }

      if (hasActive) {
        let activePoint, basePoint;

        if (tooltipAxis.dataKey && !tooltipAxis.allowDuplicatedCategory) {
          // number transform to string
          const specifiedKey =
            typeof tooltipAxis.dataKey === 'function'
              ? findWithPayload
              : 'payload.'.concat(tooltipAxis.dataKey.toString());
          activePoint = findEntryInArray(points, specifiedKey, activeLabel);
          basePoint = isRange && baseLine && findEntryInArray(baseLine, specifiedKey, activeLabel);
        } else {
          activePoint = points[activeTooltipIndex];
          basePoint = isRange && baseLine && baseLine[activeTooltipIndex];
        }

        if (!_.isNil(activePoint)) {
          return [
            graphicalItem,
            ...this.renderActivePoints({
              item,
              activePoint,
              basePoint,
              childIndex: activeTooltipIndex,
              isRange,
            }),
          ];
        }
      }

      if (isRange) {
        return [graphicalItem, null, null];
      }

      return [graphicalItem, null];
    };

    renderCustomized = (element: React.ReactElement, displayName: string, index: number): React.ReactElement =>
      cloneElement(element, {
        key: `recharts-customized-${index}`,
        ...this.props,
        ...this.state,
      });

    renderClipPath() {
      const { clipPathId } = this;
      const {
        offset: { left, top, height, width },
      } = this.state;

      return (
        <defs>
          <clipPath id={clipPathId}>
            <rect x={left} y={top} height={height} width={width} />
          </clipPath>
        </defs>
      );
    }

    public getXScales() {
      const { xAxisMap } = this.state;

      return xAxisMap
        ? Object.entries(xAxisMap).reduce(
            (res: Record<string, Function>, [axisId, axisProps]: [string, BaseAxisProps]) => {
              return { ...res, [axisId]: (axisProps as BaseAxisProps).scale };
            },
            {},
          )
        : null;
    }

    public getYScales() {
      const { yAxisMap } = this.state;

      return yAxisMap
        ? Object.entries(yAxisMap).reduce(
            (res: Record<string, Function>, [axisId, axisProps]: [string, BaseAxisProps]) => {
              return { ...res, [axisId]: (axisProps as BaseAxisProps).scale };
            },
            {},
          )
        : null;
    }

    public getXScaleByAxisId(axisId: string) {
      return this.state.xAxisMap?.[axisId]?.scale;
    }

    public getYScaleByAxisId(axisId: string) {
      return this.state.yAxisMap?.[axisId]?.scale;
    }

    public getItemByXY(chartXY: { x: number; y: number }) {
      const { formattedGraphicalItems } = this.state;

      if (formattedGraphicalItems && formattedGraphicalItems.length) {
        for (let i = 0, len = formattedGraphicalItems.length; i < len; i++) {
          const graphicalItem = formattedGraphicalItems[i];
          const { props, item } = graphicalItem;
          const itemDisplayName = getDisplayName(item.type);

          if (itemDisplayName === 'Bar') {
            const activeBarItem = (props.data || []).find(
              (entry: { x: number; y: number; width: number; height: number }) => {
                return isInRectangle(chartXY, entry);
              },
            );

            if (activeBarItem) {
              return { graphicalItem, payload: activeBarItem };
            }
          } else if (itemDisplayName === 'RadialBar') {
            const activeBarItem = (props.data || []).find((entry: GeometrySector) => {
              return inRangeOfSector(chartXY, entry);
            });

            if (activeBarItem) {
              return { graphicalItem, payload: activeBarItem };
            }
          }
        }
      }

      return null;
    }

    render() {
      if (!validateWidthHeight(this)) {
        return null;
      }

      const { children, className, width, height, style, compact, title, desc, ...others } = this.props;
      const attrs = filterProps(others);
      const map = {
        CartesianGrid: { handler: this.renderGrid, once: true },
        ReferenceArea: { handler: this.renderReferenceElement },
        ReferenceLine: { handler: this.renderReferenceElement },
        ReferenceDot: { handler: this.renderReferenceElement },
        XAxis: { handler: this.renderXAxis },
        YAxis: { handler: this.renderYAxis },
        Brush: { handler: this.renderBrush, once: true },
        Bar: { handler: this.renderGraphicChild },
        Line: { handler: this.renderGraphicChild },
        Area: { handler: this.renderGraphicChild },
        Radar: { handler: this.renderGraphicChild },
        RadialBar: { handler: this.renderGraphicChild },
        Scatter: { handler: this.renderGraphicChild },
        Pie: { handler: this.renderGraphicChild },
        Funnel: { handler: this.renderGraphicChild },
        Tooltip: { handler: this.renderCursor, once: true },
        PolarGrid: { handler: this.renderPolarGrid, once: true },
        PolarAngleAxis: { handler: this.renderPolarAxis },
        PolarRadiusAxis: { handler: this.renderPolarAxis },
        Customized: { handler: this.renderCustomized },
      } as any;

      // The "compact" mode is mainly used as the panorama within Brush
      if (compact) {
        return (
          <Surface {...attrs} width={width} height={height} title={title} desc={desc}>
            {this.renderClipPath()}
            {renderByOrder(children, map)}
          </Surface>
        );
      }

      const events = this.parseEventsOfWrapper();
      return (
        <div
          className={classNames('recharts-wrapper', className)}
          style={{ position: 'relative', cursor: 'default', width, height, ...style }}
          {...events}
          ref={node => {
            this.container = node;
          }}
          role="region"
        >
          <Surface {...attrs} width={width} height={height} title={title} desc={desc}>
            {this.renderClipPath()}
            {renderByOrder(children, map)}
          </Surface>
          {this.renderLegend()}
          {this.renderTooltip()}
        </div>
      );
    }
  };
};<|MERGE_RESOLUTION|>--- conflicted
+++ resolved
@@ -286,55 +286,6 @@
     });
     const len = displayedData.length;
 
-<<<<<<< HEAD
-    if (!result[axisId]) {
-      let domain, duplicateDomain, categoricalDomain;
-
-      if (dataKey) {
-        // has dataKey in <Axis />
-        domain = getDomainOfDataByKey(displayedData, dataKey, type);
-
-        if (type === 'category' && isCategorical) {
-          // the field type is category data and this axis is catrgorical axis
-          const duplicate = hasDuplicate(domain);
-
-          if (allowDuplicatedCategory && duplicate) {
-            duplicateDomain = domain;
-            // When category axis has duplicated text, serial numbers are used to generate scale
-            domain = _.range(0, len);
-          } else if (!allowDuplicatedCategory) {
-            // remove duplicated category
-            domain = parseDomainOfCategoryAxis(child.props.domain, domain, child).reduce(
-              (finalDomain: any, entry: any) =>
-                finalDomain.indexOf(entry) >= 0 ? finalDomain : [...finalDomain, entry],
-              [],
-            );
-          }
-        } else if (type === 'category') {
-          // the field type is category data and this axis is numerical axis
-          if (!allowDuplicatedCategory) {
-            domain = parseDomainOfCategoryAxis(child.props.domain, domain, child).reduce(
-              (finalDomain: any, entry: any) =>
-                finalDomain.indexOf(entry) >= 0 || entry === '' || _.isNil(entry)
-                  ? finalDomain
-                  : [...finalDomain, entry],
-              [],
-            );
-          } else {
-            // eliminate undefined or null or empty string
-            domain = domain.filter((entry: any) => entry !== '' && !_.isNil(entry));
-          }
-        } else if (type === 'number') {
-          // the field type is numerical
-          const errorBarsDomain = parseErrorBarsOfAxis(
-            displayedData,
-            graphicalItems.filter(
-              (item: any) => item.props[axisIdKey] === axisId && (includeHidden || !item.props.hide),
-            ),
-            dataKey,
-            axisType,
-            layout,
-=======
     let domain, duplicateDomain, categoricalDomain;
 
     if (dataKey) {
@@ -354,7 +305,6 @@
           domain = parseDomainOfCategoryAxis(child.props.domain, domain, child).reduce(
             (finalDomain: any, entry: any) => (finalDomain.indexOf(entry) >= 0 ? finalDomain : [...finalDomain, entry]),
             [],
->>>>>>> b1b9963d
           );
         }
       } else if (type === 'category') {
@@ -373,14 +323,9 @@
         // the field type is numerical
         const errorBarsDomain = parseErrorBarsOfAxis(
           displayedData,
-<<<<<<< HEAD
           graphicalItems.filter((item: any) => item.props[axisIdKey] === axisId && (includeHidden || !item.props.hide)),
-          type,
-=======
-          graphicalItems.filter((item: any) => item.props[axisIdKey] === axisId && !item.props.hide),
           dataKey,
           axisType,
->>>>>>> b1b9963d
           layout,
         );
 
@@ -404,7 +349,7 @@
     } else {
       domain = getDomainOfItemsWithSameAxis(
         displayedData,
-        graphicalItems.filter((item: any) => item.props[axisIdKey] === axisId && !item.props.hide),
+        graphicalItems.filter((item: any) => item.props[axisIdKey] === axisId && (includeHidden || !item.props.hide)),
         type,
         layout,
         true,
