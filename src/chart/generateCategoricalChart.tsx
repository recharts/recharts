import React, { Component, cloneElement, isValidElement, ReactElement } from 'react';
import isNil from 'lodash/isNil';
import isFunction from 'lodash/isFunction';
import range from 'lodash/range';
import get from 'lodash/get';
import sortBy from 'lodash/sortBy';
import throttle from 'lodash/throttle';

import clsx from 'clsx';
// eslint-disable-next-line no-restricted-imports
import type { DebouncedFunc } from 'lodash';
import invariant from 'tiny-invariant';
import { Surface } from '../container/Surface';
import { Layer } from '../container/Layer';
import { Tooltip } from '../component/Tooltip';
import { Legend } from '../component/Legend';
import { Dot } from '../shape/Dot';
import { isInRectangle } from '../shape/Rectangle';

import {
  filterProps,
  findAllByType,
  findChildByType,
  getDisplayName,
  getReactEventByType,
  isChildrenEqual,
  parseChildIndex,
  renderByOrder,
  validateWidthHeight,
} from '../util/ReactUtils';

import { Brush } from '../cartesian/Brush';
import { getOffset } from '../util/DOMUtils';
import { findEntryInArray, getAnyElementOfObject, hasDuplicate, isNumber, uniqueId } from '../util/DataUtils';
import {
  appendOffsetOfLegend,
  AxisStackGroups,
  BarPosition,
  calculateActiveTickIndex,
  combineEventHandlers,
  getBandSizeOfAxis,
  getBarPosition,
  getBarSizeList,
  getDomainOfDataByKey,
  getDomainOfItemsWithSameAxis,
  getDomainOfStackGroups,
  getLegendProps,
  getMainColorOfGraphicItem,
  getStackedDataOfItem,
  getStackGroupsByAxisId,
  getTicksOfAxis,
  getTooltipItem,
  isAxisLTR,
  isCategoricalAxis,
  parseDomainOfCategoryAxis,
  parseErrorBarsOfAxis,
  parseSpecifiedDomain,
} from '../util/ChartUtils';
import { detectReferenceElementsDomain } from '../util/DetectReferenceElementsDomain';
import { inRangeOfSector, polarToCartesian } from '../util/PolarUtils';
import { shallowEqual } from '../util/ShallowEqual';
import { eventCenter, SYNC_EVENT } from '../util/Events';
import {
  adaptEventHandlers,
  AxisType,
  BaseAxisProps,
  CartesianViewBox,
  CategoricalChartOptions,
  ChartCoordinate,
  ChartOffset,
  Coordinate,
  DataKey,
  GeometrySector,
  LayoutType,
  Margin,
  StackOffsetType,
  TickItem,
  TooltipEventType,
  XAxisMap,
  YAxisMap,
} from '../util/types';
import { AccessibilityManager } from './AccessibilityManager';
import { isDomainSpecifiedByUser } from '../util/isDomainSpecifiedByUser';
import { getActiveShapeIndexForTooltip, isFunnel, isPie, isScatter } from '../util/ActiveShapeUtils';
import { Cursor } from '../component/Cursor';
import { ChartLayoutContextProvider } from '../context/chartLayoutContext';
import { AxisMap, CategoricalChartState } from './types';

export interface MousePointer {
  pageX: number;
  pageY: number;
}

export type GraphicalItem<Props = Record<string, any>> = ReactElement<
  Props,
  string | React.JSXElementConstructor<Props>
> & {
  item: ReactElement<Props, string | React.JSXElementConstructor<Props>>;
};

const ORIENT_MAP = {
  xAxis: ['bottom', 'top'],
  yAxis: ['left', 'right'],
};

const FULL_WIDTH_AND_HEIGHT = { width: '100%', height: '100%' };

const originCoordinate: Coordinate = { x: 0, y: 0 };

/**
 * This function exists as a temporary workaround.
 *
 * Why? generateCategoricalChart does not render `{children}` directly;
 * instead it passes them through `renderByOrder` function which reads their handlers.
 *
 * So, this is a handler that does nothing.
 * Once we get rid of `renderByOrder` and switch to JSX only, we can get rid of this handler too.
 *
 * @param {JSX} element as is in JSX
 * @returns {JSX} the same element
 */
function renderAsIs(element: React.ReactElement): React.ReactElement {
  return element;
}

const calculateTooltipPos = (rangeObj: any, layout: LayoutType): any => {
  if (layout === 'horizontal') {
    return rangeObj.x;
  }
  if (layout === 'vertical') {
    return rangeObj.y;
  }
  if (layout === 'centric') {
    return rangeObj.angle;
  }

  return rangeObj.radius;
};

const getActiveCoordinate = (
  layout: LayoutType,
  tooltipTicks: TickItem[],
  activeIndex: number,
  rangeObj: any,
): ChartCoordinate => {
  const entry = tooltipTicks.find(tick => tick && tick.index === activeIndex);

  if (entry) {
    if (layout === 'horizontal') {
      return { x: entry.coordinate, y: rangeObj.y };
    }
    if (layout === 'vertical') {
      return { x: rangeObj.x, y: entry.coordinate };
    }
    if (layout === 'centric') {
      const angle = entry.coordinate;
      const { radius } = rangeObj;

      return {
        ...rangeObj,
        ...polarToCartesian(rangeObj.cx, rangeObj.cy, radius, angle),
        angle,
        radius,
      };
    }

    const radius = entry.coordinate;
    const { angle } = rangeObj;

    return {
      ...rangeObj,
      ...polarToCartesian(rangeObj.cx, rangeObj.cy, radius, angle),
      angle,
      radius,
    };
  }

  return originCoordinate;
};

const getDisplayedData = (
  data: any[],
  {
    graphicalItems,
    dataStartIndex,
    dataEndIndex,
  }: Pick<CategoricalChartState, 'graphicalItems' | 'dataStartIndex' | 'dataEndIndex'>,
): any[] => {
  const itemsData = (graphicalItems ?? []).reduce<any[]>((result, child) => {
    const itemData = child.props.data;

    if (itemData && itemData.length) {
      return [...result, ...itemData];
    }

    return result;
  }, []);
  if (itemsData.length > 0) {
    return itemsData;
  }

  if (data && data.length && isNumber(dataStartIndex) && isNumber(dataEndIndex)) {
    return data.slice(dataStartIndex, dataEndIndex + 1);
  }

  return [];
};

function getDefaultDomainByAxisType(axisType: 'number' | string) {
  return axisType === 'number' ? [0, 'auto'] : undefined;
}

/**
 * Get the content to be displayed in the tooltip
 * @param  {Object} state          Current state
 * @param  {Array}  chartData      The data defined in chart
 * @param  {Number} activeIndex    Active index of data
 * @param  {String} activeLabel    Active label of data
 * @return {Array}                 The content of tooltip
 */
const getTooltipContent = (
  state: CategoricalChartState,
  chartData: any[],
  activeIndex: number,
  activeLabel?: string,
): any[] => {
  const { graphicalItems, tooltipAxis } = state;
  const displayedData = getDisplayedData(chartData, state);

  if (activeIndex < 0 || !graphicalItems || !graphicalItems.length || activeIndex >= displayedData.length) {
    return null;
  }
  // get data by activeIndex when the axis don't allow duplicated category
  return graphicalItems.reduce((result, child) => {
    /**
     * Fixes: https://github.com/recharts/recharts/issues/3669
     * Defaulting to chartData below to fix an edge case where the tooltip does not include data from all charts
     * when a separate dataset is passed to chart prop data and specified on Line/Area/etc prop data
     */
    let data = child.props.data ?? chartData;

    if (data && state.dataStartIndex + state.dataEndIndex !== 0) {
      data = data.slice(state.dataStartIndex, state.dataEndIndex + 1);
    }

    let payload;

    if (tooltipAxis.dataKey && !tooltipAxis.allowDuplicatedCategory) {
      // graphic child has data props
      const entries = data === undefined ? displayedData : data;
      payload = findEntryInArray(entries, tooltipAxis.dataKey, activeLabel);
    } else {
      payload = (data && data[activeIndex]) || displayedData[activeIndex];
    }

    if (!payload) {
      return result;
    }

    return [...result, getTooltipItem(child, payload)];
  }, []);
};

/**
 * Returns tooltip data based on a mouse position (as a parameter or in state)
 * @param  {Object} state     current state
 * @param  {Array}  chartData the data defined in chart
 * @param  {String} layout     The layout type of chart
 * @param  {Object} rangeObj  { x, y } coordinates
 * @return {Object}           Tooltip data data
 */
const getTooltipData = (state: CategoricalChartState, chartData: any[], layout: LayoutType, rangeObj?: any) => {
  const rangeData = rangeObj || { x: state.chartX, y: state.chartY };

  const pos = calculateTooltipPos(rangeData, layout);
  const { orderedTooltipTicks: ticks, tooltipAxis: axis, tooltipTicks } = state;

  const activeIndex = calculateActiveTickIndex(pos, ticks, tooltipTicks, axis);

  if (activeIndex >= 0 && tooltipTicks) {
    const activeLabel = tooltipTicks[activeIndex] && tooltipTicks[activeIndex].value;
    const activePayload = getTooltipContent(state, chartData, activeIndex, activeLabel);
    const activeCoordinate = getActiveCoordinate(layout, ticks, activeIndex, rangeData);

    return {
      activeTooltipIndex: activeIndex,
      activeLabel,
      activePayload,
      activeCoordinate,
    };
  }

  return null;
};

/**
 * Get the configuration of axis by the options of axis instance
 * @param  {Object} props         Latest props
 * @param {Array}  axes           The instance of axes
 * @param  {Array} graphicalItems The instances of item
 * @param  {String} axisType      The type of axis, xAxis - x-axis, yAxis - y-axis
 * @param  {String} axisIdKey     The unique id of an axis
 * @param  {Object} stackGroups   The items grouped by axisId and stackId
 * @param {Number} dataStartIndex The start index of the data series when a brush is applied
 * @param {Number} dataEndIndex   The end index of the data series when a brush is applied
 * @return {Object}      Configuration
 */
export const getAxisMapByAxes = (
  props: CategoricalChartProps,
  {
    axes,
    graphicalItems,
    axisType,
    axisIdKey,
    stackGroups,
    dataStartIndex,
    dataEndIndex,
  }: {
    axes: ReadonlyArray<ReactElement>;
    graphicalItems: ReadonlyArray<ReactElement>;
    axisType: AxisType;
    axisIdKey: string;
    stackGroups: AxisStackGroups;
    dataStartIndex: number;
    dataEndIndex: number;
  },
): AxisMap => {
  const { layout, children, stackOffset } = props;
  const isCategorical = isCategoricalAxis(layout, axisType);

  // Eliminate duplicated axes
  return axes.reduce((result: AxisMap, child: ReactElement): AxisMap => {
    const { type, dataKey, allowDataOverflow, allowDuplicatedCategory, scale, ticks, includeHidden } = child.props;
    const axisId = child.props[axisIdKey];

    if (result[axisId]) {
      return result;
    }

    const displayedData = getDisplayedData(props.data, {
      graphicalItems: graphicalItems.filter(item => item.props[axisIdKey] === axisId),
      dataStartIndex,
      dataEndIndex,
    });
    const len = displayedData.length;

    let domain, duplicateDomain, categoricalDomain;

    /*
     * This is a hack to short-circuit the domain creation here to enhance performance.
     * Usually, the data is used to determine the domain, but when the user specifies
     * a domain upfront (via props), there is no need to calculate the domain start and end,
     * which is very expensive for a larger amount of data.
     * The only thing that would prohibit short-circuiting is when the user doesn't allow data overflow,
     * because the axis is supposed to ignore the specified domain that way.
     */
    if (isDomainSpecifiedByUser(child.props.domain, allowDataOverflow, type)) {
      domain = parseSpecifiedDomain(child.props.domain, null, allowDataOverflow);
      /* The chart can be categorical and have the domain specified in numbers
       * we still need to calculate the categorical domain
       * TODO: refactor this more
       */
      if (isCategorical && (type === 'number' || scale !== 'auto')) {
        categoricalDomain = getDomainOfDataByKey(displayedData, dataKey, 'category');
      }
    }

    // if the domain is defaulted we need this for `originalDomain` as well
    const defaultDomain = getDefaultDomainByAxisType(type);

    // we didn't create the domain from user's props above, so we need to calculate it
    if (!domain || domain.length === 0) {
      const childDomain = child.props.domain ?? defaultDomain;

      if (dataKey) {
        // has dataKey in <Axis />
        domain = getDomainOfDataByKey(displayedData, dataKey, type);

        if (type === 'category' && isCategorical) {
          // the field type is category data and this axis is categorical axis
          const duplicate = hasDuplicate(domain);

          if (allowDuplicatedCategory && duplicate) {
            duplicateDomain = domain;
            // When category axis has duplicated text, serial numbers are used to generate scale
            domain = range(0, len);
          } else if (!allowDuplicatedCategory) {
            // remove duplicated category
            domain = parseDomainOfCategoryAxis(childDomain, domain, child).reduce(
              (finalDomain: any, entry: any) =>
                finalDomain.indexOf(entry) >= 0 ? finalDomain : [...finalDomain, entry],
              [],
            );
          }
        } else if (type === 'category') {
          // the field type is category data and this axis is numerical axis
          if (!allowDuplicatedCategory) {
            domain = parseDomainOfCategoryAxis(childDomain, domain, child).reduce(
              (finalDomain: any, entry: any) =>
                finalDomain.indexOf(entry) >= 0 || entry === '' || isNil(entry) ? finalDomain : [...finalDomain, entry],
              [],
            );
          } else {
            // eliminate undefined or null or empty string
            domain = domain.filter((entry: any) => entry !== '' && !isNil(entry));
          }
        } else if (type === 'number') {
          // the field type is numerical
          const errorBarsDomain = parseErrorBarsOfAxis(
            displayedData,
            graphicalItems.filter(item => item.props[axisIdKey] === axisId && (includeHidden || !item.props.hide)),
            dataKey,
            axisType,
            layout,
          );

          if (errorBarsDomain) {
            domain = errorBarsDomain;
          }
        }

        if (isCategorical && (type === 'number' || scale !== 'auto')) {
          categoricalDomain = getDomainOfDataByKey(displayedData, dataKey, 'category');
        }
      } else if (isCategorical) {
        // the axis is a categorical axis
        domain = range(0, len);
      } else if (stackGroups && stackGroups[axisId] && stackGroups[axisId].hasStack && type === 'number') {
        // when stackOffset is 'expand', the domain may be calculated as [0, 1.000000000002]
        domain =
          stackOffset === 'expand'
            ? [0, 1]
            : getDomainOfStackGroups(stackGroups[axisId].stackGroups, dataStartIndex, dataEndIndex);
      } else {
        domain = getDomainOfItemsWithSameAxis(
          displayedData,
          graphicalItems.filter(item => item.props[axisIdKey] === axisId && (includeHidden || !item.props.hide)),
          type,
          layout,
          true,
        );
      }

      if (type === 'number') {
        // To detect wether there is any reference lines whose props ifOverflow is extendDomain
        domain = detectReferenceElementsDomain(children, domain, axisId, axisType, ticks);

        if (childDomain) {
          domain = parseSpecifiedDomain(childDomain, domain, allowDataOverflow);
        }
      } else if (type === 'category' && childDomain) {
        const axisDomain = childDomain;
        const isDomainValid = domain.every((entry: string | number) => axisDomain.indexOf(entry) >= 0);

        if (isDomainValid) {
          domain = axisDomain;
        }
      }
    }

    return {
      ...result,
      [axisId]: {
        ...child.props,
        axisType,
        domain,
        categoricalDomain,
        duplicateDomain,
        originalDomain: child.props.domain ?? defaultDomain,
        isCategorical,
        layout,
      },
    };
  }, {});
};

/**
 * Get the configuration of axis by the options of item,
 * this kind of axis does not display in chart
 * @param  {Object} props         Latest props
 * @param  {Array} graphicalItems The instances of item
 * @param  {ReactElement} Axis    Axis Component
 * @param  {String} axisType      The type of axis, xAxis - x-axis, yAxis - y-axis
 * @param  {String} axisIdKey     The unique id of an axis
 * @param  {Object} stackGroups   The items grouped by axisId and stackId
 * @param {Number} dataStartIndex The start index of the data series when a brush is applied
 * @param {Number} dataEndIndex   The end index of the data series when a brush is applied
 * @return {Object}               Configuration
 */
const getAxisMapByItems = (
  props: CategoricalChartProps,
  {
    graphicalItems,
    Axis,
    axisType,
    axisIdKey,
    stackGroups,
    dataStartIndex,
    dataEndIndex,
  }: {
    axisIdKey: string;
    axisType?: AxisType;
    Axis?: React.ComponentType<BaseAxisProps>;
    graphicalItems: ReadonlyArray<ReactElement>;
    stackGroups: AxisStackGroups;
    dataStartIndex: number;
    dataEndIndex: number;
  },
): AxisMap => {
  const { layout, children } = props;
  const displayedData = getDisplayedData(props.data, {
    graphicalItems,
    dataStartIndex,
    dataEndIndex,
  });
  const len = displayedData.length;
  const isCategorical = isCategoricalAxis(layout, axisType);
  let index = -1;

  // The default type of x-axis is category axis,
  // The default contents of x-axis is the serial numbers of data
  // The default type of y-axis is number axis
  // The default contents of y-axis is the domain of data
  return graphicalItems.reduce((result: AxisMap, child: ReactElement): AxisMap => {
    const axisId = child.props[axisIdKey];

    const originalDomain = getDefaultDomainByAxisType('number');

    if (!result[axisId]) {
      index++;
      let domain;

      if (isCategorical) {
        domain = range(0, len);
      } else if (stackGroups && stackGroups[axisId] && stackGroups[axisId].hasStack) {
        domain = getDomainOfStackGroups(stackGroups[axisId].stackGroups, dataStartIndex, dataEndIndex);
        domain = detectReferenceElementsDomain(children, domain, axisId, axisType);
      } else {
        domain = parseSpecifiedDomain(
          originalDomain,
          getDomainOfItemsWithSameAxis(
            displayedData,
            graphicalItems.filter((item: ReactElement) => item.props[axisIdKey] === axisId && !item.props.hide),
            'number',
            layout,
          ),
          Axis.defaultProps.allowDataOverflow,
        );
        domain = detectReferenceElementsDomain(children, domain, axisId, axisType);
      }

      return {
        ...result,
        [axisId]: {
          axisType,
          ...Axis.defaultProps,
          hide: true,
          orientation: get(ORIENT_MAP, `${axisType}.${index % 2}`, null),
          domain,
          originalDomain,
          isCategorical,
          layout,
          // specify scale when no Axis
          // scale: isCategorical ? 'band' : 'linear',
        },
      };
    }

    return result;
  }, {});
};

/**
 * Get the configuration of all x-axis or y-axis
 * @param  {Object} props          Latest props
 * @param  {String} axisType       The type of axis
 * @param  {React.ComponentType}  [AxisComp]      Axis Component
 * @param  {Array}  graphicalItems The instances of item
 * @param  {Object} stackGroups    The items grouped by axisId and stackId
 * @param {Number} dataStartIndex  The start index of the data series when a brush is applied
 * @param {Number} dataEndIndex    The end index of the data series when a brush is applied
 * @return {Object}          Configuration
 */
const getAxisMap = (
  props: CategoricalChartProps,
  {
    axisType = 'xAxis',
    AxisComp,
    graphicalItems,
    stackGroups,
    dataStartIndex,
    dataEndIndex,
  }: {
    axisType?: AxisType;
    AxisComp?: React.ComponentType;
    graphicalItems: ReadonlyArray<ReactElement>;
    stackGroups: AxisStackGroups;
    dataStartIndex: number;
    dataEndIndex: number;
  },
): AxisMap => {
  const { children } = props;
  const axisIdKey = `${axisType}Id`;
  // Get all the instance of Axis
  const axes = findAllByType(children, AxisComp);

  let axisMap: AxisMap = {};

  if (axes && axes.length) {
    axisMap = getAxisMapByAxes(props, {
      axes,
      graphicalItems,
      axisType,
      axisIdKey,
      stackGroups,
      dataStartIndex,
      dataEndIndex,
    });
  } else if (graphicalItems && graphicalItems.length) {
    axisMap = getAxisMapByItems(props, {
      Axis: AxisComp,
      graphicalItems,
      axisType,
      axisIdKey,
      stackGroups,
      dataStartIndex,
      dataEndIndex,
    });
  }

  return axisMap;
};

const tooltipTicksGenerator = (axisMap: AxisMap) => {
  const axis: BaseAxisProps = getAnyElementOfObject(axisMap);
  const tooltipTicks = getTicksOfAxis(axis, false, true);

  return {
    tooltipTicks,
    orderedTooltipTicks: sortBy(tooltipTicks, o => o.coordinate),
    tooltipAxis: axis,
    tooltipAxisBandSize: getBandSizeOfAxis(axis, tooltipTicks),
  };
};

/**
 * Returns default, reset state for the categorical chart.
 * @param {Object} props Props object to use when creating the default state
 * @return {Object} Whole new state
 */
export const createDefaultState = (props: CategoricalChartProps): CategoricalChartState => {
  const { children, defaultShowTooltip } = props;
  const brushItem = findChildByType(children, Brush);
  let startIndex = 0;
  let endIndex = 0;
  if (props.data && props.data.length !== 0) {
    endIndex = props.data.length - 1;
  }

  if (brushItem && brushItem.props) {
    if (brushItem.props.startIndex >= 0) {
      startIndex = brushItem.props.startIndex;
    }
    if (brushItem.props.endIndex >= 0) {
      endIndex = brushItem.props.endIndex;
    }
  }

  return {
    chartX: 0,
    chartY: 0,
    dataStartIndex: startIndex,
    dataEndIndex: endIndex,
    activeTooltipIndex: -1,
    isTooltipActive: Boolean(defaultShowTooltip),
  };
};

const hasGraphicalBarItem = (graphicalItems: ReadonlyArray<ReactElement>): boolean => {
  if (!graphicalItems || !graphicalItems.length) {
    return false;
  }

  return graphicalItems.some(item => {
    const name = getDisplayName(item && item.type);

    return name && name.indexOf('Bar') >= 0;
  });
};

const getAxisNameByLayout = (layout: LayoutType) => {
  if (layout === 'horizontal') {
    return { numericAxisName: 'yAxis', cateAxisName: 'xAxis' } as const;
  }
  if (layout === 'vertical') {
    return { numericAxisName: 'xAxis', cateAxisName: 'yAxis' } as const;
  }
  if (layout === 'centric') {
    return { numericAxisName: 'radiusAxis', cateAxisName: 'angleAxis' } as const;
  }

  return { numericAxisName: 'angleAxis', cateAxisName: 'radiusAxis' } as const;
};

/**
 * Calculate the offset of main part in the svg element
 * @param  {Object} params.props          Latest props
 * @param  {Array}  params.graphicalItems The instances of item
 * @param  {Object} params.xAxisMap       The configuration of x-axis
 * @param  {Object} params.yAxisMap       The configuration of y-axis
 * @param  {Object} prevLegendBBox        The boundary box of legend
 * @return {Object} The offset of main part in the svg element
 */
const calculateOffset = (
  {
    props,
    xAxisMap = {},
    yAxisMap = {},
  }: {
    props: CategoricalChartProps;
    xAxisMap?: XAxisMap;
    yAxisMap?: YAxisMap;
  },
  prevLegendBBox?: DOMRect | null,
): ChartOffset => {
  const { width, height, children } = props;
  const margin = props.margin || {};
  const brushItem = findChildByType(children, Brush);
  const legendItem = findChildByType(children, Legend);

  const offsetH = Object.keys(yAxisMap).reduce(
    (result, id) => {
      const entry = yAxisMap[id];
      const { orientation } = entry;

      if (!entry.mirror && !entry.hide) {
        return { ...result, [orientation]: result[orientation] + entry.width };
      }

      return result;
    },
    { left: margin.left || 0, right: margin.right || 0 },
  );

  const offsetV = Object.keys(xAxisMap).reduce(
    (result, id) => {
      const entry = xAxisMap[id];
      const { orientation } = entry;

      if (!entry.mirror && !entry.hide) {
        return { ...result, [orientation]: get(result, `${orientation}`) + entry.height };
      }

      return result;
    },
    { top: margin.top || 0, bottom: margin.bottom || 0 },
  );

  let offset: ChartOffset = { ...offsetV, ...offsetH };

  const brushBottom = offset.bottom;

  if (brushItem) {
    offset.bottom += brushItem.props.height || Brush.defaultProps.height;
  }

  if (legendItem && prevLegendBBox) {
    // @ts-expect-error margin is optional in props but required in appendOffsetOfLegend
    offset = appendOffsetOfLegend(offset, props, prevLegendBBox);
  }

  const offsetWidth = width - offset.left - offset.right;
  const offsetHeight = height - offset.top - offset.bottom;

  return {
    brushBottom,
    ...offset,
    // never return negative values for height and width
    width: Math.max(offsetWidth, 0),
    height: Math.max(offsetHeight, 0),
  };
};

type AxisMapMap = {
  [axisMapId: string]: AxisMap;
};

export type CategoricalChartFunc = (nextState: CategoricalChartState, event: any) => void;

export interface CategoricalChartProps {
  syncId?: number | string;
  syncMethod?: 'index' | 'value' | Function;
  compact?: boolean;
  width?: number;
  height?: number;
  dataKey?: DataKey<any>;
  data?: any[];
  layout?: LayoutType;
  stackOffset?: StackOffsetType;
  throttleDelay?: number;
  margin?: Margin;
  barCategoryGap?: number | string;
  barGap?: number | string;
  barSize?: number | string;
  maxBarSize?: number;
  style?: any;
  className?: string;
  children?: any;
  defaultShowTooltip?: boolean;
  onClick?: CategoricalChartFunc;
  onMouseLeave?: CategoricalChartFunc;
  onMouseEnter?: CategoricalChartFunc;
  onMouseMove?: CategoricalChartFunc;
  onMouseDown?: CategoricalChartFunc;
  onMouseUp?: CategoricalChartFunc;
  reverseStackOrder?: boolean;
  id?: string;

  startAngle?: number;
  endAngle?: number;
  cx?: number | string;
  cy?: number | string;
  innerRadius?: number | string;
  outerRadius?: number | string;
  title?: string;
  desc?: string;
  accessibilityLayer?: boolean;
  role?: string;
  tabIndex?: number;
}

type AxisObj = {
  xAxis?: BaseAxisProps;
  xAxisTicks?: Array<TickItem>;

  yAxis?: BaseAxisProps;
  yAxisTicks?: Array<TickItem>;

  zAxis?: BaseAxisProps;
  zAxisTicks?: Array<TickItem>;

  angleAxis?: BaseAxisProps;
  angleAxisTicks?: Array<TickItem>;

  radiusAxis?: BaseAxisProps;
  radiusAxisTicks?: Array<TickItem>;
};

export const generateCategoricalChart = ({
  chartName,
  GraphicalChild,
  defaultTooltipEventType = 'axis',
  validateTooltipEventTypes = ['axis'],
  axisComponents,
  formatAxisMap,
  defaultProps,
}: CategoricalChartOptions) => {
  const getFormatItems = (props: CategoricalChartProps, currentState: CategoricalChartState): any[] => {
    const { graphicalItems, stackGroups, offset, updateId, dataStartIndex, dataEndIndex } = currentState;
    const { barSize, layout, barGap, barCategoryGap, maxBarSize: globalMaxBarSize } = props;
    const { numericAxisName, cateAxisName } = getAxisNameByLayout(layout);
    const hasBar = hasGraphicalBarItem(graphicalItems);
    const sizeList = hasBar && getBarSizeList({ barSize, stackGroups });
    const formattedItems = [] as any[];

    graphicalItems.forEach((item: ReactElement, index: number) => {
      const displayedData = getDisplayedData(props.data, { graphicalItems: [item], dataStartIndex, dataEndIndex });
      const { dataKey, maxBarSize: childMaxBarSize } = item.props;
      // axisId of the numerical axis
      const numericAxisId = item.props[`${numericAxisName}Id`];
      // axisId of the categorical axis
      const cateAxisId = item.props[`${cateAxisName}Id`];

      const axisObjInitialValue: AxisObj = {};

      const axisObj: AxisObj = axisComponents.reduce((result: AxisObj, entry: BaseAxisProps): AxisObj => {
        // map of axisId to axis for a specific axis type
        const axisMap: AxisMap | undefined = currentState[`${entry.axisType}Map` as const];
        // axisId of axis we are currently computing
        const id: string = item.props[`${entry.axisType}Id`];

        /**
         * tell the user in dev mode that their configuration is incorrect if we cannot find a match between
         * axisId on the chart and axisId on the axis. zAxis does not get passed in the map for ComposedChart,
         * leave it out of the check for now.
         */
        invariant(
          (axisMap && axisMap[id]) || entry.axisType === 'zAxis',
          `Specifying a(n) ${entry.axisType}Id requires a corresponding ${
            entry.axisType
            // @ts-expect-error we should stop reading data from ReactElements
          }Id on the targeted graphical component ${item?.type?.displayName ?? ''}`,
        );

        // the axis we are currently formatting
        const axis = axisMap[id];

        return {
          ...result,
          [entry.axisType]: axis,
          [`${entry.axisType}Ticks`]: getTicksOfAxis(axis),
        };
      }, axisObjInitialValue);
      const cateAxis = axisObj[cateAxisName];
      const cateTicks = axisObj[`${cateAxisName}Ticks` as const];
      const stackedData =
        stackGroups &&
        stackGroups[numericAxisId] &&
        stackGroups[numericAxisId].hasStack &&
        getStackedDataOfItem(item, stackGroups[numericAxisId].stackGroups);
      const itemIsBar = getDisplayName(item.type).indexOf('Bar') >= 0;
      const bandSize = getBandSizeOfAxis(cateAxis, cateTicks);
      let barPosition: ReadonlyArray<BarPosition> = [];

      if (itemIsBar) {
        // 如果是bar，计算bar的位置
        const maxBarSize: number = isNil(childMaxBarSize) ? globalMaxBarSize : childMaxBarSize;
        const barBandSize: number = getBandSizeOfAxis(cateAxis, cateTicks, true) ?? maxBarSize ?? 0;
        barPosition = getBarPosition({
          barGap,
          barCategoryGap,
          bandSize: barBandSize !== bandSize ? barBandSize : bandSize,
          sizeList: sizeList[cateAxisId],
          maxBarSize,
        });

        if (barBandSize !== bandSize) {
          barPosition = barPosition.map(pos => ({
            ...pos,
            position: { ...pos.position, offset: pos.position.offset - barBandSize / 2 },
          }));
        }
      }
      // @ts-expect-error we should stop reading data from ReactElements
      const composedFn = item && item.type && item.type.getComposedData;

      if (composedFn) {
        formattedItems.push({
          props: {
            ...composedFn({
              ...axisObj,
              displayedData,
              props,
              dataKey,
              item,
              bandSize,
              barPosition,
              offset,
              stackedData,
              layout,
              dataStartIndex,
              dataEndIndex,
            }),
            key: item.key || `item-${index}`,
            [numericAxisName]: axisObj[numericAxisName],
            [cateAxisName]: axisObj[cateAxisName],
            animationId: updateId,
          },
          childIndex: parseChildIndex(item, props.children),
          item,
        });
      }
    });

    return formattedItems;
  };

  /**
   * The AxisMaps are expensive to render on large data sets
   * so provide the ability to store them in state and only update them when necessary
   * they are dependent upon the start and end index of
   * the brush so it's important that this method is called _after_
   * the state is updated with any new start/end indices
   *
   * @param {Object} props          The props object to be used for updating the axismaps
   * dataStartIndex: The start index of the data series when a brush is applied
   * dataEndIndex: The end index of the data series when a brush is applied
   * updateId: The update id
   * @param {Object} prevState      Prev state
   * @return {Object} state New state to set
   */
  const updateStateOfAxisMapsOffsetAndStackGroups = (
    { props, dataStartIndex, dataEndIndex, updateId }: any,
    prevState?: CategoricalChartState,
  ): any => {
    if (!validateWidthHeight({ props })) {
      return null;
    }

    const { children, layout, stackOffset, data, reverseStackOrder } = props;
    const { numericAxisName, cateAxisName } = getAxisNameByLayout(layout);
    const graphicalItems = findAllByType(children, GraphicalChild);
    const stackGroups: AxisStackGroups = getStackGroupsByAxisId(
      data,
      graphicalItems,
      `${numericAxisName}Id`,
      `${cateAxisName}Id`,
      stackOffset,
      reverseStackOrder,
    );
    const axisObj: AxisMapMap = axisComponents.reduce((result: AxisMapMap, entry: BaseAxisProps): AxisMapMap => {
      const name = `${entry.axisType}Map`;

      return {
        ...result,
        [name]: getAxisMap(props, {
          ...entry,
          graphicalItems,
          stackGroups: entry.axisType === numericAxisName && stackGroups,
          dataStartIndex,
          dataEndIndex,
        }),
      };
    }, {});

    const offset: ChartOffset = calculateOffset({ ...axisObj, props }, prevState?.legendBBox);

    Object.keys(axisObj).forEach(key => {
      axisObj[key] = formatAxisMap(props, axisObj[key], offset, key.replace('Map', ''), chartName);
    });
    const cateAxisMap = axisObj[`${cateAxisName}Map`];
    const ticksObj = tooltipTicksGenerator(cateAxisMap);

    const formattedGraphicalItems = getFormatItems(props, {
      ...axisObj,
      dataStartIndex,
      dataEndIndex,
      updateId,
      graphicalItems,
      stackGroups,
      offset,
    });

    return {
      formattedGraphicalItems,
      graphicalItems,
      offset,
      stackGroups,
      ...ticksObj,
      ...axisObj,
    };
  };

  return class CategoricalChartWrapper extends Component<CategoricalChartProps, CategoricalChartState> {
    static displayName = chartName;

    readonly eventEmitterSymbol: Symbol = Symbol('rechartsEventEmitter');

    clipPathId: string;

    accessibilityManager = new AccessibilityManager();

    throttleTriggeredAfterMouseMove: DebouncedFunc<typeof CategoricalChartWrapper.prototype.triggeredAfterMouseMove>;

    // todo join specific chart propTypes
    static defaultProps: CategoricalChartProps = {
      layout: 'horizontal',
      stackOffset: 'none',
      barCategoryGap: '10%',
      barGap: 4,
      margin: { top: 5, right: 5, bottom: 5, left: 5 } as Margin,
      reverseStackOrder: false,
      syncMethod: 'index',
      ...defaultProps,
    };

    container?: HTMLElement;

    constructor(props: CategoricalChartProps) {
      super(props);

      this.clipPathId = `${props.id ?? uniqueId('recharts')}-clip`;

      // trigger 60fps
      this.throttleTriggeredAfterMouseMove = throttle(this.triggeredAfterMouseMove, props.throttleDelay ?? 1000 / 60);

      this.state = {};
    }

    componentDidMount() {
      this.addListener();

      this.accessibilityManager.setDetails({
        container: this.container,
        offset: {
          left: this.props.margin.left ?? 0,
          top: this.props.margin.top ?? 0,
        },
        coordinateList: this.state.tooltipTicks,
        mouseHandlerCallback: this.triggeredAfterMouseMove,
        layout: this.props.layout,
        // Check all (0+) <XAxis /> elements to see if ANY have reversed={true}. If so, this will be treated as an RTL chart
        ltr: isAxisLTR(this.state.xAxisMap),
      });
      this.displayDefaultTooltip();
    }

    displayDefaultTooltip() {
      const { children, data, height, layout } = this.props;

      const tooltipElem = findChildByType(children, Tooltip);
      // If the chart doesn't include a <Tooltip /> element, there's no tooltip to display
      if (!tooltipElem) {
        return;
      }

      const { defaultIndex } = tooltipElem.props;

      // Protect against runtime errors
      if (typeof defaultIndex !== 'number' || defaultIndex < 0 || defaultIndex > this.state.tooltipTicks.length) {
        return;
      }

      const activeLabel = this.state.tooltipTicks[defaultIndex] && this.state.tooltipTicks[defaultIndex].value;
      let activePayload = getTooltipContent(this.state, data, defaultIndex, activeLabel);

      const independentAxisCoord = this.state.tooltipTicks[defaultIndex].coordinate;
      const dependentAxisCoord = (this.state.offset.top + height) / 2;

      const isHorizontal = layout === 'horizontal';
      let activeCoordinate = isHorizontal
        ? {
            x: independentAxisCoord,
            y: dependentAxisCoord,
          }
        : {
            y: independentAxisCoord,
            x: dependentAxisCoord,
          };

      // Unlike other chart types, scatter plot's tooltip positions rely on both X and Y coordinates. Only the scatter plot
      // element knows its own Y coordinates.
      // If there's a scatter plot, we'll want to grab that element for an interrogation.
      const scatterPlotElement = this.state.formattedGraphicalItems.find(
        ({ item }: { item: any }) => item.type.name === 'Scatter',
      );
      if (scatterPlotElement) {
        activeCoordinate = {
          ...activeCoordinate,
          ...scatterPlotElement.props.points[defaultIndex].tooltipPosition,
        };
        activePayload = scatterPlotElement.props.points[defaultIndex].tooltipPayload;
      }

      const nextState = {
        activeTooltipIndex: defaultIndex,
        isTooltipActive: true,
        activeLabel,
        activePayload,
        activeCoordinate,
      };

      this.setState(nextState);
      this.renderCursor(tooltipElem);

      // Make sure that anyone who keyboard-only users who tab to the chart will start their
      // cursors at defaultIndex
      this.accessibilityManager.setIndex(defaultIndex);
    }

    getSnapshotBeforeUpdate(
      prevProps: Readonly<CategoricalChartProps>,
      prevState: Readonly<CategoricalChartState>,
    ): null {
      if (!this.props.accessibilityLayer) {
        return null;
      }

      if (this.state.tooltipTicks !== prevState.tooltipTicks) {
        this.accessibilityManager.setDetails({
          coordinateList: this.state.tooltipTicks,
        });
      }

      if (this.state.xAxisMap !== prevState.xAxisMap) {
        this.accessibilityManager.setDetails({
          ltr: isAxisLTR(this.state.xAxisMap),
        });
      }

      if (this.props.layout !== prevProps.layout) {
        this.accessibilityManager.setDetails({
          layout: this.props.layout,
        });
      }

      if (this.props.margin !== prevProps.margin) {
        this.accessibilityManager.setDetails({
          offset: {
            left: this.props.margin.left ?? 0,
            top: this.props.margin.top ?? 0,
          },
        });
      }

      // Something has to be returned for getSnapshotBeforeUpdate
      return null;
    }

    static getDerivedStateFromProps = (
      nextProps: CategoricalChartProps,
      prevState: CategoricalChartState,
    ): CategoricalChartState => {
      const { dataKey, data, children, width, height, layout, stackOffset, margin } = nextProps;
      const { dataStartIndex, dataEndIndex } = prevState;

      if (prevState.updateId === undefined) {
        const defaultState = createDefaultState(nextProps);
        return {
          ...defaultState,
          updateId: 0,
          ...updateStateOfAxisMapsOffsetAndStackGroups(
            {
              props: nextProps,
              ...defaultState,
              updateId: 0,
            },
            prevState,
          ),

          prevDataKey: dataKey,
          prevData: data,
          prevWidth: width,
          prevHeight: height,
          prevLayout: layout,
          prevStackOffset: stackOffset,
          prevMargin: margin,
          prevChildren: children,
        };
      }
      if (
        dataKey !== prevState.prevDataKey ||
        data !== prevState.prevData ||
        width !== prevState.prevWidth ||
        height !== prevState.prevHeight ||
        layout !== prevState.prevLayout ||
        stackOffset !== prevState.prevStackOffset ||
        !shallowEqual(margin, prevState.prevMargin)
      ) {
        const defaultState = createDefaultState(nextProps);

        // Fixes https://github.com/recharts/recharts/issues/2143
        const keepFromPrevState = {
          // (chartX, chartY) are (0,0) in default state, but we want to keep the last mouse position to avoid
          // any flickering
          chartX: prevState.chartX,
          chartY: prevState.chartY,

          // The tooltip should stay active when it was active in the previous render. If this is not
          // the case, the tooltip disappears and immediately re-appears, causing a flickering effect
          isTooltipActive: prevState.isTooltipActive,
        };

        const updatesToState = {
          // Update the current tooltip data (in case it changes without mouse interaction)
          ...getTooltipData(prevState, data, layout),
          updateId: prevState.updateId + 1,
        };

        const newState = {
          ...defaultState,
          ...keepFromPrevState,
          ...updatesToState,
        };

        return {
          ...newState,
          ...updateStateOfAxisMapsOffsetAndStackGroups(
            {
              props: nextProps,
              ...newState,
            },
            prevState,
          ),
          prevDataKey: dataKey,
          prevData: data,
          prevWidth: width,
          prevHeight: height,
          prevLayout: layout,
          prevStackOffset: stackOffset,
          prevMargin: margin,
          prevChildren: children,
        };
      }
      if (!isChildrenEqual(children, prevState.prevChildren)) {
        // specifically check for Brush - if it exists and the start and end indexes are different, re-render with the new ones
        const brush = findChildByType(children, Brush);

        const startIndex = brush ? brush.props?.startIndex ?? dataStartIndex : dataStartIndex;
        const endIndex = brush ? brush.props?.endIndex ?? dataEndIndex : dataEndIndex;
        const hasDifferentStartOrEndIndex = startIndex !== dataStartIndex || endIndex !== dataEndIndex;

        // update configuration in children
        const hasGlobalData = !isNil(data);
        const newUpdateId = hasGlobalData && !hasDifferentStartOrEndIndex ? prevState.updateId : prevState.updateId + 1;

        return {
          updateId: newUpdateId,
          ...updateStateOfAxisMapsOffsetAndStackGroups(
            {
              props: nextProps,
              ...prevState,
              updateId: newUpdateId,
              dataStartIndex: startIndex,
              dataEndIndex: endIndex,
            },
            prevState,
          ),
          prevChildren: children,
          dataStartIndex: startIndex,
          dataEndIndex: endIndex,
        };
      }

      return null;
    };

    componentDidUpdate(prevProps: CategoricalChartProps) {
      // Check to see if the Tooltip updated. If so, re-check default tooltip position
      if (
        !isChildrenEqual(
          [findChildByType(prevProps.children, Tooltip)],
          [findChildByType(this.props.children, Tooltip)],
        )
      ) {
        this.displayDefaultTooltip();
      }
    }

    componentWillUnmount() {
      this.removeListener();
      this.throttleTriggeredAfterMouseMove.cancel();
    }

    getTooltipEventType(): TooltipEventType {
      const tooltipItem = findChildByType(this.props.children, Tooltip);

      if (tooltipItem && typeof tooltipItem.props.shared === 'boolean') {
        const eventType = tooltipItem.props.shared ? 'axis' : 'item';

        return validateTooltipEventTypes.indexOf(eventType) >= 0 ? eventType : defaultTooltipEventType;
      }

      return defaultTooltipEventType;
    }

    /**
     * Get the information of mouse in chart, return null when the mouse is not in the chart
     * @param  {MousePointer} event    The event object
     * @return {Object}          Mouse data
     */
    getMouseInfo(event: MousePointer) {
      if (!this.container) {
        return null;
      }

      const element = this.container;
      const boundingRect = element.getBoundingClientRect();
      const containerOffset = getOffset(boundingRect);
      const e = {
        chartX: Math.round(event.pageX - containerOffset.left),
        chartY: Math.round(event.pageY - containerOffset.top),
      };

      const scale = boundingRect.width / element.offsetWidth || 1;

      const rangeObj = this.inRange(e.chartX, e.chartY, scale);
      if (!rangeObj) {
        return null;
      }

      const { xAxisMap, yAxisMap } = this.state;
      const tooltipEventType = this.getTooltipEventType();

      if (tooltipEventType !== 'axis' && xAxisMap && yAxisMap) {
        const xScale = getAnyElementOfObject(xAxisMap).scale;
        const yScale = getAnyElementOfObject(yAxisMap).scale;
        const xValue = xScale && xScale.invert ? xScale.invert(e.chartX) : null;
        const yValue = yScale && yScale.invert ? yScale.invert(e.chartY) : null;

        return { ...e, xValue, yValue };
      }

      const toolTipData = getTooltipData(this.state, this.props.data, this.props.layout, rangeObj);

      if (toolTipData) {
        return {
          ...e,
          ...toolTipData,
        };
      }

      return null;
    }

    inRange(x: number, y: number, scale = 1): any {
      const { layout } = this.props;

      const [scaledX, scaledY] = [x / scale, y / scale];

      if (layout === 'horizontal' || layout === 'vertical') {
        const { offset } = this.state;

        const isInRange =
          scaledX >= offset.left &&
          scaledX <= offset.left + offset.width &&
          scaledY >= offset.top &&
          scaledY <= offset.top + offset.height;

        return isInRange ? { x: scaledX, y: scaledY } : null;
      }

      const { angleAxisMap, radiusAxisMap } = this.state;

      if (angleAxisMap && radiusAxisMap) {
        const angleAxis = getAnyElementOfObject(angleAxisMap);
        return inRangeOfSector({ x: scaledX, y: scaledY }, angleAxis);
      }

      return null;
    }

    parseEventsOfWrapper() {
      const { children } = this.props;
      const tooltipEventType = this.getTooltipEventType();
      const tooltipItem = findChildByType(children, Tooltip);
      let tooltipEvents: any = {};

      if (tooltipItem && tooltipEventType === 'axis') {
        if (tooltipItem.props.trigger === 'click') {
          tooltipEvents = {
            onClick: this.handleClick,
          };
        } else {
          tooltipEvents = {
            onMouseEnter: this.handleMouseEnter,
            onMouseMove: this.handleMouseMove,
            onMouseLeave: this.handleMouseLeave,
            onTouchMove: this.handleTouchMove,
            onTouchStart: this.handleTouchStart,
            onTouchEnd: this.handleTouchEnd,
          };
        }
      }

      // @ts-expect-error adaptEventHandlers expects DOM Event but generateCategoricalChart works with React UIEvents
      const outerEvents = adaptEventHandlers(this.props, this.handleOuterEvent);

      return {
        ...outerEvents,
        ...tooltipEvents,
      };
    }

    addListener() {
      eventCenter.on(SYNC_EVENT, this.handleReceiveSyncEvent);
    }

    removeListener() {
      eventCenter.removeListener(SYNC_EVENT, this.handleReceiveSyncEvent);
    }

    handleLegendBBoxUpdate = (box: DOMRect | null) => {
      if (box) {
        const { dataStartIndex, dataEndIndex, updateId } = this.state;

        this.setState({
          legendBBox: box,
          ...updateStateOfAxisMapsOffsetAndStackGroups(
            {
              props: this.props,
              dataStartIndex,
              dataEndIndex,
              updateId,
            },
            { ...this.state, legendBBox: box },
          ),
        });
      }
    };

    handleReceiveSyncEvent = (cId: number | string, data: CategoricalChartState, emitter: Symbol) => {
      if (this.props.syncId === cId) {
        if (emitter === this.eventEmitterSymbol && typeof this.props.syncMethod !== 'function') {
          return;
        }

        this.applySyncEvent(data);
      }
    };

    handleBrushChange = ({ startIndex, endIndex }: { startIndex: number; endIndex: number }) => {
      // Only trigger changes if the extents of the brush have actually changed
      if (startIndex !== this.state.dataStartIndex || endIndex !== this.state.dataEndIndex) {
        const { updateId } = this.state;

        this.setState(() => ({
          dataStartIndex: startIndex,
          dataEndIndex: endIndex,
          ...updateStateOfAxisMapsOffsetAndStackGroups(
            {
              props: this.props,
              dataStartIndex: startIndex,
              dataEndIndex: endIndex,
              updateId,
            },
            this.state,
          ),
        }));

        this.triggerSyncEvent({
          dataStartIndex: startIndex,
          dataEndIndex: endIndex,
        });
      }
    };

    /**
     * The handler of mouse entering chart
     * @param  {Object} e              Event object
     * @return {Null}                  null
     */
    handleMouseEnter = (e: React.MouseEvent) => {
      const mouse = this.getMouseInfo(e);

      if (mouse) {
        const nextState: CategoricalChartState = { ...mouse, isTooltipActive: true };
        this.setState(nextState);
        this.triggerSyncEvent(nextState);

        const { onMouseEnter } = this.props;
        if (isFunction(onMouseEnter)) {
          onMouseEnter(nextState, e);
        }
      }
    };

    triggeredAfterMouseMove = (e: MousePointer): any => {
      const mouse = this.getMouseInfo(e);
      const nextState: CategoricalChartState = mouse ? { ...mouse, isTooltipActive: true } : { isTooltipActive: false };

      this.setState(nextState);
      this.triggerSyncEvent(nextState);

      const { onMouseMove } = this.props;
      if (isFunction(onMouseMove)) {
        onMouseMove(nextState, e);
      }
    };

    /**
     * The handler of mouse entering a scatter
     * @param {Object} el The active scatter
     * @return {Object} no return
     */
    handleItemMouseEnter = (el: any) => {
      this.setState(() => ({
        isTooltipActive: true,
        activeItem: el,
        activePayload: el.tooltipPayload,
        activeCoordinate: el.tooltipPosition || { x: el.cx, y: el.cy },
      }));
    };

    /**
     * The handler of mouse leaving a scatter
     * @return {Object} no return
     */
    handleItemMouseLeave = () => {
      this.setState(() => ({
        isTooltipActive: false,
      }));
    };

    /**
     * The handler of mouse moving in chart
     * @param  {React.MouseEvent} e        Event object
     * @return {void} no return
     */

    handleMouseMove = (e: MousePointer & Partial<Omit<React.MouseEvent, keyof MousePointer>>): void => {
      e.persist();
      this.throttleTriggeredAfterMouseMove(e);
    };

    /**
     * The handler if mouse leaving chart
     * @param {Object} e Event object
     * @return {Null} no return
     */
    handleMouseLeave = (e: any) => {
      this.throttleTriggeredAfterMouseMove.cancel();
      const nextState: CategoricalChartState = { isTooltipActive: false };

      this.setState(nextState);
      this.triggerSyncEvent(nextState);

      const { onMouseLeave } = this.props;
      if (isFunction(onMouseLeave)) {
        onMouseLeave(nextState, e);
      }
    };

    handleOuterEvent = (e: React.MouseEvent | React.TouchEvent) => {
      const eventName = getReactEventByType(e);

      const event = get(this.props, `${eventName}`);
      if (eventName && isFunction(event)) {
        let mouse;
        if (/.*touch.*/i.test(eventName)) {
          mouse = this.getMouseInfo((e as React.TouchEvent).changedTouches[0]);
        } else {
          mouse = this.getMouseInfo(e as React.MouseEvent);
        }

        event(mouse ?? {}, e);
      }
    };

    handleClick = (e: React.MouseEvent) => {
      const mouse = this.getMouseInfo(e);

      if (mouse) {
        const nextState: CategoricalChartState = { ...mouse, isTooltipActive: true };
        this.setState(nextState);
        this.triggerSyncEvent(nextState);

        const { onClick } = this.props;
        if (isFunction(onClick)) {
          onClick(nextState, e);
        }
      }
    };

    handleMouseDown = (e: React.MouseEvent | React.Touch) => {
      const { onMouseDown } = this.props;

      if (isFunction(onMouseDown)) {
        const nextState: CategoricalChartState = this.getMouseInfo(e);
        onMouseDown(nextState, e);
      }
    };

    handleMouseUp = (e: React.MouseEvent | React.Touch) => {
      const { onMouseUp } = this.props;

      if (isFunction(onMouseUp)) {
        const nextState: CategoricalChartState = this.getMouseInfo(e);
        onMouseUp(nextState, e);
      }
    };

    handleTouchMove = (e: React.TouchEvent) => {
      if (e.changedTouches != null && e.changedTouches.length > 0) {
        this.throttleTriggeredAfterMouseMove(e.changedTouches[0]);
      }
    };

    handleTouchStart = (e: React.TouchEvent) => {
      if (e.changedTouches != null && e.changedTouches.length > 0) {
        this.handleMouseDown(e.changedTouches[0]);
      }
    };

    handleTouchEnd = (e: React.TouchEvent) => {
      if (e.changedTouches != null && e.changedTouches.length > 0) {
        this.handleMouseUp(e.changedTouches[0]);
      }
    };

    triggerSyncEvent = (data: CategoricalChartState) => {
      if (this.props.syncId !== undefined) {
        eventCenter.emit(SYNC_EVENT, this.props.syncId, data, this.eventEmitterSymbol);
      }
    };

    applySyncEvent = (data: CategoricalChartState) => {
      const { layout, syncMethod } = this.props;
      const { updateId } = this.state;
      const { dataStartIndex, dataEndIndex } = data;

      if (data.dataStartIndex !== undefined || data.dataEndIndex !== undefined) {
        this.setState({
          dataStartIndex,
          dataEndIndex,
          ...updateStateOfAxisMapsOffsetAndStackGroups(
            {
              props: this.props,
              dataStartIndex,
              dataEndIndex,
              updateId,
            },
            this.state,
          ),
        });
      } else if (data.activeTooltipIndex !== undefined) {
        const { chartX, chartY } = data;
        let { activeTooltipIndex } = data;
        const { offset, tooltipTicks } = this.state;
        if (!offset) {
          return;
        }
        if (typeof syncMethod === 'function') {
          // Call a callback function. If there is an application specific algorithm
          activeTooltipIndex = syncMethod(tooltipTicks, data);
        } else if (syncMethod === 'value') {
          // Set activeTooltipIndex to the index with the same value as data.activeLabel
          // For loop instead of findIndex because the latter is very slow in some browsers
          activeTooltipIndex = -1; // in case we cannot find the element
          for (let i = 0; i < tooltipTicks.length; i++) {
            if (tooltipTicks[i].value === data.activeLabel) {
              activeTooltipIndex = i;
              break;
            }
          }
        }
        const viewBox: CartesianViewBox = { ...offset, x: offset.left, y: offset.top };
        // When a categorical chart is combined with another chart, the value of chartX
        // and chartY may beyond the boundaries.
        const validateChartX = Math.min(chartX, viewBox.x + viewBox.width);
        const validateChartY = Math.min(chartY, viewBox.y + viewBox.height);
        const activeLabel = tooltipTicks[activeTooltipIndex] && tooltipTicks[activeTooltipIndex].value;
        const activePayload: any = getTooltipContent(this.state, this.props.data, activeTooltipIndex);
        const activeCoordinate = tooltipTicks[activeTooltipIndex]
          ? {
              x: layout === 'horizontal' ? tooltipTicks[activeTooltipIndex].coordinate : validateChartX,
              y: layout === 'horizontal' ? validateChartY : tooltipTicks[activeTooltipIndex].coordinate,
            }
          : originCoordinate;

        this.setState({
          ...data,
          activeLabel,
          activeCoordinate,
          activePayload,
          activeTooltipIndex,
        });
      } else {
        this.setState(data);
      }
    };

    /**
     * Only used by renderGraphicChild.
     * @deprecated use a Context-based approach instead
     * @param item do not use
     * @param displayName do not use
     * @param childIndex do not use
     * @returns do not use
     */
    filterFormatItem(item: any, displayName: any, childIndex: any) {
      const { formattedGraphicalItems } = this.state;

      for (let i = 0, len = formattedGraphicalItems.length; i < len; i++) {
        const entry = formattedGraphicalItems[i];

        if (
          entry.item === item ||
          entry.props.key === item.key ||
          (displayName === getDisplayName(entry.item.type) && childIndex === entry.childIndex)
        ) {
          return entry;
        }
      }

      return null;
    }

    renderCursor = (element: ReactElement) => {
      const { isTooltipActive, activeCoordinate, activePayload, offset, activeTooltipIndex, tooltipAxisBandSize } =
        this.state;
      const tooltipEventType = this.getTooltipEventType();
      // The cursor is a part of the Tooltip, and it should be shown (by default) when the Tooltip is active.
      const isActive: boolean = element.props.active ?? isTooltipActive;
      const { layout } = this.props;
      const key = element.key || '_recharts-cursor';

      return (
        <Cursor
          key={key}
          activeCoordinate={activeCoordinate}
          activePayload={activePayload}
          activeTooltipIndex={activeTooltipIndex}
          chartName={chartName}
          element={element}
          isActive={isActive}
          layout={layout}
          offset={offset}
          tooltipAxisBandSize={tooltipAxisBandSize}
          tooltipEventType={tooltipEventType}
        />
      );
    };

    renderPolarAxis = (element: any, displayName: string, index: number) => {
      const axisType = get(element, 'type.axisType');
      const axisMap = get(this.state, `${axisType}Map`);
      const axisOption: BaseAxisProps | undefined = axisMap && axisMap[element.props[`${axisType}Id`]];

      return cloneElement(element, {
        ...axisOption,
        className: axisType,
        key: element.key || `${displayName}-${index}`,
        ticks: getTicksOfAxis(axisOption, true),
      });
    };

    renderPolarGrid = (element: React.ReactElement): React.ReactElement => {
      const { radialLines, polarAngles, polarRadius } = element.props;
      const { radiusAxisMap, angleAxisMap } = this.state;
      const radiusAxis = getAnyElementOfObject(radiusAxisMap);
      const angleAxis = getAnyElementOfObject(angleAxisMap);
      const { cx, cy, innerRadius, outerRadius } = angleAxis;

      return cloneElement(element, {
        polarAngles: Array.isArray(polarAngles)
          ? polarAngles
          : getTicksOfAxis(angleAxis, true).map((entry: any) => entry.coordinate),
        polarRadius: Array.isArray(polarRadius)
          ? polarRadius
          : getTicksOfAxis(radiusAxis, true).map((entry: any) => entry.coordinate),
        cx,
        cy,
        innerRadius,
        outerRadius,
        key: element.key || 'polar-grid',
        radialLines,
      });
    };

    /**
     * Draw legend
     * @return {ReactElement}            The instance of Legend
     */
    renderLegend = (): React.ReactElement => {
      const { children, width, height } = this.props;
      const margin = this.props.margin || {};
      const legendWidth: number = width - (margin.left || 0) - (margin.right || 0);
      const props = getLegendProps({
        children,
        legendWidth,
      });

      if (!props) {
        return null;
      }

      const { item, ...otherProps } = props;

      return cloneElement(item, {
        ...otherProps,
        chartWidth: width,
        chartHeight: height,
        margin,
        onBBoxUpdate: this.handleLegendBBoxUpdate,
      });
    };

    /**
     * Draw Tooltip
     * @return {ReactElement}  The instance of Tooltip
     */
    renderTooltip = (): React.ReactElement => {
      const { children, accessibilityLayer } = this.props;
      const tooltipItem = findChildByType(children, Tooltip);

      if (!tooltipItem) {
        return null;
      }

      const { isTooltipActive, activeCoordinate, activePayload, activeLabel, offset } = this.state;

      // The user can set isActive on the Tooltip,
      // and we respect the user to enable customisation.
      // The Tooltip is active if the user has set isActive, or if the tooltip is active due to a mouse event.
      const isActive = tooltipItem.props.active ?? isTooltipActive;

      return cloneElement(tooltipItem, {
        viewBox: { ...offset, x: offset.left, y: offset.top },
        active: isActive,
        label: activeLabel,
        payload: isActive ? activePayload : [],
        coordinate: activeCoordinate,
        accessibilityLayer,
      });
    };

    renderBrush = (element: React.ReactElement) => {
      const { margin, data } = this.props;
      const { offset, dataStartIndex, dataEndIndex, updateId } = this.state;

      // TODO: update brush when children update
      return cloneElement(element, {
        key: element.key || '_recharts-brush',
        onChange: combineEventHandlers(this.handleBrushChange, element.props.onChange),
        data,
        x: isNumber(element.props.x) ? element.props.x : offset.left,
        y: isNumber(element.props.y)
          ? element.props.y
          : offset.top + offset.height + offset.brushBottom - (margin.bottom || 0),
        width: isNumber(element.props.width) ? element.props.width : offset.width,
        startIndex: dataStartIndex,
        endIndex: dataEndIndex,
        updateId: `brush-${updateId}`,
      });
    };

    renderReferenceElement = (element: React.ReactElement, displayName: string, index: number): React.ReactElement => {
      if (!element) {
        return null;
      }
      const { clipPathId } = this;
      const { xAxisMap, yAxisMap, offset } = this.state;
      const { xAxisId, yAxisId } = element.props;

      return cloneElement(element, {
        key: element.key || `${displayName}-${index}`,
        xAxis: xAxisMap[xAxisId],
        yAxis: yAxisMap[yAxisId],
        viewBox: {
          x: offset.left,
          y: offset.top,
          width: offset.width,
          height: offset.height,
        },
        clipPathId,
      });
    };

    static renderActiveDot = (option: any, props: any): React.ReactElement => {
      let dot;

      if (isValidElement(option)) {
        dot = cloneElement(option, props);
      } else if (isFunction(option)) {
        dot = option(props);
      } else {
        dot = <Dot {...props} />;
      }

      return (
        <Layer className="recharts-active-dot" key={props.key}>
          {dot}
        </Layer>
      );
    };

    /*
     * This method is used for rendering AreaChart, LineChart, and Tooltip
     */
    renderActivePoints = ({ item, activePoint, basePoint, childIndex, isRange }: any) => {
      const result = [];
      const { key } = item.props;
      const { activeDot, dataKey } = item.item.props;
      const dotProps = {
        index: childIndex,
        dataKey,
        cx: activePoint.x,
        cy: activePoint.y,
        r: 4,
        fill: getMainColorOfGraphicItem(item.item),
        strokeWidth: 2,
        stroke: '#fff',
        payload: activePoint.payload,
        value: activePoint.value,
        key: `${key}-activePoint-${childIndex}`,
        ...filterProps(activeDot, false),
        ...adaptEventHandlers(activeDot),
      };

      result.push(CategoricalChartWrapper.renderActiveDot(activeDot, dotProps));

      if (basePoint) {
        result.push(
          CategoricalChartWrapper.renderActiveDot(activeDot, {
            ...dotProps,
            cx: basePoint.x,
            cy: basePoint.y,
            key: `${key}-basePoint-${childIndex}`,
          }),
        );
      } else if (isRange) {
        result.push(null);
      }

      return result;
    };

    renderGraphicChild = (element: React.ReactElement, displayName: string, index: number): any[] => {
      const item = this.filterFormatItem(element, displayName, index);
      if (!item) {
        return null;
      }
      const tooltipEventType = this.getTooltipEventType();
      const { isTooltipActive, tooltipAxis, activeTooltipIndex, activeLabel } = this.state;
      const { children } = this.props;
      const tooltipItem = findChildByType(children, Tooltip);
      const { points, isRange, baseLine } = item.props;
      const { activeDot, hide, activeBar, activeShape } = item.item.props;
      const hasActive = Boolean(!hide && isTooltipActive && tooltipItem && (activeDot || activeBar || activeShape));
      let itemEvents = {};

      if (tooltipEventType !== 'axis' && tooltipItem && tooltipItem.props.trigger === 'click') {
        itemEvents = {
          onClick: combineEventHandlers(this.handleItemMouseEnter, element.props.onClick),
        };
      } else if (tooltipEventType !== 'axis') {
        itemEvents = {
          onMouseLeave: combineEventHandlers(this.handleItemMouseLeave, element.props.onMouseLeave),
          onMouseEnter: combineEventHandlers(this.handleItemMouseEnter, element.props.onMouseEnter),
        };
      }

      const graphicalItem = cloneElement(element, { ...item.props, ...itemEvents });

      function findWithPayload(entry: any) {
        // TODO needs to verify dataKey is Function
        return typeof tooltipAxis.dataKey === 'function' ? tooltipAxis.dataKey(entry.payload) : null;
      }

      if (hasActive) {
        if (activeTooltipIndex >= 0) {
          let activePoint, basePoint;

          if (tooltipAxis.dataKey && !tooltipAxis.allowDuplicatedCategory) {
            // number transform to string
            const specifiedKey =
              typeof tooltipAxis.dataKey === 'function'
                ? findWithPayload
                : 'payload.'.concat(tooltipAxis.dataKey.toString());
            activePoint = findEntryInArray(points, specifiedKey, activeLabel);
            basePoint = isRange && baseLine && findEntryInArray(baseLine, specifiedKey, activeLabel);
          } else {
            activePoint = points?.[activeTooltipIndex];
            basePoint = isRange && baseLine && baseLine[activeTooltipIndex];
          }

          if (activeShape || activeBar) {
            const activeIndex =
              element.props.activeIndex !== undefined ? element.props.activeIndex : activeTooltipIndex;
            return [cloneElement(element, { ...item.props, ...itemEvents, activeIndex }), null, null];
          }

          if (!isNil(activePoint)) {
            return [
              graphicalItem,
              ...this.renderActivePoints({
                item,
                activePoint,
                basePoint,
                childIndex: activeTooltipIndex,
                isRange,
              }),
            ];
          }
        } else {
          /**
           * We hit this block if consumer uses a Tooltip without XAxis and/or YAxis.
           * In which case, this.state.activeTooltipIndex never gets set
           * because the mouse events that trigger that value getting set never get trigged without the axis components.
           *
           * An example usage case is a FunnelChart
           */
          const {
            graphicalItem: { item: xyItem = element, childIndex },
          } = this.getItemByXY(this.state.activeCoordinate) ?? { graphicalItem };

          const elementProps = { ...item.props, ...itemEvents, activeIndex: childIndex };

          return [cloneElement(xyItem, elementProps), null, null];
        }
      }

      if (isRange) {
        return [graphicalItem, null, null];
      }

      return [graphicalItem, null];
    };

    renderCustomized = (element: React.ReactElement, displayName: string, index: number): React.ReactElement =>
      cloneElement(element, {
        key: `recharts-customized-${index}`,
        ...this.props,
        ...this.state,
      });

    renderClipPath() {
      const { clipPathId } = this;
      const {
        offset: { left, top, height, width },
      } = this.state;

      return (
        <defs>
          <clipPath id={clipPathId}>
            <rect x={left} y={top} height={height} width={width} />
          </clipPath>
        </defs>
      );
    }

<<<<<<< HEAD
=======
    public getXScales() {
      const { xAxisMap } = this.state;

      return xAxisMap
        ? Object.entries(xAxisMap).reduce(
            (res: Record<string, Function>, [axisId, axisProps]: [string, BaseAxisProps]) => {
              return { ...res, [axisId]: (axisProps as BaseAxisProps).scale };
            },
            {},
          )
        : null;
    }

    public getYScales() {
      const { yAxisMap } = this.state;

      return yAxisMap
        ? Object.entries(yAxisMap).reduce(
            (res: Record<string, Function>, [axisId, axisProps]: [string, BaseAxisProps]) => {
              return { ...res, [axisId]: (axisProps as BaseAxisProps).scale };
            },
            {},
          )
        : null;
    }

    public getXScaleByAxisId(axisId: string) {
      return this.state.xAxisMap?.[axisId]?.scale;
    }

    public getYScaleByAxisId(axisId: string) {
      return this.state.yAxisMap?.[axisId]?.scale;
    }

    /**
     * Only used by renderGraphicChild.
     * @deprecated use a Context-based approach instead
     * @param chartXY do not use
     * @return do not use
     */
>>>>>>> 8743844b
    public getItemByXY(chartXY: { x: number; y: number }) {
      const { formattedGraphicalItems, activeItem } = this.state;
      if (formattedGraphicalItems && formattedGraphicalItems.length) {
        for (let i = 0, len = formattedGraphicalItems.length; i < len; i++) {
          const graphicalItem = formattedGraphicalItems[i];
          const { props, item } = graphicalItem;
          const itemDisplayName = getDisplayName(item.type);

          if (itemDisplayName === 'Bar') {
            const activeBarItem = (props.data || []).find(
              (entry: { x: number; y: number; width: number; height: number }) => {
                return isInRectangle(chartXY, entry);
              },
            );

            if (activeBarItem) {
              return { graphicalItem, payload: activeBarItem };
            }
          } else if (itemDisplayName === 'RadialBar') {
            const activeBarItem = (props.data || []).find((entry: GeometrySector) => {
              return inRangeOfSector(chartXY, entry);
            });

            if (activeBarItem) {
              return { graphicalItem, payload: activeBarItem };
            }
          } else if (
            isFunnel(graphicalItem, activeItem) ||
            isPie(graphicalItem, activeItem) ||
            isScatter(graphicalItem, activeItem)
          ) {
            const activeIndex = getActiveShapeIndexForTooltip({
              graphicalItem,
              activeTooltipItem: activeItem,
              itemData: item.props.data,
            });

            const childIndex = item.props.activeIndex === undefined ? activeIndex : item.props.activeIndex;

            return {
              graphicalItem: { ...graphicalItem, childIndex },
              payload: isScatter(graphicalItem, activeItem)
                ? item.props.data[activeIndex]
                : graphicalItem.props.data[activeIndex],
            };
          }
        }
      }

      return null;
    }

    renderMap = {
      CartesianGrid: { handler: renderAsIs, once: true },
      ReferenceArea: { handler: renderAsIs },
      ReferenceLine: { handler: renderAsIs },
      ReferenceDot: { handler: this.renderReferenceElement },
      XAxis: { handler: renderAsIs },
      YAxis: { handler: renderAsIs },
      Brush: { handler: this.renderBrush, once: true },
      Bar: { handler: this.renderGraphicChild },
      Line: { handler: this.renderGraphicChild },
      Area: { handler: this.renderGraphicChild },
      Radar: { handler: this.renderGraphicChild },
      RadialBar: { handler: this.renderGraphicChild },
      Scatter: { handler: this.renderGraphicChild },
      Pie: { handler: this.renderGraphicChild },
      Funnel: { handler: this.renderGraphicChild },
      Tooltip: { handler: this.renderCursor, once: true },
      PolarGrid: { handler: this.renderPolarGrid, once: true },
      PolarAngleAxis: { handler: this.renderPolarAxis },
      PolarRadiusAxis: { handler: this.renderPolarAxis },
      Customized: { handler: this.renderCustomized },
    };

    render() {
      if (!validateWidthHeight(this)) {
        return null;
      }

      const { children, className, width, height, style, compact, title, desc, ...others } = this.props;
      const attrs = filterProps(others, false);

      // The "compact" mode is mainly used as the panorama within Brush
      if (compact) {
        return (
          <ChartLayoutContextProvider
            state={this.state}
            width={this.props.width}
            height={this.props.height}
            clipPathId={this.clipPathId}
          >
            <Surface {...attrs} width={width} height={height} title={title} desc={desc}>
              {this.renderClipPath()}
              {renderByOrder(children, this.renderMap)}
            </Surface>
          </ChartLayoutContextProvider>
        );
      }

      if (this.props.accessibilityLayer) {
        // Set tabIndex to 0 by default (can be overwritten)
        attrs.tabIndex = this.props.tabIndex ?? 0;
        // Set role to img by default (can be overwritten)
        attrs.role = this.props.role ?? 'application';
        attrs.onKeyDown = (e: any) => {
          this.accessibilityManager.keyboardEvent(e);
          // 'onKeyDown' is not currently a supported prop that can be passed through
          // if it's added, this should be added: this.props.onKeyDown(e);
        };
        attrs.onFocus = () => {
          this.accessibilityManager.focus();
          // 'onFocus' is not currently a supported prop that can be passed through
          // if it's added, the focus event should be forwarded to the prop
        };
      }

      const events = this.parseEventsOfWrapper();
      return (
        <ChartLayoutContextProvider
          state={this.state}
          width={this.props.width}
          height={this.props.height}
          clipPathId={this.clipPathId}
        >
          <div
            className={clsx('recharts-wrapper', className)}
            style={{ position: 'relative', cursor: 'default', width, height, ...style }}
            {...events}
            ref={(node: HTMLDivElement) => {
              this.container = node;
            }}
            role={attrs.role ?? 'region'}
          >
            <Surface {...attrs} width={width} height={height} title={title} desc={desc} style={FULL_WIDTH_AND_HEIGHT}>
              {this.renderClipPath()}
              {renderByOrder(children, this.renderMap)}
            </Surface>
            {this.renderLegend()}
            {this.renderTooltip()}
          </div>
        </ChartLayoutContextProvider>
      );
    }
  };
};<|MERGE_RESOLUTION|>--- conflicted
+++ resolved
@@ -2100,49 +2100,6 @@
       );
     }
 
-<<<<<<< HEAD
-=======
-    public getXScales() {
-      const { xAxisMap } = this.state;
-
-      return xAxisMap
-        ? Object.entries(xAxisMap).reduce(
-            (res: Record<string, Function>, [axisId, axisProps]: [string, BaseAxisProps]) => {
-              return { ...res, [axisId]: (axisProps as BaseAxisProps).scale };
-            },
-            {},
-          )
-        : null;
-    }
-
-    public getYScales() {
-      const { yAxisMap } = this.state;
-
-      return yAxisMap
-        ? Object.entries(yAxisMap).reduce(
-            (res: Record<string, Function>, [axisId, axisProps]: [string, BaseAxisProps]) => {
-              return { ...res, [axisId]: (axisProps as BaseAxisProps).scale };
-            },
-            {},
-          )
-        : null;
-    }
-
-    public getXScaleByAxisId(axisId: string) {
-      return this.state.xAxisMap?.[axisId]?.scale;
-    }
-
-    public getYScaleByAxisId(axisId: string) {
-      return this.state.yAxisMap?.[axisId]?.scale;
-    }
-
-    /**
-     * Only used by renderGraphicChild.
-     * @deprecated use a Context-based approach instead
-     * @param chartXY do not use
-     * @return do not use
-     */
->>>>>>> 8743844b
     public getItemByXY(chartXY: { x: number; y: number }) {
       const { formattedGraphicalItems, activeItem } = this.state;
       if (formattedGraphicalItems && formattedGraphicalItems.length) {
