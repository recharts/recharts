<<<<<<< HEAD
import classNames from 'classnames';
import isNan from 'lodash/isNaN';
import isFunction from 'lodash/isFunction';
import omit from 'lodash/omit';
import get from 'lodash/get';
=======
import clsx from 'clsx';
import _ from 'lodash';
>>>>>>> 3339ff9e
/**
 * @fileOverview TreemapChart
 */
import React, { PureComponent } from 'react';
import Smooth from 'react-smooth';

import { Tooltip } from '../component/Tooltip';
import { Layer } from '../container/Layer';
import { Surface } from '../container/Surface';
import { Polygon } from '../shape/Polygon';
import { Rectangle } from '../shape/Rectangle';
import { getValueByDataKey } from '../util/ChartUtils';
import { COLOR_PANEL } from '../util/Constants';
import { uniqueId } from '../util/DataUtils';
import { getStringSize } from '../util/DOMUtils';
import { Global } from '../util/Global';
import { filterSvgElements, findChildByType, validateWidthHeight, filterProps } from '../util/ReactUtils';
import { AnimationDuration, AnimationTiming, DataKey, TreemapNode } from '../util/types';

const NODE_VALUE_KEY = 'value';

const computeNode = ({
  depth,
  node,
  index,
  valueKey,
}: {
  depth: number;
  node: TreemapNode;
  index: number;
  valueKey: DataKey<any>;
}) => {
  const { children } = node;
  const childDepth = depth + 1;
  const computedChildren =
    children && children.length
      ? children.map((child: TreemapNode, i: number) =>
          computeNode({ depth: childDepth, node: child, index: i, valueKey }),
        )
      : null;
  let nodeValue;

  if (children && children.length) {
    nodeValue = computedChildren.reduce((result: any, child: TreemapNode) => result + child[NODE_VALUE_KEY], 0);
  } else {
    // TODO need to verify valueKey
    nodeValue = isNan(node[valueKey as string]) || node[valueKey as string] <= 0 ? 0 : node[valueKey as string];
  }

  return {
    ...node,
    children: computedChildren,
    [NODE_VALUE_KEY]: nodeValue,
    depth,
    index,
  };
};

const filterRect = (node: TreemapNode) => ({ x: node.x, y: node.y, width: node.width, height: node.height });

// Compute the area for each child based on value & scale.
const getAreaOfChildren = (children: TreemapNode[], areaValueRatio: number) => {
  const ratio = areaValueRatio < 0 ? 0 : areaValueRatio;

  return children.map((child: TreemapNode) => {
    const area = child[NODE_VALUE_KEY] * ratio;

    return {
      ...child,
      area: isNan(area) || area <= 0 ? 0 : area,
    };
  });
};

// Computes the score for the specified row, as the worst aspect ratio.
const getWorstScore = (row: any, parentSize: number, aspectRatio: number) => {
  const parentArea = parentSize * parentSize;
  const rowArea = row.area * row.area;
  const { min, max } = row.reduce(
    (result: any, child: any) => ({
      min: Math.min(result.min, child.area),
      max: Math.max(result.max, child.area),
    }),
    { min: Infinity, max: 0 },
  );

  return rowArea
    ? Math.max((parentArea * max * aspectRatio) / rowArea, rowArea / (parentArea * min * aspectRatio))
    : Infinity;
};

const horizontalPosition = (row: any, parentSize: number, parentRect: TreemapNode, isFlush: boolean) => {
  let rowHeight = parentSize ? Math.round(row.area / parentSize) : 0;

  if (isFlush || rowHeight > parentRect.height) {
    rowHeight = parentRect.height;
  }

  let curX = parentRect.x;
  let child;
  for (let i = 0, len = row.length; i < len; i++) {
    child = row[i];
    child.x = curX;
    child.y = parentRect.y;
    child.height = rowHeight;
    child.width = Math.min(rowHeight ? Math.round(child.area / rowHeight) : 0, parentRect.x + parentRect.width - curX);
    curX += child.width;
  }
  // add the remain x to the last one of row
  child.width += parentRect.x + parentRect.width - curX;

  return {
    ...parentRect,
    y: parentRect.y + rowHeight,
    height: parentRect.height - rowHeight,
  };
};

const verticalPosition = (row: any, parentSize: number, parentRect: TreemapNode, isFlush: boolean): TreemapNode => {
  let rowWidth = parentSize ? Math.round(row.area / parentSize) : 0;

  if (isFlush || rowWidth > parentRect.width) {
    rowWidth = parentRect.width;
  }

  let curY = parentRect.y;
  let child;
  for (let i = 0, len = row.length; i < len; i++) {
    child = row[i];
    child.x = parentRect.x;
    child.y = curY;
    child.width = rowWidth;
    child.height = Math.min(rowWidth ? Math.round(child.area / rowWidth) : 0, parentRect.y + parentRect.height - curY);
    curY += child.height;
  }
  if (child) {
    child.height += parentRect.y + parentRect.height - curY;
  }

  return {
    ...parentRect,
    x: parentRect.x + rowWidth,
    width: parentRect.width - rowWidth,
  };
};

const position = (row: any, parentSize: number, parentRect: TreemapNode, isFlush: boolean): TreemapNode => {
  if (parentSize === parentRect.width) {
    return horizontalPosition(row, parentSize, parentRect, isFlush);
  }

  return verticalPosition(row, parentSize, parentRect, isFlush);
};

// Recursively arranges the specified node's children into squarified rows.
const squarify = (node: TreemapNode, aspectRatio: number): TreemapNode => {
  const { children } = node;

  if (children && children.length) {
    let rect = filterRect(node) as any;
    // maybe a bug
    const row = [] as any;
    let best = Infinity; // the best row score so far
    let child, score; // the current row score
    let size = Math.min(rect.width, rect.height); // initial orientation
    const scaleChildren = getAreaOfChildren(children, (rect.width * rect.height) / node[NODE_VALUE_KEY]);
    const tempChildren = scaleChildren.slice();

    row.area = 0;

    while (tempChildren.length > 0) {
      // row first
      // eslint-disable-next-line prefer-destructuring
      row.push((child = tempChildren[0]));
      row.area += child.area;

      score = getWorstScore(row, size, aspectRatio);
      if (score <= best) {
        // continue with this orientation
        tempChildren.shift();
        best = score;
      } else {
        // abort, and try a different orientation
        row.area -= row.pop().area;
        rect = position(row, size, rect, false);
        size = Math.min(rect.width, rect.height);
        row.length = row.area = 0;
        best = Infinity;
      }
    }

    if (row.length) {
      rect = position(row, size, rect, true);
      row.length = row.area = 0;
    }

    return {
      ...node,
      children: scaleChildren.map(c => squarify(c, aspectRatio)),
    };
  }

  return node;
};

export interface Props {
  width?: number;

  height?: number;

  data?: any[];

  animationId?: number;

  style?: any;

  aspectRatio?: number;

  content?: React.ReactElement;

  fill?: string;

  stroke?: string;

  className?: string;

  nameKey?: DataKey<any>;

  dataKey?: DataKey<any>;

  children?: any;

  // optional values flat/nest, flat show whole treemap, nest only show depth=1 node
  type?: 'flat' | 'nest';

  colorPanel?: [];

  // customize nest index content
  nestIndexContent?: React.ReactElement | ((item: any, i: number) => any);

  onAnimationStart?: () => void;

  onAnimationEnd?: () => void;

  onMouseEnter?: (node: TreemapNode, e: any) => void;

  onMouseLeave?: (node: TreemapNode, e: any) => void;

  onClick?: (node: TreemapNode) => void;

  isAnimationActive?: boolean;

  isUpdateAnimationActive?: boolean;

  animationBegin?: number;

  animationDuration?: AnimationDuration;

  animationEasing?: AnimationTiming;
}

interface State {
  isTooltipActive: boolean;

  isAnimationFinished: boolean;

  activeNode?: TreemapNode;

  formatRoot?: TreemapNode;

  currentRoot?: TreemapNode;

  nestIndex?: TreemapNode[];

  prevData?: any[];

  prevType?: 'flat' | 'nest';

  prevWidth?: number;

  prevHeight?: number;

  prevDataKey?: DataKey<any>;

  prevAspectRatio?: number;
}

const defaultState: State = {
  isTooltipActive: false,

  isAnimationFinished: false,

  activeNode: null as TreemapNode,

  formatRoot: null as TreemapNode,

  currentRoot: null as TreemapNode,

  nestIndex: [] as TreemapNode[],
};

export class Treemap extends PureComponent<Props, State> {
  static displayName = 'Treemap';

  static defaultProps = {
    aspectRatio: 0.5 * (1 + Math.sqrt(5)),
    dataKey: 'value',
    type: 'flat',
    isAnimationActive: !Global.isSsr,
    isUpdateAnimationActive: !Global.isSsr,
    animationBegin: 0,
    animationDuration: 1500,
    animationEasing: 'linear',
  };

  state = {
    ...defaultState,
  };

  static getDerivedStateFromProps(nextProps: Props, prevState: State): State {
    if (
      nextProps.data !== prevState.prevData ||
      nextProps.type !== prevState.prevType ||
      nextProps.width !== prevState.prevWidth ||
      nextProps.height !== prevState.prevHeight ||
      nextProps.dataKey !== prevState.prevDataKey ||
      nextProps.aspectRatio !== prevState.prevAspectRatio
    ) {
      const root = computeNode({
        depth: 0,
        node: { children: nextProps.data, x: 0, y: 0, width: nextProps.width, height: nextProps.height } as TreemapNode,
        index: 0,
        valueKey: nextProps.dataKey,
      });
      const formatRoot = squarify(root, nextProps.aspectRatio);

      return {
        ...prevState,
        formatRoot,
        currentRoot: root,
        nestIndex: [root],
        prevAspectRatio: nextProps.aspectRatio,
        prevData: nextProps.data,
        prevWidth: nextProps.width,
        prevHeight: nextProps.height,
        prevDataKey: nextProps.dataKey,
        prevType: nextProps.type,
      };
    }

    return null;
  }

  handleMouseEnter(node: TreemapNode, e: any) {
    e.persist();
    const { onMouseEnter, children } = this.props;
    const tooltipItem = findChildByType(children, Tooltip);

    if (tooltipItem) {
      this.setState(
        {
          isTooltipActive: true,
          activeNode: node,
        },
        () => {
          if (onMouseEnter) {
            onMouseEnter(node, e);
          }
        },
      );
    } else if (onMouseEnter) {
      onMouseEnter(node, e);
    }
  }

  handleMouseLeave(node: TreemapNode, e: any) {
    e.persist();
    const { onMouseLeave, children } = this.props;
    const tooltipItem = findChildByType(children, Tooltip);

    if (tooltipItem) {
      this.setState(
        {
          isTooltipActive: false,
          activeNode: null,
        },
        () => {
          if (onMouseLeave) {
            onMouseLeave(node, e);
          }
        },
      );
    } else if (onMouseLeave) {
      onMouseLeave(node, e);
    }
  }

  handleAnimationEnd = () => {
    const { onAnimationEnd } = this.props;
    this.setState({ isAnimationFinished: true });

    if (isFunction(onAnimationEnd)) {
      onAnimationEnd();
    }
  };

  handleAnimationStart = () => {
    const { onAnimationStart } = this.props;
    this.setState({ isAnimationFinished: false });

    if (isFunction(onAnimationStart)) {
      onAnimationStart();
    }
  };

  handleClick(node: TreemapNode) {
    const { onClick, type } = this.props;
    if (type === 'nest' && node.children) {
      const { width, height, dataKey, aspectRatio } = this.props;
      const root = computeNode({
        depth: 0,
        node: { ...node, x: 0, y: 0, width, height },
        index: 0,
        valueKey: dataKey,
      });

      const formatRoot = squarify(root, aspectRatio);

      const { nestIndex } = this.state;
      nestIndex.push(node);

      this.setState({
        formatRoot,
        currentRoot: root,
        nestIndex,
      });
    }
    if (onClick) {
      onClick(node);
    }
  }

  handleNestIndex(node: TreemapNode, i: number) {
    let { nestIndex } = this.state;
    const { width, height, dataKey, aspectRatio } = this.props;
    const root = computeNode({
      depth: 0,
      node: { ...node, x: 0, y: 0, width, height },
      index: 0,
      valueKey: dataKey,
    });

    const formatRoot = squarify(root, aspectRatio);

    nestIndex = nestIndex.slice(0, i + 1);
    this.setState({
      formatRoot,
      currentRoot: node,
      nestIndex,
    });
  }

  renderItem(content: any, nodeProps: TreemapNode, isLeaf: boolean): React.ReactElement {
    const {
      isAnimationActive,
      animationBegin,
      animationDuration,
      animationEasing,
      isUpdateAnimationActive,
      type,
      animationId,
      colorPanel,
    } = this.props;
    const { isAnimationFinished } = this.state;
    const { width, height, x, y, depth } = nodeProps;
    const translateX = parseInt(`${(Math.random() * 2 - 1) * width}`, 10);
    let event = {} as any;
    if (isLeaf || type === 'nest') {
      event = {
        onMouseEnter: this.handleMouseEnter.bind(this, nodeProps),
        onMouseLeave: this.handleMouseLeave.bind(this, nodeProps),
        onClick: this.handleClick.bind(this, nodeProps),
      };
    }

    if (!isAnimationActive) {
      return (
        <Layer {...event}>
          {(this.constructor as any).renderContentItem(
            content,
            {
              ...nodeProps,
              isAnimationActive: false,
              isUpdateAnimationActive: false,
              width,
              height,
              x,
              y,
            },
            type,
            colorPanel,
          )}
        </Layer>
      );
    }

    return (
      <Smooth
        begin={animationBegin}
        duration={animationDuration}
        isActive={isAnimationActive}
        easing={animationEasing}
        key={`treemap-${animationId}`}
        from={{ x, y, width, height }}
        to={{ x, y, width, height }}
        onAnimationStart={this.handleAnimationStart}
        onAnimationEnd={this.handleAnimationEnd}
      >
        {({ x: currX, y: currY, width: currWidth, height: currHeight }: TreemapNode) => (
          <Smooth
            from={`translate(${translateX}px, ${translateX}px)`}
            to="translate(0, 0)"
            attributeName="transform"
            begin={animationBegin}
            easing={animationEasing}
            isActive={isAnimationActive}
            duration={animationDuration}
          >
            <Layer {...event}>
              {(() => {
                // when animation Duration , only render depth=1 nodes
                if (depth > 2 && !isAnimationFinished) {
                  return null;
                }
                return (this.constructor as any).renderContentItem(
                  content,
                  {
                    ...nodeProps,
                    isAnimationActive,
                    isUpdateAnimationActive: !isUpdateAnimationActive,
                    width: currWidth,
                    height: currHeight,
                    x: currX,
                    y: currY,
                  },
                  type,
                  colorPanel,
                );
              })()}
            </Layer>
          </Smooth>
        )}
      </Smooth>
    );
  }

  static renderContentItem(
    content: any,
    nodeProps: TreemapNode,
    type: string,
    colorPanel: string[],
  ): React.ReactElement {
    if (React.isValidElement(content)) {
      return React.cloneElement(content, nodeProps);
    }
    if (isFunction(content)) {
      return content(nodeProps);
    }
    // optimize default shape
    const { x, y, width, height, index } = nodeProps;
    let arrow = null;
    if (width > 10 && height > 10 && nodeProps.children && type === 'nest') {
      arrow = (
        <Polygon
          points={[
            { x: x + 2, y: y + height / 2 },
            { x: x + 6, y: y + height / 2 + 3 },
            { x: x + 2, y: y + height / 2 + 6 },
          ]}
        />
      );
    }
    let text = null;
    const nameSize = getStringSize(nodeProps.name);
    if (width > 20 && height > 20 && nameSize.width < width && nameSize.height < height) {
      text = (
        <text x={x + 8} y={y + height / 2 + 7} fontSize={14}>
          {nodeProps.name}
        </text>
      );
    }

    const colors = colorPanel || COLOR_PANEL;
    return (
      <g>
        <Rectangle
          fill={nodeProps.depth < 2 ? colors[index % colors.length] : 'rgba(255,255,255,0)'}
          stroke="#fff"
          {...omit(nodeProps, 'children')}
          role="img"
        />
        {arrow}
        {text}
      </g>
    );
  }

  renderNode(root: TreemapNode, node: TreemapNode, i: number): React.ReactElement {
    const { content, type } = this.props;
    const nodeProps = { ...filterProps(this.props), ...node, root };
    const isLeaf = !node.children || !node.children.length;

    const { currentRoot } = this.state;
    const isCurrentRootChild = (currentRoot.children || []).filter(
      (item: TreemapNode) => item.depth === node.depth && item.name === node.name,
    );

    if (!isCurrentRootChild.length && root.depth && type === 'nest') {
      return null;
    }
    return (
      // eslint-disable-next-line react/no-array-index-key
      <Layer key={`recharts-treemap-node-${i}`} className={`recharts-treemap-depth-${node.depth}`}>
        {this.renderItem(content, nodeProps, isLeaf)}
        {node.children && node.children.length
          ? node.children.map((child: TreemapNode, index: number) => this.renderNode(node, child, index))
          : null}
      </Layer>
    );
  }

  renderAllNodes(): React.ReactElement {
    const { formatRoot } = this.state;

    if (!formatRoot) {
      return null;
    }

    return this.renderNode(formatRoot, formatRoot, 0);
  }

  renderTooltip(): React.ReactElement {
    const { children, nameKey } = this.props;
    const tooltipItem = findChildByType(children, Tooltip);

    if (!tooltipItem) {
      return null;
    }

    const { width, height } = this.props;
    const { isTooltipActive, activeNode } = this.state;
    const viewBox = { x: 0, y: 0, width, height };
    const coordinate = activeNode
      ? {
          x: activeNode.x + activeNode.width / 2,
          y: activeNode.y + activeNode.height / 2,
        }
      : null;
    const payload =
      isTooltipActive && activeNode
        ? [
            {
              payload: activeNode,
              name: getValueByDataKey(activeNode, nameKey, ''),
              value: getValueByDataKey(activeNode, NODE_VALUE_KEY),
            },
          ]
        : [];

    return React.cloneElement(tooltipItem as React.DetailedReactHTMLElement<any, HTMLElement>, {
      viewBox,
      active: isTooltipActive,
      coordinate,
      label: '',
      payload,
    });
  }

  // render nest treemap
  renderNestIndex(): React.ReactElement {
    const { nameKey, nestIndexContent } = this.props;
    const { nestIndex } = this.state;

    return (
      <div className="recharts-treemap-nest-index-wrapper" style={{ marginTop: '8px', textAlign: 'center' }}>
        {nestIndex.map((item: TreemapNode, i: number) => {
          // TODO need to verify nameKey type
          const name = get(item, nameKey as string, 'root');
          let content = null;
          if (React.isValidElement(nestIndexContent)) {
            content = React.cloneElement(nestIndexContent, item, i);
          }
          if (isFunction(nestIndexContent)) {
            content = nestIndexContent(item, i);
          } else {
            content = name;
          }

          return (
            // eslint-disable-next-line jsx-a11y/click-events-have-key-events, jsx-a11y/no-static-element-interactions
            <div
              onClick={this.handleNestIndex.bind(this, item, i)}
              key={`nest-index-${uniqueId()}`}
              className="recharts-treemap-nest-index-box"
              style={{
                cursor: 'pointer',
                display: 'inline-block',
                padding: '0 7px',
                background: '#000',
                color: '#fff',
                marginRight: '3px',
              }}
            >
              {content}
            </div>
          );
        })}
      </div>
    );
  }

  render() {
    if (!validateWidthHeight(this)) {
      return null;
    }

    const { width, height, className, style, children, type, ...others } = this.props;
    const attrs = filterProps(others);

    return (
      <div
        className={clsx('recharts-wrapper', className)}
        style={{ ...style, position: 'relative', cursor: 'default', width, height }}
        role="region"
      >
        <Surface {...attrs} width={width} height={type === 'nest' ? height - 30 : height}>
          {this.renderAllNodes()}
          {filterSvgElements(children)}
        </Surface>
        {this.renderTooltip()}
        {type === 'nest' && this.renderNestIndex()}
      </div>
    );
  }
}<|MERGE_RESOLUTION|>--- conflicted
+++ resolved
@@ -1,13 +1,8 @@
-<<<<<<< HEAD
-import classNames from 'classnames';
 import isNan from 'lodash/isNaN';
 import isFunction from 'lodash/isFunction';
 import omit from 'lodash/omit';
 import get from 'lodash/get';
-=======
 import clsx from 'clsx';
-import _ from 'lodash';
->>>>>>> 3339ff9e
 /**
  * @fileOverview TreemapChart
  */
