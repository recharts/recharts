import React, { Component, PropTypes } from 'react';
import ReactDOM from 'react-dom';
import { getNiceTickValues } from 'recharts-scale';
import { scaleLinear, scaleBand, scalePoint } from 'd3-scale';
import classNames from 'classnames';
import Surface from '../container/Surface';
import Layer from '../container/Layer';
import Tooltip from '../component/Tooltip';
import Legend from '../component/Legend';

import { warn } from '../util/LogUtils';
import { findAllByType, findChildByType, getDisplayName,
  validateWidthHeight } from '../util/ReactUtils';
import _ from 'lodash';

import CartesianAxis from '../cartesian/CartesianAxis';
import CartesianGrid from '../cartesian/CartesianGrid';
import ReferenceLine from '../cartesian/ReferenceLine';
import ReferenceDot from '../cartesian/ReferenceDot';
import XAxis from '../cartesian/XAxis';
import YAxis from '../cartesian/YAxis';
import Brush from '../cartesian/Brush';
import pureRender from '../util/PureRender';
import { getOffset } from '../util/DOMUtils';
import { parseSpecifiedDomain, getAnyElementOfObject, hasDuplicate } from '../util/DataUtils';
import { calculateDomainOfTicks, calculateChartCoordinate, calculateActiveTickIndex,
  detectReferenceElementsDomain, getMainColorOfGraphicItem, getDomainOfStackGroups,
  getDomainOfDataByKey, getLegendProps, getDomainOfItemsWithSameAxis, getCoordinatesOfGrid,
  getStackGroupsByAxisId, getTicksOfAxis, isCategorialAxis } from '../util/CartesianUtils';

const ORIENT_MAP = {
  xAxis: ['bottom', 'top'],
  yAxis: ['left', 'right'],
};

const generateCategoricalChart = (ChartComponent, GraphicalChild) => {
  class CategoricalChartWrapper extends Component {
    static displayName = getDisplayName(ChartComponent);

    static propTypes = {
      width: PropTypes.number,
      height: PropTypes.number,
      data: PropTypes.arrayOf(PropTypes.object),
      layout: PropTypes.oneOf(['horizontal', 'vertical']),
<<<<<<< HEAD
      // if the chart should render above the reference line or dot.
      isAbove: PropTypes.bool,
=======
      stackOffset: PropTypes.oneOf(['expand', 'none', 'wiggle', 'silhouette']),
>>>>>>> 003c1493
      margin: PropTypes.shape({
        top: PropTypes.number,
        right: PropTypes.number,
        bottom: PropTypes.number,
        left: PropTypes.number,
      }),
      style: PropTypes.object,
      className: PropTypes.string,
      children: PropTypes.oneOfType([
        PropTypes.arrayOf(PropTypes.node),
        PropTypes.node,
      ]),
    };

    static defaultProps = {
      layout: 'horizontal',
      stackOffset: 'none',
      margin: { top: 5, right: 5, bottom: 5, left: 5 },
      isAbove: false,
    };

    constructor(props) {
      super(props);
      this.validateAxes();
    }

    state = {
      dataStartIndex: 0,
      dataEndIndex: (this.props.data && (this.props.data.length - 1)) || 0,
      activeTooltipIndex: -1,
      activeTooltipLabel: '',
      activeTooltipCoord: { x: 0, y: 0 },
      isTooltipActive: false,
    };

    componentWillReceiveProps(nextProps) {
      if (nextProps.data !== this.props.data) {
        this.setState({
          dataStartIndex: 0,
          dataEndIndex: (nextProps.data && (nextProps.data.length - 1)) || 0,
        });
      }
    }

    /**
   * Get the configuration of all x-axis or y-axis
   * @param  {String} axisType    The type of axis
   * @param  {Array} items        The instances of item
   * @param  {Object} stackGroups The items grouped by axisId and stackId
   * @return {Object}          Configuration
   */
    getAxisMap(axisType = 'xAxis', items, stackGroups) {
      const { children } = this.props;
      const Axis = axisType === 'xAxis' ? XAxis : YAxis;
      const axisIdKey = axisType === 'xAxis' ? 'xAxisId' : 'yAxisId';
      // Get all the instance of Axis
      const axes = findAllByType(children, Axis);

      let axisMap = {};

      if (axes && axes.length) {
        axisMap = this.getAxisMapByAxes(axes, items, axisType, axisIdKey, stackGroups);
      } else if (items && items.length) {
        axisMap = this.getAxisMapByItems(items, Axis, axisType, axisIdKey, stackGroups);
      }

      return axisMap;
    }

    /**
     * Get the configuration of axis by the options of axis instance
     * @param {Array}  axes  The instance of axes
     * @param  {Array} items The instances of item
     * @param  {String} axisType The type of axis, xAxis - x-axis, yAxis - y-axis
     * @param  {String} axisIdKey The unique id of an axis
     * @param  {Object} stackGroups The items grouped by axisId and stackId
     * @return {Object}      Configuration
     */
    getAxisMapByAxes(axes, items, axisType, axisIdKey, stackGroups) {
      const { layout, children, data } = this.props;
      const { dataEndIndex, dataStartIndex } = this.state;
      const displayedData = data.slice(dataStartIndex, dataEndIndex + 1);
      const len = displayedData.length;
      const isCategorial = isCategorialAxis(layout, axisType);

      // Eliminate duplicated axes
      const axisMap = axes.reduce((result, child) => {
        const { type, dataKey } = child.props;
        const axisId = child.props[axisIdKey];

        if (!result[axisId]) {
          let domain;
          let duplicateDomain;

          if (dataKey) {
            domain = getDomainOfDataByKey(displayedData, dataKey, type);
            const duplicate = hasDuplicate(domain);

            duplicateDomain = duplicate ? domain : null;
            // When axis has duplicated text, serial numbers are used to generate scale
            domain = duplicate ? _.range(0, len) : domain;
          } else if (stackGroups && stackGroups[axisId] && stackGroups[axisId].hasStack
            && type === 'number') {
            domain = getDomainOfStackGroups(
              stackGroups[axisId].stackGroups, dataStartIndex, dataEndIndex
            );
          } else if (isCategorial) {
            domain = _.range(0, len);
          } else {
            domain = getDomainOfItemsWithSameAxis(
              displayedData, items.filter(entry => entry.props[axisIdKey] === axisId), type
            );
          }
          if (type === 'number') {
            // To detect wether there is any reference lines whose props alwaysShow is true
            domain = detectReferenceElementsDomain(children, domain, axisId, axisType);

            if (child.props.domain) {
              domain = parseSpecifiedDomain(child.props.domain, domain);
            }
          }

          return {
            ...result,
            [axisId]: {
              ...child.props,
              axisType,
              domain,
              duplicateDomain,
              originalDomain: child.props.domain,
            },
          };
        }

        return result;
      }, {});

      return axisMap;
    }

    /**
     * Get the configuration of axis by the options of item,
     * this kind of axis does not display in chart
     * @param  {Array} items       The instances of item
     * @param  {ReactElement} Axis Axis Component
     * @param  {String} axisType   The type of axis, xAxis - x-axis, yAxis - y-axis
     * @param  {String} axisIdKey  The unique id of an axis
     * @param  {Object} stackGroups The items grouped by axisId and stackId
     * @return {Object}            Configuration
     */
    getAxisMapByItems(items, Axis, axisType, axisIdKey, stackGroups) {
      const { layout, children, data } = this.props;
      const { dataEndIndex, dataStartIndex } = this.state;
      const displayedData = data.slice(dataStartIndex, dataEndIndex + 1);
      const len = displayedData.length;
      const isCategorial = isCategorialAxis(layout, axisType);
      let index = -1;

      // The default type of x-axis is category axis,
      // The default contents of x-axis is the serial numbers of data
      // The default type of y-axis is number axis
      // The default contents of y-axis is the domain of data
      const axisMap = items.reduce((result, child) => {
        const axisId = child.props[axisIdKey];

        if (!result[axisId]) {
          index++;
          let domain;

          if (isCategorial) {
            domain = _.range(0, len);
          } else if (stackGroups && stackGroups[axisId] && stackGroups[axisId].hasStack) {
            domain = getDomainOfStackGroups(
              stackGroups[axisId].stackGroups, dataStartIndex, dataEndIndex
            );
            domain = detectReferenceElementsDomain(children, domain, axisId, axisType);
          } else {
            domain = parseSpecifiedDomain(Axis.defaultProps.domain,
              getDomainOfItemsWithSameAxis(
                displayedData,
                items.filter(entry => entry.props[axisIdKey] === axisId), 'number'
              )
            );
            domain = detectReferenceElementsDomain(children, domain, axisId, axisType);
          }

          return {
            ...result,
            [axisId]: {
              axisType,
              ...Axis.defaultProps,
              hide: true,
              orientation: ORIENT_MAP[axisType][index % 2],
              domain,
              originalDomain: Axis.defaultProps.domain,
            },
          };
        }

        return result;
      }, {});

      return axisMap;
    }
    /**
     * Configure the scale function of axis
     * @param {Object} scale The scale function
     * @param {Object} opts  The configuration of axis
     * @return {Object}      null
     */
    setTicksOfScale(scale, opts) {
      const { type } = opts;

      if (opts.tickCount && type === 'number' && opts.originalDomain && (
        opts.originalDomain[0] === 'auto' || opts.originalDomain[1] === 'auto')) {
        // Calculate the ticks by the number of grid when the axis is a number axis
        const domain = scale.domain();
        const tickValues = getNiceTickValues(domain, opts.tickCount);

        opts.niceTicks = tickValues;
        scale.domain(calculateDomainOfTicks(tickValues, type));
      }
    }

    /**
     * Calculate the scale function, position, width, height of axes
     * @param  {Object} axisMap  The configuration of axes
     * @param  {Object} offset   The offset of main part in the svg element
     * @param  {Object} axisType The type of axes, x-axis or y-axis
     * @return {Object} Configuration
     */
    getFormatAxisMap(axisMap, offset, axisType) {
      const { width, height, layout } = this.props;
      const displayName = this.constructor.displayName;
      const ids = Object.keys(axisMap);
      const steps = {
        left: offset.left,
        right: width - offset.right,
        top: offset.top,
        bottom: height - offset.bottom,
      };

      return ids.reduce((result, id) => {
        const axis = axisMap[id];
        const { orientation, type, domain } = axis;
        let range;

        if (axisType === 'xAxis') {
          range = [offset.left, offset.left + offset.width];
        } else {
          range = layout === 'horizontal' ?
                  [offset.top + offset.height, offset.top] :
                  [offset.top, offset.top + offset.height];
        }
        let scale;

        if (type === 'number') {
          scale = scaleLinear().domain(domain).range(range);
        } else if (displayName.indexOf('LineChart') >= 0 ||
          displayName.indexOf('AreaChart') >= 0) {
          scale = scalePoint().domain(domain).range(range);
        } else {
          scale = scaleBand().domain(domain).range(range);
        }

        this.setTicksOfScale(scale, axis);

        let x;
        let y;

        if (axisType === 'xAxis') {
          x = offset.left;
          y = orientation === 'top' ? steps[orientation] - axis.height : steps[orientation];
        } else {
          x = orientation === 'left' ? steps[orientation] - axis.width : steps[orientation];
          y = offset.top;
        }

        result[id] = {
          ...axis,
          x, y, scale,
          width: axisType === 'xAxis' ? offset.width : axis.width,
          height: axisType === 'yAxis' ? offset.height : axis.height,
        };

        if (!axis.hide && axisType === 'xAxis') {
          steps[orientation] += (orientation === 'top' ? -1 : 1) * result[id].height;
        } else if (!axis.hide) {
          steps[orientation] += (orientation === 'left' ? -1 : 1) * result[id].width;
        }

        return result;
      }, {});
    }
    /**
     * Get the information of mouse in chart, return null when the mouse is not in the chart
     * @param  {Object}  xAxisMap The configuration of all x-axes
     * @param  {Object}  yAxisMap The configuration of all y-axes
     * @param  {Object}  offset   The offset of main part in the svg element
     * @param  {Object}  e        The event object
     * @return {Object}           Mouse data
     */
    getMouseInfo(xAxisMap, yAxisMap, offset, e) {
      const isIn = e.chartX >= offset.left
        && e.chartX <= offset.left + offset.width
        && e.chartY >= offset.top
        && e.chartY <= offset.top + offset.height;

      if (!isIn) { return null; }

      const { layout } = this.props;
      const axisMap = layout === 'horizontal' ? xAxisMap : yAxisMap;
      const pos = layout === 'horizontal' ? e.chartX : e.chartY;
      const axis = getAnyElementOfObject(axisMap);
      const ticks = getTicksOfAxis(axis, true);
      const activeIndex = calculateActiveTickIndex(pos, ticks);

      if (activeIndex >= 0) {
        return {
          activeTooltipIndex: activeIndex,
          activeTooltipLabel: ticks[activeIndex].value,
          activeTooltipCoord: {
            x: layout === 'horizontal' ? ticks[activeIndex].coordinate : e.chartX,
            y: layout === 'horizontal' ? e.chartY : ticks[activeIndex].coordinate,
          },
        };
      }

      return null;
    }
    /**
     * Get the content to be displayed in the tooltip
     * @param  {Array} items The instances of item
     * @return {Array}       The content of tooltip
     */
    getTooltipContent(items) {
      const { activeTooltipIndex, dataStartIndex, dataEndIndex } = this.state;
      const data = this.props.data.slice(dataStartIndex, dataEndIndex + 1);

      if (activeTooltipIndex < 0 || !items || !items.length) {
        return null;
      }

      return items.map((child) => {
        const { dataKey, name, unit, formatter } = child.props;

        return {
          name: name || dataKey,
          unit: unit || '',
          color: getMainColorOfGraphicItem(child),
          value: data[activeTooltipIndex][dataKey],
          payload: data[activeTooltipIndex],
          formatter,
        };
      });
    }
    /**
     * Calculate the offset of main part in the svg element
     * @param  {Array} items       The instances of item
     * @param  {Object} xAxisMap  The configuration of x-axis
     * @param  {Object} yAxisMap  The configuration of y-axis
     * @return {Object} The offset of main part in the svg element
     */
    calculateOffset(items, xAxisMap, yAxisMap) {
      const { width, height, margin, children } = this.props;
      const brushItem = findChildByType(children, Brush);

      const offsetH = Object.keys(yAxisMap).reduce((result, id) => {
        const entry = yAxisMap[id];
        const orientation = entry.orientation;

        return { ...result, [orientation]: result[orientation] + (entry.hide ? 0 : entry.width) };
      }, { left: margin.left || 0, right: margin.right || 0 });

      const offsetV = Object.keys(xAxisMap).reduce((result, id) => {
        const entry = xAxisMap[id];
        const orientation = entry.orientation;

        return { ...result, [orientation]: result[orientation] + (entry.hide ? 0 : entry.height) };
      }, { top: margin.top || 0, bottom: margin.bottom || 0 });

      const brushBottom = offsetV.bottom;

      if (brushItem) {
        offsetV.bottom += brushItem.props.height || Brush.defaultProps.height;
      }

      const legendProps = getLegendProps(children, items, width, height);
      if (legendProps) {
        const box = Legend.getLegendBBox(legendProps, width, height) || {};
        if (legendProps.layout === 'horizontal' &&
          _.isNumber(offsetV[legendProps.verticalAlign])) {
          offsetV[legendProps.verticalAlign] += box.height || 0;
        } else if (legendProps.layout === 'vertical' &&
          _.isNumber(offsetH[legendProps.align])) {
          offsetH[legendProps.align] += box.width || 0;
        }
      }

      return {
        brushBottom,
        ...offsetH,
        ...offsetV,
        width: width - offsetH.left - offsetH.right,
        height: height - offsetV.top - offsetV.bottom,
      };
    }

    handleBrushChange = ({ startIndex, endIndex }) => {
      this.setState({
        dataStartIndex: startIndex,
        dataEndIndex: endIndex,
      });
    };
    /**
     * The handler of mouse entering chart
     * @param  {Object} offset   The offset of main part in the svg element
     * @param  {Object} xAxisMap The configuration of all x-axes
     * @param  {Object} yAxisMap The configuration of all y-axes
     * @param  {Object} e        Event object
     * @return {Null}            null
     */
    handleMouseEnter(offset, xAxisMap, yAxisMap, e) {
      const container = ReactDOM.findDOMNode(this);
      const containerOffset = getOffset(container);
      const ne = calculateChartCoordinate(e, containerOffset);
      const mouse = this.getMouseInfo(xAxisMap, yAxisMap, offset, ne);

      if (mouse) {
        this.setState({
          ...mouse,
          isTooltipActive: true,
        });
      }
    }

    /**
     * The handler of mouse moving in chart
     * @param  {Object} offset   The offset of main part in the svg element
     * @param  {Object} xAxisMap The configuration of all x-axes
     * @param  {Object} yAxisMap The configuration of all y-axes
     * @param  {Object} e        Event object
     * @return {Null} no return
     */
    handleMouseMove(offset, xAxisMap, yAxisMap, e) {
      const container = ReactDOM.findDOMNode(this);
      const containerOffset = getOffset(container);
      const ne = calculateChartCoordinate(e, containerOffset);
      const mouse = this.getMouseInfo(xAxisMap, yAxisMap, offset, ne);

      if (mouse) {
        this.setState({
          ...mouse,
          isTooltipActive: true,
        });
      } else {
        this.setState({
          isTooltipActive: false,
        });
      }
    }
    /**
     * The handler if mouse leaving chart
     * @return {Null} no return
     */
    handleMouseLeave = () => {
      this.setState({
        isTooltipActive: false,
      });
    };

    validateAxes() {
      const { layout, children } = this.props;
      const xAxes = findAllByType(children, XAxis);
      const yAxes = findAllByType(children, YAxis);

      if (layout === 'horizontal' && xAxes && xAxes.length) {
        xAxes.forEach(axis => {
          warn(axis.props.type === 'category',
            'x-axis should be category axis when the layout is horizontal'
          );
        });
      } else if (layout === 'vertical') {
        const displayName = this.constructor.displayName;

        warn(yAxes && yAxes.length,
          `You should add <YAxis type="number" /> in ${displayName}.
           The layout is vertical now, y-axis should be category axis,
           but y-axis is number axis when no YAxis is added.`
        );
        warn(xAxes && xAxes.length,
          `You should add <XAxis /> in ${displayName}.
          The layout is vertical now, x-axis is category when no XAxis is added.`
        );

        if (yAxes && yAxes.length) {
          yAxes.forEach(axis => {
            warn(axis.props.type === 'category',
              'y-axis should be category axis when the layout is vertical'
            );
          });
        }
      }

      return null;
    }
    /**
     * Draw axes
     * @param {Object} axisMap The configuration of all x-axes or y-axes
     * @param {String} name    The name of axes
     * @return {ReactElement}  The instance of x-axes
     */
    renderAxes(axisMap, name) {
      const { width, height } = this.props;
      const ids = axisMap && Object.keys(axisMap);

      if (ids && ids.length) {
        const axes = [];

        for (let i = 0, len = ids.length; i < len; i++) {
          const axis = axisMap[ids[i]];

          if (!axis.hide) {
            axes.push((
              <CartesianAxis
                {...axis}
                key={`${name}-${ids[i]}`}
                viewBox={{ x: 0, y: 0, width, height }}
                ticks={getTicksOfAxis(axis, true)}
              />
            ));
          }
        }

        return axes.length ?
          <Layer key={`${name}-layer`} className={`recharts-${name}`}>{axes}</Layer> : null;
      }

      return null;
    }
    /**
     * Draw grid
     * @param  {Object} xAxisMap The configuration of all x-axes
     * @param  {Object} yAxisMap The configuration of all y-axes
     * @param  {Object} offset   The offset of main part in the svg element
     * @return {ReactElement} The instance of grid
     */
    renderGrid(xAxisMap, yAxisMap, offset) {
      const { children, width, height } = this.props;
      const gridItem = findChildByType(children, CartesianGrid);

      if (!gridItem) { return null; }

      const xAxis = getAnyElementOfObject(xAxisMap);
      const yAxis = getAnyElementOfObject(yAxisMap);

      const verticalPoints = getCoordinatesOfGrid(CartesianAxis.getTicks({
        ...CartesianAxis.defaultProps, ...xAxis,
        ticks: getTicksOfAxis(xAxis, true),
        viewBox: { x: 0, y: 0, width, height },
      }), offset.left, offset.left + offset.width);

      const horizontalPoints = getCoordinatesOfGrid(CartesianAxis.getTicks({
        ...CartesianAxis.defaultProps, ...yAxis,
        ticks: getTicksOfAxis(yAxis, true),
        viewBox: { x: 0, y: 0, width, height },
      }), offset.top, offset.top + offset.height);

      return React.cloneElement(gridItem, {
        key: 'grid',
        x: offset.left,
        y: offset.top,
        width: offset.width,
        height: offset.height,
        verticalPoints, horizontalPoints,
      });
    }
    /**
     * Draw legend
     * @param  {Array} items             The instances of item
     * @return {ReactElement}            The instance of Legend
     */
    renderLegend(items) {
      const { children, width, height } = this.props;
      const props = getLegendProps(children, items, width, height);

      if (!props) { return null; }

      const { margin } = this.props;

      return React.createElement(Legend, {
        ...props,
        chartWidth: width,
        chartHeight: height,
        margin,
      });
    }

    /**
     * Draw Tooltip
     * @param  {ReactElement} tooltipItem  The instance of Tooltip
     * @param  {Array}  items  The instances of GraphicalChild
     * @param  {Object} offset The offset of main part in the svg element
     * @return {ReactElement}  The instance of Tooltip
     */
    renderTooltip(tooltipItem, items, offset) {
      const { isTooltipActive, activeTooltipLabel, activeTooltipCoord } = this.state;
      const viewBox = {
        x: offset.left,
        y: offset.top,
        width: offset.width,
        height: offset.height,
      };

      return React.cloneElement(tooltipItem, {
        viewBox,
        active: isTooltipActive,
        label: activeTooltipLabel,
        payload: isTooltipActive ? this.getTooltipContent(items) : [],
        coordinate: activeTooltipCoord,
      });
    }

    renderBrush(xAxisMap, yAxisMap, offset) {
      const { children, data, margin } = this.props;
      const brushItem = findChildByType(children, Brush);

      if (!brushItem) { return null; }

      const dataKey = brushItem.props.dataKey;

      return React.cloneElement(brushItem, {
        onChange: this.handleBrushChange,
        data: data.map(entry => entry[dataKey]),
        x: offset.left,
        y: offset.top + offset.height + offset.brushBottom - (margin.bottom || 0),
        width: offset.width,
      });

    }

    renderReferenceLines(xAxisMap, yAxisMap, offset, isBeforeRender) {
      const { children, isAbove } = this.props;

      if (isAbove && !isBeforeRender || !isAbove && isBeforeRender) {
        return null;
      }

      const lines = findAllByType(children, ReferenceLine);

      if (!lines || !lines.length) { return null; }

      return lines.map((entry, i) =>
        React.cloneElement(entry, {
          key: `reference-line-${i}`,
          xAxisMap, yAxisMap,
          viewBox: {
            x: offset.left,
            y: offset.top,
            width: offset.width,
            height: offset.height,
          },
        })
      );
    }

    renderReferenceDots(xAxisMap, yAxisMap, offset, isBeforeRender) {
      const { children, isAbove } = this.props;

      if (isAbove && !isBeforeRender || !isAbove && isBeforeRender) {
        return null;
      }

      const dots = findAllByType(children, ReferenceDot);

      if (!dots || !dots.length) { return null; }

      return dots.map((entry, i) =>
        React.cloneElement(entry, {
          key: `reference-dot-${i}`,
          xAxisMap, yAxisMap,
        })
      );
    }

    render() {
      const { data } = this.props;
      if (!validateWidthHeight(this) || !data || !data.length) { return null; }

      const { style, children, layout, className, width, height, stackOffset } = this.props;
      const numberAxisName = layout === 'horizontal' ? 'yAxis' : 'xAxis';
      const items = findAllByType(children, GraphicalChild);
      const stackGroups = getStackGroupsByAxisId(data, items, `${numberAxisName}Id`, stackOffset);

      let xAxisMap = this.getAxisMap('xAxis', items, numberAxisName === 'xAxis' && stackGroups);
      let yAxisMap = this.getAxisMap('yAxis', items, numberAxisName === 'yAxis' && stackGroups);

      const offset = this.calculateOffset(items, xAxisMap, yAxisMap);

      xAxisMap = this.getFormatAxisMap(xAxisMap, offset, 'xAxis');
      yAxisMap = this.getFormatAxisMap(yAxisMap, offset, 'yAxis');

      const tooltipItem = findChildByType(children, Tooltip);
      const events = tooltipItem ? {
        onMouseEnter: this.handleMouseEnter.bind(this, offset, xAxisMap, yAxisMap),
        onMouseMove: this.handleMouseMove.bind(this, offset, xAxisMap, yAxisMap),
        onMouseLeave: this.handleMouseLeave,
      } : null;

      return (
        <div
          className={classNames('recharts-wrapper', className)}
          style={{ position: 'relative', cursor: 'default', ...style }}
          {...events}
        >
          <Surface width={width} height={height}>
            {this.renderGrid(xAxisMap, yAxisMap, offset)}
            {this.renderReferenceLines(xAxisMap, yAxisMap, offset, true)}
            {this.renderReferenceDots(xAxisMap, yAxisMap, offset, true)}
            {this.renderAxes(xAxisMap, 'x-axis')}
            {this.renderAxes(yAxisMap, 'y-axis')}
            <ChartComponent
              {...this.props}
              {...this.state}
              graphicalItems={items}
              xAxisMap={xAxisMap}
              yAxisMap={yAxisMap}
              offset={offset}
              stackGroups={stackGroups}
            />
            {this.renderReferenceLines(xAxisMap, yAxisMap, offset, false)}
            {this.renderReferenceDots(xAxisMap, yAxisMap, offset, false)}
            {this.renderBrush(xAxisMap, yAxisMap, offset)}
          </Surface>
          {this.renderLegend(items)}
          {tooltipItem && this.renderTooltip(tooltipItem, items, offset)}
        </div>
      );
    }
  }

  return CategoricalChartWrapper;
};

export default generateCategoricalChart;<|MERGE_RESOLUTION|>--- conflicted
+++ resolved
@@ -42,12 +42,8 @@
       height: PropTypes.number,
       data: PropTypes.arrayOf(PropTypes.object),
       layout: PropTypes.oneOf(['horizontal', 'vertical']),
-<<<<<<< HEAD
-      // if the chart should render above the reference line or dot.
       isAbove: PropTypes.bool,
-=======
       stackOffset: PropTypes.oneOf(['expand', 'none', 'wiggle', 'silhouette']),
->>>>>>> 003c1493
       margin: PropTypes.shape({
         top: PropTypes.number,
         right: PropTypes.number,
