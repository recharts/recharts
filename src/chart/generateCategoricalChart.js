--- conflicted
+++ resolved
@@ -630,7 +630,7 @@
       const yAxes = findAllByType(children, YAxis);
 
       if (layout === 'horizontal' && xAxes && xAxes.length) {
-        xAxes.forEach(axis => {
+        xAxes.forEach((axis) => {
           warn(axis.props.type === 'category',
             'x-axis should be category axis when the layout is horizontal'
           );
@@ -649,7 +649,7 @@
         );
 
         if (yAxes && yAxes.length) {
-          yAxes.forEach(axis => {
+          yAxes.forEach((axis) => {
             warn(axis.props.type === 'category',
               'y-axis should be category axis when the layout is vertical'
             );
@@ -683,7 +683,7 @@
         viewBox: { x: 0, y: 0, width, height },
       }), offset.top, offset.top + offset.height);
 
-    axesTicksGenerator = (axis) => getTicksOfAxis(axis, true);
+    axesTicksGenerator = axis => getTicksOfAxis(axis, true);
 
     tooltipTicksGenerator = ({ layout, xAxisMap, yAxisMap }) => {
       const axisMap = layout === 'horizontal' ? xAxisMap : yAxisMap;
@@ -764,17 +764,11 @@
      * @return {ReactElement}            The instance of Legend
      */
     renderLegend(items) {
-<<<<<<< HEAD
-      const { children, width, height, margin } = this.props;
-      const legendWidth = width - margin.left - margin.right;
-      const props = getLegendProps(children, items, legendWidth);
-=======
       const { children, width, height } = this.props;
       const margin = this.props.margin || {};
       const legendWidth = width - (margin.left || 0) - (margin.right || 0);
       const legendHeight = height - (margin.top || 0) - (margin.bottom || 0);
       const props = getLegendProps(children, items, legendWidth, legendHeight);
->>>>>>> 2c823d80
 
       if (!props) { return null; }
 
