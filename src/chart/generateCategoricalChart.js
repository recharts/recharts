import React, { Component, PropTypes } from 'react';
import classNames from 'classnames';
import _ from 'lodash';
import Surface from '../container/Surface';
import Layer from '../container/Layer';
import Tooltip from '../component/Tooltip';
import Legend from '../component/Legend';

import { warn } from '../util/LogUtils';
import { findAllByType, findChildByType, filterSvgElements, getDisplayName,
  getPresentationAttributes, validateWidthHeight, isChildrenEqual } from '../util/ReactUtils';

import CartesianAxis from '../cartesian/CartesianAxis';
import CartesianGrid from '../cartesian/CartesianGrid';
import ReferenceLine from '../cartesian/ReferenceLine';
import ReferenceDot from '../cartesian/ReferenceDot';
import ReferenceArea from '../cartesian/ReferenceArea';
import XAxis from '../cartesian/XAxis';
import YAxis from '../cartesian/YAxis';
import Brush from '../cartesian/Brush';
import { getOffset, calculateChartCoordinate } from '../util/DOMUtils';
import { parseSpecifiedDomain, getAnyElementOfObject, hasDuplicate, checkDomainOfScale,
  combineEventHandlers, parseScale, getValueByDataKey, uniqueId } from '../util/DataUtils';
import { calculateActiveTickIndex,
  detectReferenceElementsDomain, getMainColorOfGraphicItem, getDomainOfStackGroups,
  getDomainOfDataByKey, getLegendProps, getDomainOfItemsWithSameAxis, getCoordinatesOfGrid,
  getStackGroupsByAxisId, getTicksOfAxis, isCategorialAxis, getTicksOfScale,
  appendOffsetOfLegend,
} from '../util/CartesianUtils';
import { shallowEqual } from '../util/PureRender';
import { eventCenter, SYNC_EVENT } from '../util/Events';

const ORIENT_MAP = {
  xAxis: ['bottom', 'top'],
  yAxis: ['left', 'right'],
};

const originCoordinate = { x: 0, y: 0 };

const generateCategoricalChart = (ChartComponent, GraphicalChild) => {
  class CategoricalChartWrapper extends Component {
    static displayName = getDisplayName(ChartComponent);

    static propTypes = {
      ...ChartComponent.propTypes,
      syncId: PropTypes.oneOfType([PropTypes.string, PropTypes.number]),
      compact: PropTypes.bool,
      width: PropTypes.number,
      height: PropTypes.number,
      data: PropTypes.arrayOf(PropTypes.object),
      layout: PropTypes.oneOf(['horizontal', 'vertical']),
      stackOffset: PropTypes.oneOf(['sign', 'expand', 'none', 'wiggle', 'silhouette']),
      throttleDelay: PropTypes.number,
      margin: PropTypes.shape({
        top: PropTypes.number,
        right: PropTypes.number,
        bottom: PropTypes.number,
        left: PropTypes.number,
      }),
      style: PropTypes.object,
      className: PropTypes.string,
      children: PropTypes.oneOfType([
        PropTypes.arrayOf(PropTypes.node),
        PropTypes.node,
      ]),
      onClick: PropTypes.func,
      onMouseLeave: PropTypes.func,
      onMouseEnter: PropTypes.func,
      onMouseMove: PropTypes.func,
      gridOnTop: PropTypes.bool
    };

    static defaultProps = {
      layout: 'horizontal',
      stackOffset: 'none',
      margin: { top: 5, right: 5, bottom: 5, left: 5 },
      gridOnTop: false,
    };

    constructor(props) {
      super(props);

      const defaultState = this.createDefaultState(props);
      this.state = { ...defaultState, updateId: 0,
        ...this.updateStateOfAxisMapsOffsetAndStackGroups({ props, ...defaultState }) };
      this.validateAxes();
      this.uniqueChartId = uniqueId('recharts');

      if (props.throttleDelay) {
        this.triggeredAfterMouseMove = _.throttle(this.triggeredAfterMouseMove,
          props.throttleDelay);
      }
    }

    /* eslint-disable  react/no-did-mount-set-state */
    componentDidMount() {
      if (!_.isNil(this.props.syncId)) {
        this.addListener();
      }
    }

    componentWillReceiveProps(nextProps) {
      const { data, children, width, height, layout, stackOffset, margin } = this.props;

      if (nextProps.data !== data || nextProps.width !== width ||
        nextProps.height !== height || nextProps.layout !== layout ||
        nextProps.stackOffset !== stackOffset || !shallowEqual(nextProps.margin, margin)) {
        const defaultState = this.createDefaultState(nextProps);
        this.setState({ ...defaultState, updateId: this.state.updateId + 1,
          ...this.updateStateOfAxisMapsOffsetAndStackGroups(
            { props: nextProps, ...defaultState }) }
        );
      } else if (!isChildrenEqual(nextProps.children, children)) {
        const { dataStartIndex, dataEndIndex } = this.state;
        // Don't update brush
        const defaultState = {
          ...this.createDefaultState(nextProps), dataEndIndex, dataStartIndex,
        };
        this.setState({ ...defaultState,
          ...this.updateStateOfAxisMapsOffsetAndStackGroups(
            { props: nextProps, ...defaultState }) }
        );
      }
      // add syncId
      if (_.isNil(this.props.syncId) && !_.isNil(nextProps.syncId)) {
        this.addListener();
      }
      // remove syncId
      if (!_.isNil(this.props.syncId) && _.isNil(nextProps.syncId)) {
        this.removeListener();
      }
    }

    componentWillUnmount() {
      if (!_.isNil(this.props.syncId)) {
        this.removeListener();
      }
      if (typeof this.triggeredAfterMouseMove.cancel === 'function') {
        this.triggeredAfterMouseMove.cancel();
      }
    }
    /**
   * Get the configuration of all x-axis or y-axis
   * @param  {Object} props          Latest props
   * @param  {String} axisType       The type of axis
   * @param  {Array}  graphicalItems The instances of item
   * @param  {Object} stackGroups    The items grouped by axisId and stackId
   * @param {Number} dataStartIndex  The start index of the data series when a brush is applied
   * @param {Number} dataEndIndex    The end index of the data series when a brush is applied
   * @return {Object}          Configuration
   */
    getAxisMap(props, { axisType = 'xAxis', graphicalItems, stackGroups, dataStartIndex,
      dataEndIndex }) {
      const { children } = props;
      const Axis = axisType === 'xAxis' ? XAxis : YAxis;
      const axisIdKey = axisType === 'xAxis' ? 'xAxisId' : 'yAxisId';
      // Get all the instance of Axis
      const axes = findAllByType(children, Axis);

      let axisMap = {};

      if (axes && axes.length) {
        axisMap = this.getAxisMapByAxes(props, { axes, graphicalItems, axisType, axisIdKey,
          stackGroups, dataStartIndex, dataEndIndex });
      } else if (graphicalItems && graphicalItems.length) {
        axisMap = this.getAxisMapByItems(props, { graphicalItems, Axis, axisType, axisIdKey,
          stackGroups, dataStartIndex, dataEndIndex });
      }

      return axisMap;
    }

    /**
     * Get the configuration of axis by the options of axis instance
     * @param  {Object} props         Latest props
     * @param {Array}  axes           The instance of axes
     * @param  {Array} graphicalItems The instances of item
     * @param  {String} axisType      The type of axis, xAxis - x-axis, yAxis - y-axis
     * @param  {String} axisIdKey     The unique id of an axis
     * @param  {Object} stackGroups   The items grouped by axisId and stackId
     * @param {Number} dataStartIndex The start index of the data series when a brush is applied
     * @param {Number} dataEndIndex   The end index of the data series when a brush is applied
     * @return {Object}      Configuration
     */
    getAxisMapByAxes(props, { axes, graphicalItems, axisType, axisIdKey,
      stackGroups, dataStartIndex, dataEndIndex }) {
      const { layout, children, data, stackOffset } = props;
      const displayedData = data.slice(dataStartIndex, dataEndIndex + 1);
      const len = displayedData.length;
      const isCategorial = isCategorialAxis(layout, axisType);

      // Eliminate duplicated axes
      const axisMap = axes.reduce((result, child) => {
        const { type, dataKey, allowDataOverflow, scale } = child.props;
        const axisId = child.props[axisIdKey];

        if (!result[axisId]) {
          let domain, duplicateDomain, categoricalDomain;

          if (dataKey) {
            domain = getDomainOfDataByKey(displayedData, dataKey, type);

            if (type === 'category' && isCategorial) {
              const duplicate = hasDuplicate(domain);
              duplicateDomain = duplicate ? domain : null;

              // When category axis has duplicated text, serial numbers are used to generate scale
              domain = duplicate ? _.range(0, len) : domain;
            } else if (type === 'category') {
              // eliminate undefined or null or empty string
              domain = domain.filter(entry => (entry !== '' && !_.isNil(entry)));
            }

            if (isCategorial && (type === 'number' || scale !== 'auto')) {
              categoricalDomain = getDomainOfDataByKey(displayedData, dataKey, 'category');
            }
          } else if (isCategorial) {
            domain = _.range(0, len);
          } else if (stackGroups && stackGroups[axisId] && stackGroups[axisId].hasStack
            && type === 'number') {
            // when stackOffset is 'expand', the domain may be calculated as [0, 1.000000000002]
            domain = stackOffset === 'expand' ? [0, 1] : getDomainOfStackGroups(
              stackGroups[axisId].stackGroups, dataStartIndex, dataEndIndex
            );
          } else {
            domain = getDomainOfItemsWithSameAxis(
              displayedData,
              graphicalItems.filter(entry => entry.props[axisIdKey] === axisId),
              type,
              true
            );
          }
          if (type === 'number') {
            // To detect wether there is any reference lines whose props alwaysShow is true
            domain = detectReferenceElementsDomain(children, domain, axisId, axisType);

            if (child.props.domain) {
              domain = parseSpecifiedDomain(child.props.domain, domain, allowDataOverflow);
            }
          }

          return {
            ...result,
            [axisId]: {
              ...child.props,
              axisType,
              domain,
              categoricalDomain,
              duplicateDomain,
              originalDomain: child.props.domain,
              isCategorial,
            },
          };
        }

        return result;
      }, {});
      return axisMap;
    }

    /**
     * Get the configuration of axis by the options of item,
     * this kind of axis does not display in chart
     * @param  {Object} props         Latest props
     * @param  {Array} graphicalItems The instances of item
     * @param  {ReactElement} Axis    Axis Component
     * @param  {String} axisType      The type of axis, xAxis - x-axis, yAxis - y-axis
     * @param  {String} axisIdKey     The unique id of an axis
     * @param  {Object} stackGroups   The items grouped by axisId and stackId
     * @param {Number} dataStartIndex The start index of the data series when a brush is applied
     * @param {Number} dataEndIndex   The end index of the data series when a brush is applied
     * @return {Object}               Configuration
     */
    getAxisMapByItems(props, { graphicalItems, Axis, axisType, axisIdKey,
      stackGroups, dataStartIndex, dataEndIndex }) {
      const { layout, children, data } = props;
      const displayedData = data.slice(dataStartIndex, dataEndIndex + 1);
      const len = displayedData.length;
      const isCategorial = isCategorialAxis(layout, axisType);
      let index = -1;

      // The default type of x-axis is category axis,
      // The default contents of x-axis is the serial numbers of data
      // The default type of y-axis is number axis
      // The default contents of y-axis is the domain of data
      const axisMap = graphicalItems.reduce((result, child) => {
        const axisId = child.props[axisIdKey];

        if (!result[axisId]) {
          index++;
          let domain;

          if (isCategorial) {
            domain = _.range(0, len);
          } else if (stackGroups && stackGroups[axisId] && stackGroups[axisId].hasStack) {
            domain = getDomainOfStackGroups(
              stackGroups[axisId].stackGroups, dataStartIndex, dataEndIndex
            );
            domain = detectReferenceElementsDomain(children, domain, axisId, axisType);
          } else {
            domain = parseSpecifiedDomain(Axis.defaultProps.domain,
              getDomainOfItemsWithSameAxis(
                displayedData,
                graphicalItems.filter(entry => entry.props[axisIdKey] === axisId), 'number'
              ),
              Axis.defaultProps.allowDataOverflow
            );
            domain = detectReferenceElementsDomain(children, domain, axisId, axisType);
          }

          return {
            ...result,
            [axisId]: {
              axisType,
              ...Axis.defaultProps,
              hide: true,
              orientation: ORIENT_MAP[axisType][index % 2],
              domain,
              originalDomain: Axis.defaultProps.domain,
              isCategorial,
            },
          };
        }

        return result;
      }, {});

      return axisMap;
    }
    /**
     * Calculate the scale function, position, width, height of axes
     * @param  {Object} props    Latest props
     * @param  {Object} axisMap  The configuration of axes
     * @param  {Object} offset   The offset of main part in the svg element
     * @param  {Object} axisType The type of axes, x-axis or y-axis
     * @return {Object} Configuration
     */
    getFormatAxisMap(props, axisMap, offset, axisType) {
      const { width, height, layout } = props;
      const displayName = this.constructor.displayName;
      const ids = Object.keys(axisMap);
      const steps = {
        left: offset.left,
        leftMirror: offset.left,
        right: width - offset.right,
        rightMirror: width - offset.right,
        top: offset.top,
        topMirror: offset.top,
        bottom: height - offset.bottom,
        bottomMirror: height - offset.bottom,
      };

      return ids.reduce((result, id) => {
        const axis = axisMap[id];
        const { orientation, domain, padding = {}, mirror, reversed } = axis;
        const offsetKey = `${orientation}${mirror ? 'Mirror' : ''}`;

        let range, x, y, needSpace;

        if (axisType === 'xAxis') {
          range = [
            offset.left + (padding.left || 0),
            offset.left + offset.width - (padding.right || 0),
          ];
        } else {
          range = layout === 'horizontal' ? [
            offset.top + offset.height - (padding.bottom || 0),
            offset.top + (padding.top || 0),
          ] : [
            offset.top + (padding.top || 0),
            offset.top + offset.height - (padding.bottom || 0),
          ];
        }

        if (reversed) {
          range = [range[1], range[0]];
        }

        const scale = parseScale(axis, displayName);
        scale.domain(domain).range(range);
        checkDomainOfScale(scale);
        const ticks = getTicksOfScale(scale, axis);

        if (axisType === 'xAxis') {
          needSpace = (orientation === 'top' && !mirror) || (orientation === 'bottom' && mirror);
          x = offset.left;
          y = steps[offsetKey] - needSpace * axis.height;
        } else {
          needSpace = (orientation === 'left' && !mirror) || (orientation === 'right' && mirror);
          x = steps[offsetKey] - needSpace * axis.width;
          y = offset.top;
        }

        const finalAxis = {
          ...axis,
          ...ticks,
          range, x, y, scale,
          width: axisType === 'xAxis' ? offset.width : axis.width,
          height: axisType === 'yAxis' ? offset.height : axis.height,
        };
        if (!axis.hide && axisType === 'xAxis') {
          steps[offsetKey] += (needSpace ? -1 : 1) * finalAxis.height;
        } else if (!axis.hide) {
          steps[offsetKey] += (needSpace ? -1 : 1) * finalAxis.width;
        }

        return { ...result, [id]: finalAxis };
      }, {});
    }
    /**
     * Get the information of mouse in chart, return null when the mouse is not in the chart
     * @param  {Object} event    The event object
     * @return {Object}          Mouse data
     */
    getMouseInfo(event) {
      if (!this.container) { return null; }

      const { offset } = this.state;
      const containerOffset = getOffset(this.container);
      const e = calculateChartCoordinate(event, containerOffset);
      const isIn = e.chartX >= offset.left
        && e.chartX <= offset.left + offset.width
        && e.chartY >= offset.top
        && e.chartY <= offset.top + offset.height;

      if (!isIn) { return null; }

      const { layout } = this.props;
      const { orderedTooltipTicks: ticks, tooltipAxis: axis, tooltipTicks } = this.state;
      const pos = layout === 'horizontal' ? e.chartX : e.chartY;
      const activeIndex = calculateActiveTickIndex(pos, ticks, axis);

      if (activeIndex >= 0) {
        const activeLabel = tooltipTicks[activeIndex] && tooltipTicks[activeIndex].value;
        const activePayload = this.getTooltipContent(activeIndex);
        const activeCoordinate = tooltipTicks[activeIndex] ? {
          x: layout === 'horizontal' ? tooltipTicks[activeIndex].coordinate : e.chartX,
          y: layout === 'horizontal' ? e.chartY : tooltipTicks[activeIndex].coordinate,
        } : originCoordinate;

        return {
          ...e,
          activeTooltipIndex: activeIndex,
          activeLabel,
          activePayload,
          activeCoordinate,
        };
      }

      return null;
    }
    /**
     * Get the content to be displayed in the tooltip
     * @param  {Number} activeIndex    Active index of data
     * @return {Array}                 The content of tooltip
     */
    getTooltipContent(activeIndex) {
      const { dataStartIndex, dataEndIndex, graphicalItems } = this.state;
      const data = this.props.data.slice(dataStartIndex, dataEndIndex + 1);

      if (activeIndex < 0 || !graphicalItems || !graphicalItems.length
        || activeIndex >= data.length) {
        return null;
      }

      return graphicalItems.map((child) => {
        const { dataKey, name, unit, formatter } = child.props;

        return {
          ...getPresentationAttributes(child),
          dataKey, unit, formatter,
          name: name || dataKey,
          color: getMainColorOfGraphicItem(child),
          value: getValueByDataKey(data[activeIndex], dataKey),
          payload: data[activeIndex],
        };
      });
    }

    /**
     * The AxisMaps are expensive to render on large data sets
     * so provide the ability to store them in state and only update them when necessary
     * they are dependent upon the start and end index of
     * the brush so it's important that this method is called _after_
     * the state is updated with any new start/end indices
     *
     * @param {Object} props The props object to be used for updating the axismaps
     * @param {Number} dataStartIndex The start index of the data series when a brush is applied
     * @param {Number} dataEndIndex The end index of the data series when a brush is applied
     * @return {Object} state New state to set
     */
    updateStateOfAxisMapsOffsetAndStackGroups({ props, dataStartIndex, dataEndIndex }) {
      const { data } = props;
      if (!validateWidthHeight({ props }) || !data || !data.length) { return null; }

      const { children, layout, stackOffset } = props;
      const numericIdName = layout === 'horizontal' ? 'yAxis' : 'xAxis';
      const cateIdName = layout === 'horizontal' ? 'xAxis' : 'yAxis';
      const graphicalItems = findAllByType(children, GraphicalChild);
      const stackGroups = getStackGroupsByAxisId(
        data, graphicalItems, `${numericIdName}Id`, `${cateIdName}Id`, stackOffset
      );

      let xAxisMap = this.getAxisMap(props, {
        axisType: 'xAxis',
        graphicalItems,
        stackGroups: numericIdName === 'xAxis' && stackGroups,
        dataStartIndex,
        dataEndIndex,
      });

      let yAxisMap = this.getAxisMap(props, {
        axisType: 'yAxis',
        graphicalItems,
        stackGroups: numericIdName === 'yAxis' && stackGroups,
        dataStartIndex,
        dataEndIndex,
      });

      const offset = this.calculateOffset(props, graphicalItems, xAxisMap, yAxisMap);

      xAxisMap = this.getFormatAxisMap(props, xAxisMap, offset, 'xAxis');
      yAxisMap = this.getFormatAxisMap(props, yAxisMap, offset, 'yAxis');

      const ticksObj = this.tooltipTicksGenerator({
        layout, xAxisMap, yAxisMap,
      });

      return { graphicalItems, xAxisMap, yAxisMap, offset, stackGroups, ...ticksObj };
    }

    /* eslint-disable  no-underscore-dangle */
    addListener() {
      eventCenter.on(SYNC_EVENT, this.handleReceiveSyncEvent);

      if (eventCenter.setMaxListeners && eventCenter._maxListeners) {
        eventCenter.setMaxListeners(eventCenter._maxListeners + 1);
      }
    }
    removeListener() {
      eventCenter.removeListener(SYNC_EVENT, this.handleReceiveSyncEvent);

      if (eventCenter.setMaxListeners && eventCenter._maxListeners) {
        eventCenter.setMaxListeners(eventCenter._maxListeners - 1);
      }
    }
    /**
     * Returns default, reset state for the categorical chart.
     * @param {Object} props Props object to use when creating the default state
     * @return {Object} Whole new state
     */
    createDefaultState(props) {
      const { children } = props;
      const brushItem = findChildByType(children, Brush);
      const startIndex = (brushItem && brushItem.props && brushItem.props.startIndex) || 0;
      const endIndex = (brushItem && brushItem.props && brushItem.props.endIndex)
      || ((props.data && (props.data.length - 1)) || 0);
      return {
        chartX: 0,
        chartY: 0,
        dataStartIndex: startIndex,
        dataEndIndex: endIndex,
        activeTooltipIndex: -1,
        isTooltipActive: false,
      };
    }
    /**
     * Calculate the offset of main part in the svg element
     * @param  {Object} props          Latest props
     * @param  {Array}  graphicalItems The instances of item
     * @param  {Object} xAxisMap       The configuration of x-axis
     * @param  {Object} yAxisMap       The configuration of y-axis
     * @return {Object} The offset of main part in the svg element
     */
    calculateOffset(props, graphicalItems, xAxisMap, yAxisMap) {
      const { width, height, children } = props;
      const margin = props.margin || {};
      const brushItem = findChildByType(children, Brush);
      const legendItem = findChildByType(children, Legend);

      const offsetH = Object.keys(yAxisMap).reduce((result, id) => {
        const entry = yAxisMap[id];
        const orientation = entry.orientation;

        if (!entry.mirror && !entry.hide) {
          return { ...result, [orientation]: result[orientation] + entry.width };
        }

        return result;
      }, { left: margin.left || 0, right: margin.right || 0 });

      const offsetV = Object.keys(xAxisMap).reduce((result, id) => {
        const entry = xAxisMap[id];
        const orientation = entry.orientation;

        if (!entry.mirror && !entry.hide) {
          return { ...result, [orientation]: result[orientation] + entry.height };
        }

        return result;
      }, { top: margin.top || 0, bottom: margin.bottom || 0 });

      let offset = { ...offsetV, ...offsetH };

      const brushBottom = offset.bottom;

      if (brushItem) {
        offset.bottom += brushItem.props.height || Brush.defaultProps.height;
      }

      if (legendItem && this.legendInstance) {
        const legendBox = this.legendInstance.getBBox();
        offset = appendOffsetOfLegend(offset, graphicalItems, props, legendBox);
      }

      return {
        brushBottom,
        ...offset,
        width: width - offset.left - offset.right,
        height: height - offset.top - offset.bottom,
      };
    }

    handleLegendBBoxUpdate = (box) => {
      if (box && this.legendInstance) {
        const { dataStartIndex, dataEndIndex } = this.state;

        this.setState(
          this.updateStateOfAxisMapsOffsetAndStackGroups({
            props: this.props, dataStartIndex, dataEndIndex,
          })
        );
      }
    };

    handleReceiveSyncEvent = (cId, chartId, data) => {
      const { syncId, layout } = this.props;

      if (syncId === cId && chartId !== this.uniqueChartId) {
        const { dataStartIndex, dataEndIndex } = data;

        if (!_.isNil(data.dataStartIndex) || !_.isNil(data.dataEndIndex)) {
          this.setState({
            dataStartIndex,
            dataEndIndex,
            ...this.updateStateOfAxisMapsOffsetAndStackGroups(
              { props: this.props, dataStartIndex, dataEndIndex }
            ),
          });
        } else if (!_.isNil(data.activeTooltipIndex)) {
          const { chartX, chartY, activeTooltipIndex } = data;
          const { offset, tooltipTicks } = this.state;
          if (!offset) { return; }
          const viewBox = { ...offset, x: offset.left, y: offset.top };
          // When a categotical chart is combined with another chart, the value of chartX
          // and chartY may beyond the boundaries.
          const validateChartX = Math.min(chartX, viewBox.x + viewBox.width);
          const validateChartY = Math.min(chartY, viewBox.y + viewBox.height);
          const activeLabel = tooltipTicks[activeTooltipIndex] &&
            tooltipTicks[activeTooltipIndex].value;
          const activePayload = this.getTooltipContent(activeTooltipIndex);
          const activeCoordinate = tooltipTicks[activeTooltipIndex] ? {
            x: layout === 'horizontal' ? tooltipTicks[activeTooltipIndex].coordinate : validateChartX,
            y: layout === 'horizontal' ? validateChartY : tooltipTicks[activeTooltipIndex].coordinate,
          } : originCoordinate;

          this.setState({ ...data, activeLabel, activeCoordinate, activePayload });
        } else {
          this.setState(data);
        }
      }
    };

    handleBrushChange = ({ startIndex, endIndex }) => {
      // Only trigger changes if the extents of the brush have actually changed
      if (startIndex !== this.state.dataStartIndex || endIndex !== this.state.dataEndIndex) {
        this.setState({
          dataStartIndex: startIndex,
          dataEndIndex: endIndex,
          ...this.updateStateOfAxisMapsOffsetAndStackGroups(
            { props: this.props, dataStartIndex: startIndex, dataEndIndex: endIndex }
          ),
        });

        this.triggerSyncEvent({
          dataStartIndex: startIndex,
          dataEndIndex: endIndex,
        });
      }
    };
    /**
     * The handler of mouse entering chart
     * @param  {Object} e              Event object
     * @return {Null}                  null
     */
    handleMouseEnter = (e) => {
      const { onMouseEnter } = this.props;
      const mouse = this.getMouseInfo(e);

      if (mouse) {
        const nextState = { ...mouse, isTooltipActive: true };
        this.setState(nextState);
        this.triggerSyncEvent(nextState);

        if (_.isFunction(onMouseEnter)) {
          onMouseEnter(nextState, e);
        }
      }
    };

    triggeredAfterMouseMove = (e) => {
      const { onMouseMove } = this.props;
      const mouse = this.getMouseInfo(e);
      const nextState = mouse ? { ...mouse, isTooltipActive: true } : { isTooltipActive: false };

      this.setState(nextState);
      this.triggerSyncEvent(nextState);

      if (_.isFunction(onMouseMove)) {
        onMouseMove(nextState, e);
      }
    }

    /**
     * The handler of mouse moving in chart
     * @param  {Object} e        Event object
     * @return {Null} no return
     */
    handleMouseMove = (e) => {
      if (e && _.isFunction(e.persist)) {
        e.persist();
        this.triggeredAfterMouseMove(e);
      }
    }
    /**
     * The handler if mouse leaving chart
     * @param {Object} e Event object
     * @return {Null} no return
     */
    handleMouseLeave = (e) => {
      const { onMouseLeave } = this.props;
      const nextState = { isTooltipActive: false };

      this.setState(nextState);
      this.triggerSyncEvent(nextState);

      if (_.isFunction(onMouseLeave)) {
        onMouseLeave(nextState, e);
      }
    };

    handleClick = (e) => {
      const { onClick } = this.props;

      if (_.isFunction(onClick)) {
        const mouse = this.getMouseInfo(e);

        onClick(mouse, e);
      }
    };

    handleMouseDown = (e) => {
      const { onMouseDown } = this.props;

      if (_.isFunction(onMouseDown)) {
        const mouse = this.getMouseInfo(e);

        onMouseDown(mouse, e);
      }
    };

    handleMouseUp = (e) => {
      const { onMouseUp } = this.props;

      if (_.isFunction(onMouseUp)) {
        const mouse = this.getMouseInfo(e);

        onMouseUp(mouse, e);
      }
    };

    handleTouchMove = (e) => {
      if (e.changedTouches != null && e.changedTouches.length > 0) {
        this.handleMouseMove(e.changedTouches[0]);
      }
    };

    validateAxes() {
      const { layout, children } = this.props;
      const xAxes = findAllByType(children, XAxis);
      const yAxes = findAllByType(children, YAxis);

      if (layout === 'horizontal' && xAxes && xAxes.length) {
        xAxes.forEach((axis) => {
          warn(axis.props.type === 'category' || (axis.props.type === 'number' &&
            !_.isNil(axis.props.dataKey)),
            `x-axis should be a category axis or a number axis which has specifed dataKey
             when the layout is horizontal`
          );
        });
      } else if (layout === 'vertical') {
        const displayName = this.constructor.displayName;

        warn(yAxes && yAxes.length,
          `You should add <YAxis type="number" /> in ${displayName}.
           The layout is vertical now, y-axis should be category axis,
           but y-axis is number axis when no YAxis is added.`
        );
        warn(xAxes && xAxes.length,
          `You should add <XAxis /> in ${displayName}.
          The layout is vertical now, x-axis is category when no XAxis is added.`
        );

        if (yAxes && yAxes.length) {
          yAxes.forEach((axis) => {
            warn(axis.props.type === 'category' || (axis.props.type === 'number' &&
              !_.isNil(axis.props.dataKey)),
              `y-axis should be a category axis or a number axis which has specifed dataKey
               when the layout is vertical`
            );
          });
        }
      }

      return null;
    }

    triggerSyncEvent(data) {
      const { syncId } = this.props;

      if (!_.isNil(syncId)) {
        eventCenter.emit(SYNC_EVENT, syncId, this.uniqueChartId, data);
      }
    }

    verticalCoordinatesGenerator = ({ xAxis, width, height, offset }) =>
      getCoordinatesOfGrid(CartesianAxis.getTicks({
        ...CartesianAxis.defaultProps,
        ...xAxis,
        ticks: getTicksOfAxis(xAxis, true),
        viewBox: { x: 0, y: 0, width, height },
      }), offset.left, offset.left + offset.width);

    horizontalCoordinatesGenerator = ({ yAxis, width, height, offset }) =>
      getCoordinatesOfGrid(CartesianAxis.getTicks({
        ...CartesianAxis.defaultProps, ...yAxis,
        ticks: getTicksOfAxis(yAxis, true),
        viewBox: { x: 0, y: 0, width, height },
      }), offset.top, offset.top + offset.height);

    axesTicksGenerator = axis => getTicksOfAxis(axis, true);

    tooltipTicksGenerator = ({ layout, xAxisMap, yAxisMap }) => {
      const axisMap = layout === 'horizontal' ? xAxisMap : yAxisMap;
      const axis = getAnyElementOfObject(axisMap);
      const tooltipTicks = getTicksOfAxis(axis, false, true);

      return {
        tooltipTicks,
        orderedTooltipTicks: _.sortBy(tooltipTicks, o => o.coordinate),
        tooltipAxis: axis,
      };
    }

    /**
     * Draw axes
     * @param {Object} axisMap The configuration of all x-axes or y-axes
     * @param {String} name    The name of axes
     * @return {ReactElement}  The instance of x-axes
     */
    renderAxes(axisMap, name) {
      const { width, height } = this.props;
      const ids = axisMap && Object.keys(axisMap);

      if (ids && ids.length) {
        const axes = [];

        for (let i = 0, len = ids.length; i < len; i++) {
          const axis = axisMap[ids[i]];

          if (!axis.hide) {

            axes.push((
              <CartesianAxis
                {...axis}
                key={`${name}-${ids[i]}`}
                viewBox={{ x: 0, y: 0, width, height }}
                ticksGenerator={this.axesTicksGenerator}
              />
            ));
          }
        }

        return axes.length ?
          <Layer key={`${name}-layer`} className={`recharts-${name}`}>{axes}</Layer> : null;
      }

      return null;
    }

    /**
     * Draw grid
     * @return {ReactElement} The instance of grid
     */
    renderGrid() {
      const { xAxisMap, yAxisMap, offset } = this.state;
      const { children, width, height } = this.props;
      const gridItem = findChildByType(children, CartesianGrid);

      if (!gridItem) { return null; }

      const xAxis = getAnyElementOfObject(xAxisMap);
      const yAxis = getAnyElementOfObject(yAxisMap);

      return React.cloneElement(gridItem, {
        key: 'grid',
        x: offset.left,
        y: offset.top,
        width: offset.width,
        height: offset.height,
        xAxis,
        yAxis,
        offset,
        chartWidth: width,
        chartHeight: height,
        verticalCoordinatesGenerator: this.verticalCoordinatesGenerator,
        horizontalCoordinatesGenerator: this.horizontalCoordinatesGenerator,
      });
    }
    /**
     * Draw legend
     * @return {ReactElement}            The instance of Legend
     */
    renderLegend() {
      const { graphicalItems } = this.state;
      const { children, width, height } = this.props;
      const margin = this.props.margin || {};
      const legendWidth = width - (margin.left || 0) - (margin.right || 0);
      const legendHeight = height - (margin.top || 0) - (margin.bottom || 0);
      const props = getLegendProps(children, graphicalItems, legendWidth, legendHeight);

      if (!props) { return null; }

      return React.createElement(Legend, {
        ...props,
        chartWidth: width,
        chartHeight: height,
        margin,
        ref: (legend) => { this.legendInstance = legend; },
        onBBoxUpdate: this.handleLegendBBoxUpdate,
      });
    }


    /**
     * Draw Tooltip
     * @return {ReactElement}  The instance of Tooltip
     */
    renderTooltip() {
      const { children } = this.props;
      const tooltipItem = findChildByType(children, Tooltip);

      if (!tooltipItem) { return null; }

      const { isTooltipActive, activeCoordinate, activePayload,
        activeLabel, offset } = this.state;

      return React.cloneElement(tooltipItem, {
        viewBox: { ...offset, x: offset.left, y: offset.top },
        active: isTooltipActive,
        label: activeLabel,
        payload: isTooltipActive ? activePayload : [],
        coordinate: activeCoordinate,
      });
    }

    renderBrush() {
      const { children, margin, data } = this.props;
      const { offset, dataStartIndex, dataEndIndex, updateId } = this.state;
      const brushItem = findChildByType(children, Brush);

      if (!brushItem) { return null; }

      // TODO: update brush when children update
      return React.cloneElement(brushItem, {
        onChange: combineEventHandlers(this.handleBrushChange, null, brushItem.props.onChange),
        data,
        x: offset.left,
        y: offset.top + offset.height + offset.brushBottom - (margin.bottom || 0),
        width: offset.width,
        startIndex: dataStartIndex,
        endIndex: dataEndIndex,
        updateId: `brush-${updateId}`,
      });

    }

    renderReferenceElements(isFront, Compt) {
      const { children } = this.props;
      const elements = findAllByType(children, Compt);

      if (!elements || !elements.length) { return null; }

      const { xAxisMap, yAxisMap, offset } = this.state;
      const keyPrefix = `${getDisplayName(Compt)}-${isFront ? 'front' : 'back'}`;

      return elements.filter(entry => (isFront === entry.props.isFront)).map((entry, i) => {
        const { xAxisId, yAxisId } = entry.props;

        return React.cloneElement(entry, {
          key: `${keyPrefix}-${i}`,
          xAxis: xAxisMap[xAxisId],
          yAxis: yAxisMap[yAxisId],
          viewBox: {
            x: offset.left,
            y: offset.top,
            width: offset.width,
            height: offset.height,
          },
        });
      });
    }

    renderChart() {
      const { children, width, height, ...others } = this.props;
      const { xAxisMap, yAxisMap } = this.state;
      const attrs = getPresentationAttributes(others);

      return (
        <Surface {...attrs} width={width} height={height}>
          {this.renderGrid()}
          {this.renderReferenceElements(false, ReferenceArea)}
          {this.renderReferenceElements(false, ReferenceLine)}
          {this.renderReferenceElements(false, ReferenceDot)}
          {this.renderAxes(xAxisMap, 'x-axis')}
          {this.renderAxes(yAxisMap, 'y-axis')}
          <ChartComponent
            {...this.props}
            {...this.state}
          />
          {this.renderReferenceElements(true, ReferenceArea)}
          {this.renderReferenceElements(true, ReferenceLine)}
          {this.renderReferenceElements(true, ReferenceDot)}
          {this.renderBrush()}
          {filterSvgElements(children)}
        </Surface>
      );
    }

    render() {
      const { data } = this.props;
      if (!validateWidthHeight(this) || !data || !data.length) { return null; }

<<<<<<< HEAD
      const { children, className, width, height, style, gridOnTop, ...others } = this.props;
      const { xAxisMap, yAxisMap } = this.state;
=======
      const { className, width, height, style, compact } = this.props;
>>>>>>> bfd576a0

      const events = {
        onMouseEnter: this.handleMouseEnter,
        onMouseMove: this.handleMouseMove,
        onMouseLeave: this.handleMouseLeave,
        onClick: this.handleClick,
        onMouseDown: this.handleMouseDown,
        onMouseUp: this.handleMouseUp,
        onTouchMove: this.handleTouchMove,
      };

      // The "compact" mode is mainly used as the panorama within Brush
      if (compact) {
        return this.renderChart();
      }

      return (
        <div
          className={classNames('recharts-wrapper', className)}
          style={{ ...style, position: 'relative', cursor: 'default', width, height }}
          {...events}
          ref={(node) => { this.container = node; }}
        >
<<<<<<< HEAD
          <Surface {...attrs} width={width} height={height}>
            {!gridOnTop && this.renderGrid()}
            {this.renderReferenceElements(false, ReferenceArea)}
            {this.renderReferenceElements(false, ReferenceLine)}
            {this.renderReferenceElements(false, ReferenceDot)}
            {this.renderAxes(xAxisMap, 'x-axis')}
            {this.renderAxes(yAxisMap, 'y-axis')}
            <ChartComponent
              {...this.props}
              {...this.state}
            />
            {gridOnTop && this.renderGrid()}
            {this.renderReferenceElements(true, ReferenceArea)}
            {this.renderReferenceElements(true, ReferenceLine)}
            {this.renderReferenceElements(true, ReferenceDot)}
            {this.renderBrush()}
            {filterSvgElements(children)}
          </Surface>
=======
          {this.renderChart()}
>>>>>>> bfd576a0
          {this.renderLegend()}
          {this.renderTooltip()}
        </div>
      );
    }
  }

  return CategoricalChartWrapper;
};

export default generateCategoricalChart;<|MERGE_RESOLUTION|>--- conflicted
+++ resolved
@@ -1022,13 +1022,13 @@
     }
 
     renderChart() {
-      const { children, width, height, ...others } = this.props;
+      const { children, width, height, gridOnTop, ...others } = this.props;
       const { xAxisMap, yAxisMap } = this.state;
       const attrs = getPresentationAttributes(others);
 
       return (
         <Surface {...attrs} width={width} height={height}>
-          {this.renderGrid()}
+          {!gridOnTop && this.renderGrid()}
           {this.renderReferenceElements(false, ReferenceArea)}
           {this.renderReferenceElements(false, ReferenceLine)}
           {this.renderReferenceElements(false, ReferenceDot)}
@@ -1038,6 +1038,7 @@
             {...this.props}
             {...this.state}
           />
+          {gridOnTop && this.renderGrid()}
           {this.renderReferenceElements(true, ReferenceArea)}
           {this.renderReferenceElements(true, ReferenceLine)}
           {this.renderReferenceElements(true, ReferenceDot)}
@@ -1051,13 +1052,8 @@
       const { data } = this.props;
       if (!validateWidthHeight(this) || !data || !data.length) { return null; }
 
-<<<<<<< HEAD
-      const { children, className, width, height, style, gridOnTop, ...others } = this.props;
-      const { xAxisMap, yAxisMap } = this.state;
-=======
+
       const { className, width, height, style, compact } = this.props;
->>>>>>> bfd576a0
-
       const events = {
         onMouseEnter: this.handleMouseEnter,
         onMouseMove: this.handleMouseMove,
@@ -1080,28 +1076,7 @@
           {...events}
           ref={(node) => { this.container = node; }}
         >
-<<<<<<< HEAD
-          <Surface {...attrs} width={width} height={height}>
-            {!gridOnTop && this.renderGrid()}
-            {this.renderReferenceElements(false, ReferenceArea)}
-            {this.renderReferenceElements(false, ReferenceLine)}
-            {this.renderReferenceElements(false, ReferenceDot)}
-            {this.renderAxes(xAxisMap, 'x-axis')}
-            {this.renderAxes(yAxisMap, 'y-axis')}
-            <ChartComponent
-              {...this.props}
-              {...this.state}
-            />
-            {gridOnTop && this.renderGrid()}
-            {this.renderReferenceElements(true, ReferenceArea)}
-            {this.renderReferenceElements(true, ReferenceLine)}
-            {this.renderReferenceElements(true, ReferenceDot)}
-            {this.renderBrush()}
-            {filterSvgElements(children)}
-          </Surface>
-=======
           {this.renderChart()}
->>>>>>> bfd576a0
           {this.renderLegend()}
           {this.renderTooltip()}
         </div>
