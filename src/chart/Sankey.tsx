/**
 * @file TreemapChart
 */
import React, { PureComponent, ReactElement, SVGProps } from 'react';
<<<<<<< HEAD
import classNames from 'classnames';
import maxBy from 'lodash/maxBy';
import min from 'lodash/min';
import get from 'lodash/get';
import sumBy from 'lodash/sumBy';
import isFunction from 'lodash/isFunction';

=======
import clsx from 'clsx';
import _ from 'lodash';
>>>>>>> 3339ff9e
import { Surface } from '../container/Surface';
import { Layer } from '../container/Layer';
import { Tooltip } from '../component/Tooltip';
import { Rectangle, Props as RectangleProps } from '../shape/Rectangle';
import { shallowEqual } from '../util/ShallowEqual';
import { filterSvgElements, validateWidthHeight, findChildByType, filterProps } from '../util/ReactUtils';
import { getValueByDataKey } from '../util/ChartUtils';
import { Margin, DataKey, SankeyLink, SankeyNode } from '../util/types';

const defaultCoordinateOfTooltip = { x: 0, y: 0 };

const interpolationGenerator = (a: number, b: number) => {
  const ka = +a;
  const kb = b - ka;
  return (t: any) => ka + kb * t;
};
const centerY = (node: SankeyNode) => node.y + node.dy / 2;
const getValue = (entry: LinkDataItem) => (entry && entry.value) || 0;
const getSumOfIds = (links: LinkDataItem[], ids: number[]) =>
  ids.reduce((result: any, id: any) => result + getValue(links[id]), 0);
const getSumWithWeightedSource = (tree: any, links: SankeyLink[], ids: number[]) =>
  ids.reduce((result: any, id: any) => {
    const link = links[id];
    const sourceNode = tree[link.source];

    return result + centerY(sourceNode) * getValue(links[id]);
  }, 0);
const getSumWithWeightedTarget = (tree: any, links: SankeyLink[], ids: number[]) =>
  ids.reduce((result: number, id: number) => {
    const link = links[id];
    const targetNode = tree[link.target];

    return result + centerY(targetNode) * getValue(links[id]);
  }, 0);
const ascendingY = (a: any, b: any) => a.y - b.y;

const searchTargetsAndSources = (links: LinkDataItem[], id: number) => {
  const sourceNodes: number[] = [];
  const sourceLinks: number[] = [];
  const targetNodes: number[] = [];
  const targetLinks: number[] = [];

  for (let i = 0, len = links.length; i < len; i++) {
    const link = links[i];

    if (link.source === id) {
      targetNodes.push(link.target);
      targetLinks.push(i);
    }

    if (link.target === id) {
      sourceNodes.push(link.source);
      sourceLinks.push(i);
    }
  }

  return { sourceNodes, sourceLinks, targetLinks, targetNodes };
};

const updateDepthOfTargets = (tree: any, curNode: any) => {
  const { targetNodes } = curNode;

  for (let i = 0, len = targetNodes.length; i < len; i++) {
    const target = tree[targetNodes[i]];

    if (target) {
      target.depth = Math.max(curNode.depth + 1, target.depth);

      updateDepthOfTargets(tree, target);
    }
  }
};

const getNodesTree = ({ nodes, links }: SankeyData, width: number, nodeWidth: number): any => {
  const tree = nodes.map((entry: any, index: number) => {
    const result = searchTargetsAndSources(links, index);

    return {
      ...entry,
      ...result,
      value: Math.max(getSumOfIds(links, result.sourceLinks), getSumOfIds(links, result.targetLinks)),
      depth: 0,
    };
  });

  for (let i = 0, len = tree.length; i < len; i++) {
    const node = tree[i];

    if (!node.sourceNodes.length) {
      updateDepthOfTargets(tree, node);
    }
  }
  const maxDepth = maxBy(tree, (entry: SankeyNode) => entry.depth).depth;

  if (maxDepth >= 1) {
    const childWidth = (width - nodeWidth) / maxDepth;
    for (let i = 0, len = tree.length; i < len; i++) {
      const node = tree[i];

      if (!node.targetNodes.length) {
        node.depth = maxDepth;
      }
      node.x = node.depth * childWidth;
      node.dx = nodeWidth;
    }
  }

  return { tree, maxDepth };
};

const getDepthTree = (tree: any): any[] => {
  const result = [];

  for (let i = 0, len = tree.length; i < len; i++) {
    const node = tree[i];

    if (!result[node.depth]) {
      result[node.depth] = [];
    }

    result[node.depth].push(node);
  }

  return result;
};

const updateYOfTree = (depthTree: any, height: number, nodePadding: number, links: any) => {
  const yRatio: number = min(
    depthTree.map((nodes: any) => (height - (nodes.length - 1) * nodePadding) / sumBy(nodes, getValue)),
  );

  for (let d = 0, maxDepth = depthTree.length; d < maxDepth; d++) {
    for (let i = 0, len = depthTree[d].length; i < len; i++) {
      const node = depthTree[d][i];

      node.y = i;
      node.dy = node.value * yRatio;
    }
  }

  return links.map((link: any) => ({ ...link, dy: getValue(link) * yRatio }));
};

const resolveCollisions = (depthTree: any[], height: number, nodePadding: number, sort = true) => {
  for (let i = 0, len = depthTree.length; i < len; i++) {
    const nodes = depthTree[i];
    const n = nodes.length;

    // Sort by the value of y
    if (sort) {
      nodes.sort(ascendingY);
    }

    let y0 = 0;
    for (let j = 0; j < n; j++) {
      const node = nodes[j];
      const dy = y0 - node.y;

      if (dy > 0) {
        node.y += dy;
      }

      y0 = node.y + node.dy + nodePadding;
    }

    y0 = height + nodePadding;
    for (let j = n - 1; j >= 0; j--) {
      const node = nodes[j];
      const dy = node.y + node.dy + nodePadding - y0;

      if (dy > 0) {
        node.y -= dy;
        y0 = node.y;
      } else {
        break;
      }
    }
  }
};

const relaxLeftToRight = (tree: any, depthTree: any, links: any, alpha: any) => {
  for (let i = 0, maxDepth = depthTree.length; i < maxDepth; i++) {
    const nodes = depthTree[i];

    for (let j = 0, len = nodes.length; j < len; j++) {
      const node = nodes[j];

      if (node.sourceLinks.length) {
        const sourceSum = getSumOfIds(links, node.sourceLinks);
        const weightedSum = getSumWithWeightedSource(tree, links, node.sourceLinks);
        const y = weightedSum / sourceSum;

        node.y += (y - centerY(node)) * alpha;
      }
    }
  }
};
const relaxRightToLeft = (tree: any, depthTree: any, links: any, alpha: any) => {
  for (let i = depthTree.length - 1; i >= 0; i--) {
    const nodes = depthTree[i];

    for (let j = 0, len = nodes.length; j < len; j++) {
      const node = nodes[j];

      if (node.targetLinks.length) {
        const targetSum = getSumOfIds(links, node.targetLinks);
        const weightedSum = getSumWithWeightedTarget(tree, links, node.targetLinks);
        const y = weightedSum / targetSum;

        node.y += (y - centerY(node)) * alpha;
      }
    }
  }
};
const updateYOfLinks = (tree: any, links: any) => {
  for (let i = 0, len = tree.length; i < len; i++) {
    const node = tree[i];
    let sy = 0;
    let ty = 0;

    node.targetLinks.sort((a: any, b: any) => tree[links[a].target].y - tree[links[b].target].y);
    node.sourceLinks.sort((a: any, b: any) => tree[links[a].source].y - tree[links[b].source].y);

    for (let j = 0, tLen = node.targetLinks.length; j < tLen; j++) {
      const link = links[node.targetLinks[j]];

      if (link) {
        link.sy = sy;
        sy += link.dy;
      }
    }

    for (let j = 0, sLen = node.sourceLinks.length; j < sLen; j++) {
      const link = links[node.sourceLinks[j]];

      if (link) {
        link.ty = ty;
        ty += link.dy;
      }
    }
  }
};

const computeData = ({
  data,
  width,
  height,
  iterations,
  nodeWidth,
  nodePadding,
  sort,
}: {
  data: SankeyData;
  width: number;
  height: number;
  iterations: any;
  nodeWidth: number;
  nodePadding: number;
  sort: boolean;
}): {
  nodes: SankeyNode[];
  links: SankeyLink[];
} => {
  const { links } = data;
  const { tree } = getNodesTree(data, width, nodeWidth);
  const depthTree = getDepthTree(tree);
  const newLinks = updateYOfTree(depthTree, height, nodePadding, links);

  resolveCollisions(depthTree, height, nodePadding, sort);

  let alpha = 1;
  for (let i = 1; i <= iterations; i++) {
    relaxRightToLeft(tree, depthTree, newLinks, (alpha *= 0.99));

    resolveCollisions(depthTree, height, nodePadding, sort);

    relaxLeftToRight(tree, depthTree, newLinks, alpha);

    resolveCollisions(depthTree, height, nodePadding, sort);
  }

  updateYOfLinks(tree, newLinks);

  return { nodes: tree, links: newLinks };
};

const getCoordinateOfTooltip = (el: any, type: string) => {
  if (type === 'node') {
    return { x: el.x + el.width / 2, y: el.y + el.height / 2 };
  }

  return {
    x: (el.sourceX + el.targetX) / 2,
    y: (el.sourceY + el.targetY) / 2,
  };
};

const getPayloadOfTooltip = (el: any, type: string, nameKey: DataKey<any>) => {
  const { payload } = el;
  if (type === 'node') {
    return [
      {
        payload: el,
        name: getValueByDataKey(payload, nameKey, ''),
        value: getValueByDataKey(payload, 'value'),
      },
    ];
  }
  if (payload.source && payload.target) {
    const sourceName = getValueByDataKey(payload.source, nameKey, '');
    const targetName = getValueByDataKey(payload.target, nameKey, '');

    return [
      {
        payload: el,
        name: `${sourceName} - ${targetName}`,
        value: getValueByDataKey(payload, 'value'),
      },
    ];
  }

  return [];
};

interface LinkDataItem {
  source: number;
  target: number;
  [key: string]: any;
}

interface SankeyData {
  nodes: any[];
  links: LinkDataItem[];
}

type SankeyNodeOptions = ReactElement<SVGElement> | ((props: any) => ReactElement<SVGElement>) | RectangleProps;

type SankeyLinkOptions =
  | ReactElement<SVGElement>
  | ((props: any) => ReactElement<SVGElement>)
  | SVGProps<SVGPathElement>;

interface SankeyProps {
  nameKey?: DataKey<any>;

  dataKey?: DataKey<any>;

  width?: number;

  height?: number;

  data: SankeyData;

  nodePadding?: number;

  nodeWidth?: number;

  linkCurvature?: number;

  iterations?: number;

  // TODO object  func
  node?: SankeyNodeOptions;

  link?: SankeyLinkOptions;

  style?: any;

  className?: string;

  children?: any;

  margin?: Margin;

  onClick?: any;

  onMouseEnter?: any;

  onMouseLeave?: any;

  sort?: boolean;
}

type Props = SVGProps<SVGElement> & SankeyProps;

interface State {
  activeElement?: any;
  activeElementType?: any;
  isTooltipActive: boolean;
  nodes: SankeyNode[];
  links: SankeyLink[];
  sort?: boolean;

  prevData?: SankeyData;
  prevWidth?: number;
  prevHeight?: number;
  prevMargin?: Margin;
  prevIterations?: number;
  prevNodeWidth?: number;
  prevNodePadding?: number;
  prevSort?: boolean;
}

export class Sankey extends PureComponent<Props, State> {
  static displayName = 'Sankey';

  static defaultProps = {
    nameKey: 'name',
    dataKey: 'value',
    nodePadding: 10,
    nodeWidth: 10,
    linkCurvature: 0.5,
    iterations: 32,
    margin: { top: 5, right: 5, bottom: 5, left: 5 },
    sort: true,
  };

  state = {
    activeElement: null as any,
    activeElementType: null as any,
    isTooltipActive: false,
    nodes: [] as SankeyNode[],
    links: [] as SankeyLink[],
  };

  static getDerivedStateFromProps(nextProps: Props, prevState: State): State {
    const { data, width, height, margin, iterations, nodeWidth, nodePadding, sort } = nextProps;

    if (
      data !== prevState.prevData ||
      width !== prevState.prevWidth ||
      height !== prevState.prevHeight ||
      !shallowEqual(margin, prevState.prevMargin) ||
      iterations !== prevState.prevIterations ||
      nodeWidth !== prevState.prevNodeWidth ||
      nodePadding !== prevState.prevNodePadding ||
      sort !== prevState.sort
    ) {
      const contentWidth = width - ((margin && margin.left) || 0) - ((margin && margin.right) || 0);
      const contentHeight = height - ((margin && margin.top) || 0) - ((margin && margin.bottom) || 0);
      const { links, nodes } = computeData({
        data,
        width: contentWidth,
        height: contentHeight,
        iterations,
        nodeWidth,
        nodePadding,
        sort,
      });

      return {
        ...prevState,
        nodes,
        links,

        prevData: data,
        prevWidth: iterations,
        prevHeight: height,
        prevMargin: margin,
        prevNodePadding: nodePadding,
        prevNodeWidth: nodeWidth,
        prevIterations: iterations,
        prevSort: sort,
      };
    }

    return null;
  }

  handleMouseEnter(el: React.ReactElement, type: string, e: any) {
    const { onMouseEnter, children } = this.props;
    const tooltipItem = findChildByType(children, Tooltip);

    if (tooltipItem) {
      this.setState(
        prev => {
          if (tooltipItem.props.trigger === 'hover') {
            return { ...prev, activeElement: el, activeElementType: type, isTooltipActive: true };
          }
          return prev;
        },
        () => {
          if (onMouseEnter) {
            onMouseEnter(el, type, e);
          }
        },
      );
    } else if (onMouseEnter) {
      onMouseEnter(el, type, e);
    }
  }

  handleMouseLeave(el: React.ReactElement, type: string, e: any) {
    const { onMouseLeave, children } = this.props;
    const tooltipItem = findChildByType(children, Tooltip);

    if (tooltipItem) {
      this.setState(
        prev => {
          if (tooltipItem.props.trigger === 'hover') {
            return { ...prev, activeElement: undefined, activeElementType: undefined, isTooltipActive: false };
          }
          return prev;
        },
        () => {
          if (onMouseLeave) {
            onMouseLeave(el, type, e);
          }
        },
      );
    } else if (onMouseLeave) {
      onMouseLeave(el, type, e);
    }
  }

  handleClick(el: React.ReactElement, type: string, e: any) {
    const { onClick, children } = this.props;
    const tooltipItem = findChildByType(children, Tooltip);

    if (tooltipItem && tooltipItem.props.trigger === 'click') {
      if (this.state.isTooltipActive) {
        this.setState(prev => {
          return { ...prev, activeElement: undefined, activeElementType: undefined, isTooltipActive: false };
        });
      } else {
        this.setState(prev => {
          return {
            ...prev,
            activeElement: el,
            activeElementType: type,
            isTooltipActive: true,
          };
        });
      }
    }

    if (onClick) onClick(el, type, e);
  }

  static renderLinkItem(option: any, props: any) {
    if (React.isValidElement(option)) {
      return React.cloneElement(option, props);
    }
    if (isFunction(option)) {
      return option(props);
    }

    const { sourceX, sourceY, sourceControlX, targetX, targetY, targetControlX, linkWidth, ...others } = props;

    return (
      <path
        className="recharts-sankey-link"
        d={`
          M${sourceX},${sourceY}
          C${sourceControlX},${sourceY} ${targetControlX},${targetY} ${targetX},${targetY}
        `}
        fill="none"
        stroke="#333"
        strokeWidth={linkWidth}
        strokeOpacity="0.2"
        {...filterProps(others)}
      />
    );
  }

  renderLinks(links: SankeyLink[], nodes: SankeyNode[]) {
    const { linkCurvature, link: linkContent, margin } = this.props;
    const top = get(margin, 'top') || 0;
    const left = get(margin, 'left') || 0;

    return (
      <Layer className="recharts-sankey-links" key="recharts-sankey-links">
        {links.map((link: SankeyLink, i: number) => {
          const { sy: sourceRelativeY, ty: targetRelativeY, dy: linkWidth } = link;
          const source = nodes[link.source];
          const target = nodes[link.target];
          const sourceX = source.x + source.dx + left;
          const targetX = target.x + left;
          const interpolationFunc = interpolationGenerator(sourceX, targetX);
          const sourceControlX = interpolationFunc(linkCurvature);
          const targetControlX = interpolationFunc(1 - linkCurvature);
          const sourceY = source.y + sourceRelativeY + linkWidth / 2 + top;
          const targetY = target.y + targetRelativeY + linkWidth / 2 + top;

          const linkProps = {
            sourceX,
            targetX,
            sourceY,
            targetY,
            sourceControlX,
            targetControlX,
            sourceRelativeY,
            targetRelativeY,
            linkWidth,
            index: i,
            payload: { ...link, source, target },
            ...filterProps(linkContent),
          };
          const events = {
            onMouseEnter: this.handleMouseEnter.bind(this, linkProps, 'link'),
            onMouseLeave: this.handleMouseLeave.bind(this, linkProps, 'link'),
            onClick: this.handleClick.bind(this, linkProps, 'link'),
          };

          return (
            // eslint-disable-next-line react/no-array-index-key
            <Layer key={`link${i}`} {...events}>
              {(this.constructor as any).renderLinkItem(linkContent, linkProps)}
            </Layer>
          );
        })}
      </Layer>
    );
  }

  static renderNodeItem(option: any, props: Props) {
    if (React.isValidElement(option)) {
      return React.cloneElement(option, props);
    }
    if (isFunction(option)) {
      return option(props);
    }

    return (
      <Rectangle className="recharts-sankey-node" fill="#0088fe" fillOpacity="0.8" {...filterProps(props)} role="img" />
    );
  }

  renderNodes(nodes: SankeyNode[]) {
    const { node: nodeContent, margin } = this.props;
    const top = get(margin, 'top') || 0;
    const left = get(margin, 'left') || 0;

    return (
      <Layer className="recharts-sankey-nodes" key="recharts-sankey-nodes">
        {nodes.map((node, i) => {
          const { x, y, dx, dy } = node;
          const nodeProps = {
            ...filterProps(nodeContent),
            x: x + left,
            y: y + top,
            width: dx,
            height: dy,
            index: i,
            payload: node,
          };
          const events = {
            onMouseEnter: this.handleMouseEnter.bind(this, nodeProps, 'node'),
            onMouseLeave: this.handleMouseLeave.bind(this, nodeProps, 'node'),
            onClick: this.handleClick.bind(this, nodeProps, 'node'),
          };

          return (
            // eslint-disable-next-line react/no-array-index-key
            <Layer key={`node${i}`} {...events}>
              {(this.constructor as any).renderNodeItem(nodeContent, nodeProps)}
            </Layer>
          );
        })}
      </Layer>
    );
  }

  renderTooltip(): ReactElement {
    const { children, width, height, nameKey } = this.props;
    const tooltipItem = findChildByType(children, Tooltip);

    if (!tooltipItem) {
      return null;
    }

    const { isTooltipActive, activeElement, activeElementType } = this.state;
    const viewBox = { x: 0, y: 0, width, height };
    const coordinate = activeElement
      ? getCoordinateOfTooltip(activeElement, activeElementType)
      : defaultCoordinateOfTooltip;
    const payload = activeElement ? getPayloadOfTooltip(activeElement, activeElementType, nameKey) : [];

    return React.cloneElement(tooltipItem, {
      viewBox,
      active: isTooltipActive,
      coordinate,
      label: '',
      payload,
    });
  }

  render() {
    if (!validateWidthHeight(this)) {
      return null;
    }

    const { width, height, className, style, children, ...others } = this.props;
    const { links, nodes } = this.state;
    const attrs = filterProps(others);

    return (
      <div
        className={clsx('recharts-wrapper', className)}
        style={{ ...style, position: 'relative', cursor: 'default', width, height }}
        role="region"
      >
        <Surface {...attrs} width={width} height={height}>
          {filterSvgElements(children)}
          {this.renderLinks(links, nodes)}
          {this.renderNodes(nodes)}
        </Surface>
        {this.renderTooltip()}
      </div>
    );
  }
}<|MERGE_RESOLUTION|>--- conflicted
+++ resolved
@@ -2,18 +2,13 @@
  * @file TreemapChart
  */
 import React, { PureComponent, ReactElement, SVGProps } from 'react';
-<<<<<<< HEAD
-import classNames from 'classnames';
 import maxBy from 'lodash/maxBy';
 import min from 'lodash/min';
 import get from 'lodash/get';
 import sumBy from 'lodash/sumBy';
 import isFunction from 'lodash/isFunction';
 
-=======
 import clsx from 'clsx';
-import _ from 'lodash';
->>>>>>> 3339ff9e
 import { Surface } from '../container/Surface';
 import { Layer } from '../container/Layer';
 import { Tooltip } from '../component/Tooltip';
