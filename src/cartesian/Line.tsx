--- conflicted
+++ resolved
@@ -489,13 +489,8 @@
           </defs>
         ) : null}
         {!hasSinglePoint && this.renderCurve(needClip, clipPathId)}
-<<<<<<< HEAD
-        {this.renderErrorBar()}
+        {this.renderErrorBar(needClip, clipPathId)}
         {(hasSinglePoint || dot) && this.renderDots(needClip, clipDot, clipPathId)}
-=======
-        {this.renderErrorBar(needClip, clipPathId)}
-        {(hasSinglePoint || dot) && this.renderDots(needClip, clipPathId)}
->>>>>>> de3c046f
         {(!isAnimationActive || isAnimationFinished) && LabelList.renderCallByParent(this.props, points)}
       </Layer>
     );
