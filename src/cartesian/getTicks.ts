--- conflicted
+++ resolved
@@ -3,32 +3,7 @@
 import { getStringSize } from '../util/DOMUtils';
 import { Props as CartesianAxisProps } from './CartesianAxis';
 import { Global } from '../util/Global';
-<<<<<<< HEAD
-import { getEquidistantTicks } from './getEquidistantTicks';
-import {
-  doesTickFitInBetweenStartAndEnd,
-  getEveryNThTick,
-  getInitialStartAndEnd,
-  getNumberIntervalTicks,
-  getSizeOfTick,
-} from '../util/TickUtils';
 
-function getTicksEnd({
-  angle,
-  ticks,
-  tickFormatter,
-  viewBox,
-  orientation,
-  minTickGap,
-  unit,
-  fontSize,
-  letterSpacing,
-}: Omit<CartesianAxisProps, 'tickMargin'>): CartesianTickItem[] {
-  const sizeKey = orientation === 'top' || orientation === 'bottom' ? 'width' : 'height';
-  // we need add the width of 'unit' only when sizeKey === 'width'
-  const unitSize: Size =
-    unit && sizeKey === 'width' ? getStringSize(unit, { fontSize, letterSpacing }) : { width: 0, height: 0 };
-=======
 import {
   isVisible,
   getEveryNThTick,
@@ -46,24 +21,15 @@
   ticks: CartesianTickItem[],
   minTickGap: number,
 ): CartesianTickItem[] {
->>>>>>> 90f97882
   const result = (ticks || []).slice();
   const len = result.length;
 
-<<<<<<< HEAD
-  const boundaries = getInitialStartAndEnd(viewBox, sign, sizeKey);
-=======
->>>>>>> 90f97882
   const { start } = boundaries;
   let { end } = boundaries;
 
   for (let i = len - 1; i >= 0; i--) {
     let entry = result[i];
-<<<<<<< HEAD
-    const size = getSizeOfTick(tickFormatter, entry, len - i - 1, sizeKey, fontSize, letterSpacing, unitSize, angle);
-=======
     const size = getTickSize(entry, i);
->>>>>>> 90f97882
     if (i === len - 1) {
       const gap = sign * (entry.coordinate + (sign * size) / 2 - end);
       result[i] = entry = {
@@ -74,11 +40,7 @@
       result[i] = entry = { ...entry, tickCoord: entry.coordinate };
     }
 
-<<<<<<< HEAD
-    const isShow = doesTickFitInBetweenStartAndEnd(sign, entry.tickCoord, size, start, end);
-=======
     const isShow = isVisible(sign, entry.tickCoord, size, start, end);
->>>>>>> 90f97882
 
     if (isShow) {
       end = entry.tickCoord - sign * (size / 2 + minTickGap);
@@ -97,40 +59,22 @@
   minTickGap: number,
   preserveEnd?: boolean,
 ): CartesianTickItem[] {
-<<<<<<< HEAD
-  const sizeKey = orientation === 'top' || orientation === 'bottom' ? 'width' : 'height';
-=======
->>>>>>> 90f97882
   const result = (ticks || []).slice();
   const len = result.length;
-<<<<<<< HEAD
-  const sign = len >= 2 ? mathSign(result[1].coordinate - result[0].coordinate) : 1;
-
-  let { start, end } = getInitialStartAndEnd(viewBox, sign, sizeKey);
-=======
 
   let { start, end } = boundaries;
->>>>>>> 90f97882
 
   if (preserveEnd) {
     // Try to guarantee the tail to be displayed
     let tail = ticks[len - 1];
-<<<<<<< HEAD
-    const tailSize = getSizeOfTick(tickFormatter, tail, len - 1, sizeKey, fontSize, letterSpacing, unitSize, angle);
-=======
     const tailSize = getTickSize(tail, len - 1);
->>>>>>> 90f97882
     const tailGap = sign * (tail.coordinate + (sign * tailSize) / 2 - end);
     result[len - 1] = tail = {
       ...tail,
       tickCoord: tailGap > 0 ? tail.coordinate - tailGap * sign : tail.coordinate,
     };
 
-<<<<<<< HEAD
-    const isTailShow = doesTickFitInBetweenStartAndEnd(sign, tail.tickCoord, tailSize, start, end);
-=======
     const isTailShow = isVisible(sign, tail.tickCoord, tailSize, start, end);
->>>>>>> 90f97882
 
     if (isTailShow) {
       end = tail.tickCoord - sign * (tailSize / 2 + minTickGap);
@@ -141,11 +85,7 @@
   const count = preserveEnd ? len - 1 : len;
   for (let i = 0; i < count; i++) {
     let entry = result[i];
-<<<<<<< HEAD
-    const size = getSizeOfTick(tickFormatter, entry, i, sizeKey, fontSize, letterSpacing, unitSize, angle);
-=======
     const size = getTickSize(entry, i);
->>>>>>> 90f97882
 
     if (i === 0) {
       const gap = sign * (entry.coordinate - (sign * size) / 2 - start);
@@ -157,11 +97,7 @@
       result[i] = entry = { ...entry, tickCoord: entry.coordinate };
     }
 
-<<<<<<< HEAD
-    const isShow = doesTickFitInBetweenStartAndEnd(sign, entry.tickCoord, size, start, end);
-=======
     const isShow = isVisible(sign, entry.tickCoord, size, start, end);
->>>>>>> 90f97882
 
     if (isShow) {
       start = entry.tickCoord + sign * (size / 2 + minTickGap);
@@ -185,15 +121,21 @@
 
   let candidates: CartesianTickItem[] = [];
 
-<<<<<<< HEAD
-  // TODO: Refactor all methods to take unitSize and sizeKey, since they are shared.
-=======
->>>>>>> 90f97882
   const sizeKey = orientation === 'top' || orientation === 'bottom' ? 'width' : 'height';
   const unitSize: Size =
     unit && sizeKey === 'width' ? getStringSize(unit, { fontSize, letterSpacing }) : { width: 0, height: 0 };
 
-<<<<<<< HEAD
+  const getTickSize = (content: CartesianTickItem, index: number) => {
+    const value = _.isFunction(tickFormatter) ? tickFormatter(content.value, index) : content.value;
+    // Recharts only supports angles when sizeKey === 'width'
+    return sizeKey === 'width'
+      ? getAngledTickWidth(getStringSize(value, { fontSize, letterSpacing }), unitSize, angle)
+      : getStringSize(value, { fontSize, letterSpacing })[sizeKey];
+  };
+
+  const sign = ticks.length >= 2 ? mathSign(ticks[1].coordinate - ticks[0].coordinate) : 1;
+  const boundaries = getTickBoundaries(viewBox, sign, sizeKey);
+  
   if (interval === 'equidistant') {
     return getEquidistantTicks(
       sizeKey,
@@ -207,19 +149,7 @@
       letterSpacing,
     );
   }
-=======
-  const getTickSize = (content: CartesianTickItem, index: number) => {
-    const value = _.isFunction(tickFormatter) ? tickFormatter(content.value, index) : content.value;
-    // Recharts only supports angles when sizeKey === 'width'
-    return sizeKey === 'width'
-      ? getAngledTickWidth(getStringSize(value, { fontSize, letterSpacing }), unitSize, angle)
-      : getStringSize(value, { fontSize, letterSpacing })[sizeKey];
-  };
-
-  const sign = ticks.length >= 2 ? mathSign(ticks[1].coordinate - ticks[0].coordinate) : 1;
-  const boundaries = getTickBoundaries(viewBox, sign, sizeKey);
->>>>>>> 90f97882
-
+  
   if (interval === 'equidistantPreserveStart') {
     candidates = getTicksStart(sign, boundaries, getTickSize, ticks, minTickGap);
 
