/**
 * @fileOverview Render a group of bar
 */
import React, { Component, PropTypes, Children } from 'react';
import classNames from 'classnames';
import Animate from 'react-smooth';
import Rectangle from '../shape/Rectangle';
import Layer from '../container/Layer';
import pureRender from '../util/PureRender';
import { PRESENTATION_ATTRIBUTES, getPresentationAttributes,
  filterEventsOfChild } from '../util/ReactUtils';
import _ from 'lodash';

@pureRender
class Bar extends Component {

  static displayName = 'Bar';

  static propTypes = {
    ...PRESENTATION_ATTRIBUTES,
    className: PropTypes.string,
    layout: PropTypes.oneOf(['vertical', 'horizontal']),
    xAxisId: PropTypes.oneOfType([PropTypes.number, PropTypes.string]),
    yAxisId: PropTypes.oneOfType([PropTypes.number, PropTypes.string]),
    stackId: PropTypes.oneOfType([PropTypes.number, PropTypes.string]),
    barSize: PropTypes.number,
    unit: PropTypes.oneOfType([PropTypes.string, PropTypes.number]),
    name: PropTypes.oneOfType([PropTypes.string, PropTypes.number]),
    dataKey: PropTypes.oneOfType([PropTypes.string, PropTypes.number]).isRequired,
<<<<<<< HEAD
    formatter: PropTypes.func,
    minPointSize: PropTypes.number,
    barType: PropTypes.string,
=======
    legendType: PropTypes.oneOf([
      'line', 'square', 'rect', 'circle', 'cross', 'diamond', 'square', 'star',
      'triangle', 'wye',
    ]),
    minPointSize: PropTypes.number,
>>>>>>> 5dd38b35

    shape: PropTypes.oneOfType([PropTypes.func, PropTypes.element]),
    label: PropTypes.oneOfType([
      PropTypes.bool, PropTypes.func, PropTypes.object, PropTypes.element,
    ]),
    data: PropTypes.arrayOf(PropTypes.shape({
      x: PropTypes.number,
      y: PropTypes.number,
      width: PropTypes.number,
      height: PropTypes.number,
      radius: PropTypes.oneOfType([PropTypes.number, PropTypes.array]),
      value: PropTypes.oneOfType([PropTypes.number, PropTypes.array]),
    })),
    onMouseEnter: PropTypes.func,
    onMouseLeave: PropTypes.func,
    onClick: PropTypes.func,

    animationId: PropTypes.number,
    isAnimationActive: PropTypes.bool,
    animationBegin: PropTypes.number,
    animationDuration: PropTypes.number,
    animationEasing: PropTypes.oneOf(['ease', 'ease-in', 'ease-out', 'ease-in-out', 'linear']),

    hoverTimestamp: PropTypes.number,
    unactiveFill: PropTypes.string,

    updateOnHover: PropTypes.bool,
  };

  static defaultProps = {
    fill: '#000',
    xAxisId: 0,
    yAxisId: 0,
    legendType: 'rect',
    minPointSize: 0,
    // data of bar
    data: [],
    layout: 'vertical',
    isAnimationActive: true,
    animationBegin: 0,
    animationDuration: 1500,
    animationEasing: 'ease',
  };

  state = {
    isAnimationFinished: false,
  };

  handleAnimationEnd = () => {
    this.setState({ isAnimationFinished: true });
  };

  handleAnimationStart = () => {
    this.setState({ isAnimationFinished: false });
  };

  renderRectangle(option, props) {
    let rectangle;

    if (React.isValidElement(option)) {
      rectangle = React.cloneElement(option, props);
    } else if (_.isFunction(option)) {
      rectangle = option(props);
    } else {
      const {hoverTimestamp, unactiveFill} = this.props;
      const {timestamp} = props;
      let fill = this.props.fill;
      if (hoverTimestamp && hoverTimestamp > 0 && timestamp && timestamp > 0 && timestamp !== hoverTimestamp && unactiveFill) {
        fill = this.props.unactiveFill;
      }
      const classes = `recharts-bar-rectangle ts-${timestamp}`;
      rectangle = <Rectangle {...props} fill={fill} className={classes} />;
    }

    return rectangle;
  }

  renderRectangles() {
    const { data, shape, layout, isAnimationActive, animationBegin,
      animationDuration, animationEasing, animationId } = this.props;
    const baseProps = getPresentationAttributes(this.props);
    const getStyle = (isBegin) => ({
      transform: `scale${layout === 'vertical' ? 'X' : 'Y'}(${isBegin ? 0 : 1})`,
    });

    return data.map((entry, index) => {
      const { width, height } = entry;
      const props = {
        ...baseProps, ...entry, index, ...filterEventsOfChild(this.props, entry, index),
      };
      let transformOrigin = '';

      if (layout === 'vertical') {
        transformOrigin = width > 0 ? 'left center' : 'right center';
      } else {
        transformOrigin = height > 0 ? 'center bottom' : 'center top';
      }

      return (
        <Animate
          begin={animationBegin}
          duration={animationDuration}
          isActive={isAnimationActive}
          easing={animationEasing}
          from={getStyle(true)}
          to={getStyle(false)}
          key={`rectangle-${index}-${animationId}`}
          onAnimationEnd={this.handleAnimationEnd}
          onAnimationStart={this.handleAnimationStart}
        >
          <g style={{ transformOrigin }}>{this.renderRectangle(shape, props)}</g>
        </Animate>
      );
    });
  }

  renderLabelItem(option, props, value) {
    let labelItem;

    if (React.isValidElement(option)) {
      labelItem = React.cloneElement(option, props);
    } else if (_.isFunction(option)) {
      labelItem = option(props);
    } else {
      labelItem = (
        <text
          {...getPresentationAttributes(props)}
          key={props.key}
          className="recharts-bar-label"
        >
          {_.isArray(value) ? value[1] : value}
        </text>
      );
    }

    return labelItem;
  }

  renderLabels() {
    const { isAnimationActive } = this.props;

    if (isAnimationActive && !this.state.isAnimationFinished) { return null; }

    const { data, label, layout } = this.props;
    const barProps = getPresentationAttributes(this.props);
    const customLabelProps = getPresentationAttributes(label);
    const textAnchor = layout === 'vertical' ? 'start' : 'middle';
    const labels = data.map((entry, i) => {
      let x = 0;
      let y = 0;

      if (layout === 'vertical') {
        x = 5 + entry.x + entry.width;
        y = 5 + entry.y + entry.height / 2;
      } else {
        x = entry.x + entry.width / 2;
        y = entry.y - 5;
      }

      const labelProps = {
        textAnchor,
        ...barProps,
        ...entry,
        ...customLabelProps,
        x,
        y,
        index: i,
        key: `label-${i}`,
        payload: entry,
      };

      let labelValue = entry.value;
      if (label === true && entry.value && labelProps.label) {
        labelValue = labelProps.label;
      }
      return this.renderLabelItem(label, labelProps, labelValue);
    });

    return <Layer className="recharts-bar-labels">{labels}</Layer>;
  }

  render() {
    const { data, className, label } = this.props;

    if (!data || !data.length) { return null; }

    const layerClass = classNames('recharts-bar', className);

    return (
      <Layer className={layerClass}>
        <Layer className="recharts-bar-rectangles">
          {this.renderRectangles()}
        </Layer>
        {label && (
          <Layer className="recharts-bar-rectangle-labels">
            {this.renderLabels()}
          </Layer>
        )}
      </Layer>
    );
  }
}

export default Bar;<|MERGE_RESOLUTION|>--- conflicted
+++ resolved
@@ -27,17 +27,13 @@
     unit: PropTypes.oneOfType([PropTypes.string, PropTypes.number]),
     name: PropTypes.oneOfType([PropTypes.string, PropTypes.number]),
     dataKey: PropTypes.oneOfType([PropTypes.string, PropTypes.number]).isRequired,
-<<<<<<< HEAD
     formatter: PropTypes.func,
-    minPointSize: PropTypes.number,
     barType: PropTypes.string,
-=======
     legendType: PropTypes.oneOf([
       'line', 'square', 'rect', 'circle', 'cross', 'diamond', 'square', 'star',
       'triangle', 'wye',
     ]),
     minPointSize: PropTypes.number,
->>>>>>> 5dd38b35
 
     shape: PropTypes.oneOfType([PropTypes.func, PropTypes.element]),
     label: PropTypes.oneOfType([
