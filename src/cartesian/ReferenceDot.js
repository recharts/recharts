/**
 * @fileOverview Reference Line
 */
import React, { Component, PropTypes } from 'react';
import pureRender from '../util/PureRender';
import Layer from '../container/Layer';
import Dot from '../shape/Dot';
import { PRESENTATION_ATTRIBUTES, getPresentationAttributes } from '../util/ReactUtils';
import { validateCoordinateInRange } from '../util/DataUtils';
import _ from 'lodash';

@pureRender
class ReferenceDot extends Component {

  static displayName = 'ReferenceDot';

  static propTypes = {
    ...PRESENTATION_ATTRIBUTES,
    r: PropTypes.number,

    label: PropTypes.oneOfType([
      PropTypes.number, PropTypes.string, PropTypes.func, PropTypes.element,
    ]),

    xAxis: PropTypes.object,
    yAxis: PropTypes.object,

    isFront: PropTypes.bool,
    alwaysShow: PropTypes.bool,
    x: PropTypes.oneOfType([PropTypes.number, PropTypes.string]),
    y: PropTypes.oneOfType([PropTypes.number, PropTypes.string]),

    yAxisId: PropTypes.oneOfType([PropTypes.string, PropTypes.number]),
    xAxisId: PropTypes.oneOfType([PropTypes.string, PropTypes.number]),
<<<<<<< HEAD

    offsetY: PropTypes.number,
    offsetX: PropTypes.number,

    showCursor: PropTypes.bool,
    showLine: PropTypes.bool,
    height: PropTypes.number,
=======
    shape: PropTypes.oneOfType([PropTypes.func, PropTypes.element]),
>>>>>>> 5dd38b35
  };

  static defaultProps = {
    isFront: false,
    alwaysShow: false,
    xAxisId: 0,
    yAxisId: 0,
    r: 10,
    fill: '#fff',
    stroke: '#ccc',
    fillOpacity: 1,
    strokeWidth: 1,
    showCursor: false,
    showLine: false,
  };

  getCoordinate() {
<<<<<<< HEAD
    const { x, y, xAxisMap, yAxisMap, xAxisId, yAxisId } = this.props;
    if (xAxisMap === undefined || yAxisMap === undefined) {
      return null;
    }

    const xScale = xAxisMap[xAxisId].scale;
    const yScale = yAxisMap[yAxisId].scale;
=======
    const { x, y, xAxis, yAxis } = this.props;
    const xScale = xAxis.scale;
    const yScale = yAxis.scale;
>>>>>>> 5dd38b35
    const result = {
      cx: xScale(x) + (xScale.bandwidth ? xScale.bandwidth() / 2 : 0),
      cy: yScale(y) + (yScale.bandwidth ? yScale.bandwidth() / 2 : 0),
    };

    if (validateCoordinateInRange(result.cx, xScale) &&
      validateCoordinateInRange(result.cy, yScale)) {
      return result;
    }

    return null;
  }

  renderLabel(coordinate) {
    const { label, stroke } = this.props;
    const props = {
      ...getPresentationAttributes(label),
      stroke: 'none',
      fill: stroke,
      x: coordinate.cx,
      y: coordinate.cy,
      textAnchor: 'middle',
    };

    if (React.isValidElement(label)) {
      return React.cloneElement(label, props);
    } else if (_.isFunction(label)) {
      return label(props);
    } else if (_.isString(label) || _.isNumber(label)) {
      return (
        <g className="recharts-reference-dot-label">
          <text {...props}>{label}</text>
        </g>
      );
    }

    return null;
  }

<<<<<<< HEAD
  renderLine(props, coordinate) {
    if (!coordinate) { return null; }

    const lineProps = {
      stroke: props.stroke === 'none' ? props.fill : props.stroke,
    };
    const height = props && props.height ||
      props && props.yAxisMap && props.yAxisMap[0] && props.yAxisMap[0].height || 10;

    return (
      <line
        {...lineProps}
        className="recharts-reference-line-line"
        x1={coordinate.cx}
        y1={0}
        x2={coordinate.cx}
        y2={height}
      />
    );
=======
  renderDot(option, props) {
    let dot;

    if (React.isValidElement(option)) {
      dot = React.cloneElement(option, props);
    } else if (_.isFunction(option)) {
      dot = option(props);
    } else {
      dot = (
        <Dot
          {...props}
          cx={props.cx}
          cy={props.cy}
          className="recharts-reference-dot-dot"
        />
      );
    }

    return dot;
>>>>>>> 5dd38b35
  }

  render() {
    const { x, y, showLine } = this.props;
    const isX = _.isNumber(x) || _.isString(x);
    const isY = _.isNumber(y) || _.isString(y);

    if (!isX || !isY) { return null; }

    const coordinate = this.getCoordinate();

    if (!coordinate) { return null; }

<<<<<<< HEAD
    const { offsetX, offsetY } = this.props;
    if (offsetX) { coordinate.cx += offsetX; }
    if (offsetY) { coordinate.cy += offsetY; }

    const props = getPresentationAttributes(this.props);

    return (
      <Layer className="recharts-reference-dot">
        <Dot
          {...props}
          r={this.props.r}
          className="recharts-reference-dot-dot"
          {...coordinate}
        />
        {showLine && this.renderLine(this.props, coordinate)}
=======
    const { shape } = this.props;

    return (
      <Layer className="recharts-reference-dot">
        {this.renderDot(shape, { ...getPresentationAttributes(this.props), ...coordinate })}
>>>>>>> 5dd38b35
        {this.renderLabel(coordinate)}
      </Layer>
    );
  }
}

export default ReferenceDot;<|MERGE_RESOLUTION|>--- conflicted
+++ resolved
@@ -32,7 +32,6 @@
 
     yAxisId: PropTypes.oneOfType([PropTypes.string, PropTypes.number]),
     xAxisId: PropTypes.oneOfType([PropTypes.string, PropTypes.number]),
-<<<<<<< HEAD
 
     offsetY: PropTypes.number,
     offsetX: PropTypes.number,
@@ -40,9 +39,8 @@
     showCursor: PropTypes.bool,
     showLine: PropTypes.bool,
     height: PropTypes.number,
-=======
+
     shape: PropTypes.oneOfType([PropTypes.func, PropTypes.element]),
->>>>>>> 5dd38b35
   };
 
   static defaultProps = {
@@ -60,19 +58,19 @@
   };
 
   getCoordinate() {
-<<<<<<< HEAD
-    const { x, y, xAxisMap, yAxisMap, xAxisId, yAxisId } = this.props;
-    if (xAxisMap === undefined || yAxisMap === undefined) {
+    const { x, y, xAxisMap, yAxisMap, xAxisId, yAxisId, xAxis, yAxis } = this.props;
+    let xScale, yScale
+    if (xAxisMap !== undefined && yAxisMap !== undefined && xAxisId !== undefined  && yAxisId !== undefined ) {
+      xScale = xAxisMap[xAxisId].scale;
+      yScale = yAxisMap[yAxisId].scale;
+    } else if (xAxis !== undefined && yAxis !== undefined) {
+      xScale = xAxis.scale;
+      yScale = yAxis.scale;
+    } else {
       return null;
     }
 
-    const xScale = xAxisMap[xAxisId].scale;
-    const yScale = yAxisMap[yAxisId].scale;
-=======
-    const { x, y, xAxis, yAxis } = this.props;
-    const xScale = xAxis.scale;
-    const yScale = yAxis.scale;
->>>>>>> 5dd38b35
+
     const result = {
       cx: xScale(x) + (xScale.bandwidth ? xScale.bandwidth() / 2 : 0),
       cy: yScale(y) + (yScale.bandwidth ? yScale.bandwidth() / 2 : 0),
@@ -112,7 +110,6 @@
     return null;
   }
 
-<<<<<<< HEAD
   renderLine(props, coordinate) {
     if (!coordinate) { return null; }
 
@@ -132,7 +129,8 @@
         y2={height}
       />
     );
-=======
+  }
+
   renderDot(option, props) {
     let dot;
 
@@ -152,7 +150,6 @@
     }
 
     return dot;
->>>>>>> 5dd38b35
   }
 
   render() {
@@ -166,29 +163,16 @@
 
     if (!coordinate) { return null; }
 
-<<<<<<< HEAD
     const { offsetX, offsetY } = this.props;
     if (offsetX) { coordinate.cx += offsetX; }
     if (offsetY) { coordinate.cy += offsetY; }
 
-    const props = getPresentationAttributes(this.props);
-
-    return (
-      <Layer className="recharts-reference-dot">
-        <Dot
-          {...props}
-          r={this.props.r}
-          className="recharts-reference-dot-dot"
-          {...coordinate}
-        />
-        {showLine && this.renderLine(this.props, coordinate)}
-=======
     const { shape } = this.props;
 
     return (
       <Layer className="recharts-reference-dot">
         {this.renderDot(shape, { ...getPresentationAttributes(this.props), ...coordinate })}
->>>>>>> 5dd38b35
+        {showLine && this.renderLine(this.props, coordinate)}
         {this.renderLabel(coordinate)}
       </Layer>
     );
