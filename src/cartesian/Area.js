--- conflicted
+++ resolved
@@ -183,15 +183,7 @@
   id = uniqueId('recharts-area-');
 
   renderDots() {
-<<<<<<< HEAD
-    const { dot, points } = this.props;
-=======
-    const { isAnimationActive } = this.props;
-
-    if (isAnimationActive && !this.state.isAnimationFinished) { return null; }
-
     const { dot, points, dataKey } = this.props;
->>>>>>> a88b662d
     const areaProps = getPresentationAttributes(this.props);
     const customDotProps = getPresentationAttributes(dot);
     const dotEvents = filterEventAttributes(dot);
