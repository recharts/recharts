import * as React from 'react';
import {
  ComponentType,
  MutableRefObject,
  ReactElement,
  ReactNode,
  useCallback,
  useMemo,
  useRef,
  useState,
} from 'react';

import { clsx } from 'clsx';
import { Layer } from '../container/Layer';
import {
  CartesianLabelListContextProvider,
  CartesianLabelListEntry,
  ImplicitLabelListType,
  LabelListFromLabelProp,
} from '../component/LabelList';
import { findAllByType } from '../util/ReactUtils';
import { Global } from '../util/Global';
import { Curve, CurveType, Props as CurveProps } from '../shape/Curve';
import type { ErrorBarDataItem, ErrorBarDirection } from './ErrorBar';
import { Cell } from '../component/Cell';
import { getLinearRegression, interpolate, isNullish } from '../util/DataUtils';
import { getCateCoordinateOfLine, getTooltipNameProp, getValueByDataKey } from '../util/ChartUtils';
import {
  ActiveShape,
  adaptEventsOfChild,
  AnimationDuration,
  AnimationTiming,
  Coordinate,
  DataKey,
  isNonEmptyArray,
  LegendType,
  NonEmptyArray,
  NullableCoordinate,
  PresentationAttributesAdaptChildEvent,
  SymbolType,
  TickItem,
  TrapezoidViewBox,
} from '../util/types';
import { TooltipType } from '../component/DefaultTooltipContent';
import { ScatterSymbol } from '../util/ScatterUtils';
import { InnerSymbolsProp } from '../shape/Symbols';
import type { LegendPayload } from '../component/DefaultLegendContent';
import {
  useMouseClickItemDispatch,
  useMouseEnterItemDispatch,
  useMouseLeaveItemDispatch,
} from '../context/tooltipContext';
import { TooltipPayload, TooltipPayloadConfiguration, TooltipPayloadEntry } from '../state/tooltipSlice';
import { SetTooltipEntrySettings } from '../state/SetTooltipEntrySettings';
import { SetErrorBarContext } from '../context/ErrorBarContext';
import { AxisId } from '../state/cartesianAxisSlice';
import { GraphicalItemClipPath, useNeedsClip } from './GraphicalItemClipPath';
import { selectScatterPoints } from '../state/selectors/scatterSelectors';
import { useAppSelector } from '../state/hooks';
import { BaseAxisWithScale, implicitZAxis, ZAxisWithScale } from '../state/selectors/axisSelectors';
import { useIsPanorama } from '../context/PanoramaContext';
import { selectActiveTooltipIndex } from '../state/selectors/tooltipSelectors';
import { SetLegendPayload } from '../state/SetLegendPayload';
import {
  DATA_ITEM_DATAKEY_ATTRIBUTE_NAME,
  DATA_ITEM_GRAPHICAL_ITEM_ID_ATTRIBUTE_NAME,
  DATA_ITEM_INDEX_ATTRIBUTE_NAME,
} from '../util/Constants';
import { useAnimationId } from '../util/useAnimationId';
import { resolveDefaultProps } from '../util/resolveDefaultProps';
import { RegisterGraphicalItemId } from '../context/RegisterGraphicalItemId';
import { ScatterSettings } from '../state/types/ScatterSettings';
import { SetCartesianGraphicalItem } from '../state/SetGraphicalItem';
import { svgPropertiesNoEvents, svgPropertiesNoEventsFromUnknown } from '../util/svgPropertiesNoEvents';
import { JavascriptAnimate } from '../animation/JavascriptAnimate';
import { useViewBox } from '../context/chartLayoutContext';
import { WithIdRequired, WithoutId } from '../util/useUniqueId';
import { GraphicalItemId } from '../state/graphicalItemsSlice';
import { ZIndexable, ZIndexLayer } from '../zIndex/ZIndexLayer';
import { DefaultZIndexes } from '../zIndex/DefaultZIndexes';

interface ScatterPointNode {
  x?: number | string;
  y?: number | string;
  z?: number | string;
}

/**
 * Scatter coordinates are nullable because sometimes the point value is out of the domain
 * and we can't compute a valid coordinate for it.
 *
 * Scatter -> Symbol ignores points with null cx or cy so those won't render if using the default shapes.
 * However the points are exposed via various props and can be used in custom shapes so we keep them around.
 */
export interface ScatterPointItem {
  /**
   * The x coordinate of the point center in pixels.
   */
  cx: number | undefined;
  /**
   * The y coordinate of the point center in pixels.
   */
  cy: number | undefined;
  /**
   * The x coordinate (in pixels) of the top-left corner of the rectangle that wraps the point.
   */
  x: number | undefined;
  /**
   * The y coordinate (in pixels) of the top-left corner of the rectangle that wraps the point.
   */
  y: number | undefined;
  /**
   * ScatterPointItem size is an abstract number that is used to calculate the radius of the point.
   * It's not the radius itself, but rather a value that is used to calculate the radius.
   * Interacts with the zAxis range.
   */
  size: number;
  /**
   * Width of the point in pixels.
   */
  width: number;
  /**
   * Height of the point in pixels.
   */
  height: number;
  node: ScatterPointNode;
  payload?: any;
  tooltipPayload?: TooltipPayload;
  tooltipPosition: Coordinate;
}

export type ScatterCustomizedShape = ActiveShape<ScatterPointItem, SVGPathElement & InnerSymbolsProp> | SymbolType;

/**
 * Internal props, combination of external props + defaultProps + private Recharts state
 */
interface ScatterInternalProps extends ZIndexable {
  data?: any[];
  xAxisId: string | number;
  yAxisId: string | number;
  zAxisId: string | number;

  dataKey?: DataKey<any>;

  line?: ReactElement<SVGElement> | ((props: any) => ReactElement<SVGElement>) | CurveProps | boolean;
  lineType: 'fitting' | 'joint';
  lineJointType: CurveType;
  legendType: LegendType;
  tooltipType?: TooltipType;
  className?: string;
  name?: string;

  activeShape?: ScatterCustomizedShape;
  shape: ScatterCustomizedShape;
  points: ReadonlyArray<ScatterPointItem>;
  hide: boolean;
  label?: ImplicitLabelListType;

  isAnimationActive: boolean;
  animationBegin: number;
  animationDuration: AnimationDuration;
  animationEasing: AnimationTiming;

  needClip: boolean;

  id: GraphicalItemId;
}

/**
 * External props, intended for end users to fill in
 */
interface ScatterProps extends ZIndexable {
  data?: any[];
  xAxisId?: AxisId;
  yAxisId?: string | number;
  zAxisId?: string | number;

  dataKey?: DataKey<any>;

  line?: ReactElement<SVGElement> | ((props: any) => ReactElement<SVGElement>) | CurveProps | boolean;
  lineType?: 'fitting' | 'joint';
  lineJointType?: CurveType;
  legendType?: LegendType;
  tooltipType?: TooltipType;
  className?: string;
  name?: string;

  activeShape?: ScatterCustomizedShape;
  shape?: ScatterCustomizedShape;
  hide?: boolean;
  label?: ImplicitLabelListType;

  isAnimationActive?: boolean;
  animationBegin?: number;
  animationDuration?: AnimationDuration;
  animationEasing?: AnimationTiming;
}

/**
 * Because of naming conflict, we are forced to ignore certain (valid) SVG attributes.
 */
type BaseScatterSvgProps = Omit<PresentationAttributesAdaptChildEvent<any, SVGElement>, 'points' | 'ref'>;

type InternalProps = BaseScatterSvgProps & ScatterInternalProps;

export type Props = BaseScatterSvgProps & ScatterProps;

const computeLegendPayloadFromScatterProps = (props: Props): ReadonlyArray<LegendPayload> => {
  const { dataKey, name, fill, legendType, hide } = props;
  return [
    {
      inactive: hide,
      dataKey,
      type: legendType,
      color: fill,
      value: getTooltipNameProp(name, dataKey),
      payload: props,
    },
  ];
};

type InputRequiredToComputeTooltipEntrySettings = {
  dataKey?: DataKey<any> | undefined;
  points?: ReadonlyArray<ScatterPointItem>;
  stroke?: string;
  strokeWidth?: number | string;
  fill?: string;
  name?: string;
  hide?: boolean;
  tooltipType?: TooltipType;
};

const SetScatterTooltipEntrySettings = React.memo(
  ({
    dataKey,
    points,
    stroke,
    strokeWidth,
    fill,
    name,
    hide,
    tooltipType,
  }: InputRequiredToComputeTooltipEntrySettings) => {
    const tooltipEntrySettings: TooltipPayloadConfiguration = {
      dataDefinedOnItem: points?.map((p: ScatterPointItem) => p.tooltipPayload),
      positions: points?.map((p: ScatterPointItem) => p.tooltipPosition),
      settings: {
        stroke,
        strokeWidth,
        fill,
        nameKey: undefined,
        dataKey,
        name: getTooltipNameProp(name, dataKey),
        hide,
        type: tooltipType,
        color: fill,
        unit: '', // why doesn't Scatter support unit?
      },
    };
    return <SetTooltipEntrySettings tooltipEntrySettings={tooltipEntrySettings} />;
  },
);

type ScatterSymbolsProps = {
  points: ReadonlyArray<ScatterPointItem>;
  showLabels: boolean;
  allOtherScatterProps: InternalProps;
};

function ScatterLine({ points, props }: { points: NonEmptyArray<ScatterPointItem>; props: WithoutId<InternalProps> }) {
  const { line, lineType, lineJointType } = props;

  if (!line) {
    return null;
  }

  const scatterProps = svgPropertiesNoEvents(props);
  const customLineProps = svgPropertiesNoEventsFromUnknown(line);
  let linePoints: ReadonlyArray<NullableCoordinate>, lineItem: ReactNode;

  if (lineType === 'joint') {
    linePoints = points.map(entry => ({ x: entry.cx ?? null, y: entry.cy ?? null }));
  } else if (lineType === 'fitting') {
    const { xmin, xmax, a, b } = getLinearRegression(points);
    const linearExp = (x: number) => a * x + b;
    linePoints = [
      { x: xmin, y: linearExp(xmin) },
      { x: xmax, y: linearExp(xmax) },
    ];
  }

  const lineProps: CurveProps = {
    ...scatterProps,
    // @ts-expect-error customLineProps is contributing unknown props
    fill: 'none',
    // @ts-expect-error customLineProps is contributing unknown props
    stroke: scatterProps && scatterProps.fill,
    ...customLineProps,
    // @ts-expect-error linePoints is used before it is assigned (???)
    points: linePoints,
  };

  if (React.isValidElement(line)) {
    lineItem = React.cloneElement(line as any, lineProps);
  } else if (typeof line === 'function') {
    lineItem = line(lineProps);
  } else {
    lineItem = <Curve {...lineProps} type={lineJointType} />;
  }

  return (
    <Layer className="recharts-scatter-line" key="recharts-scatter-line">
      {lineItem}
    </Layer>
  );
}

function ScatterLabelListProvider({
  showLabels,
  points,
  children,
}: {
  showLabels: boolean;
  points: ReadonlyArray<ScatterPointItem>;
  children: ReactNode;
}) {
  const chartViewBox = useViewBox();
  const labelListEntries: ReadonlyArray<CartesianLabelListEntry> = useMemo(() => {
    return points?.map((point): CartesianLabelListEntry => {
      const viewBox: TrapezoidViewBox = {
        /*
         * Scatter label uses x and y as the reference point for the label,
         * not cx and cy.
         */
        x: point.x ?? 0,
        /*
         * Scatter label uses x and y as the reference point for the label,
         * not cx and cy.
         */
        y: point.y ?? 0,
        width: point.width,
        height: point.height,
        lowerWidth: point.width,
        upperWidth: point.width,
      };
      return {
        ...viewBox,
        /*
         * Here we put undefined because Scatter shows two values usually, one for X and one for Y.
         * LabelList will see this undefined and will use its own `dataKey` prop to determine which value to show,
         * using the payload below.
         */
        value: undefined,
        payload: point.payload,
        viewBox,
        parentViewBox: chartViewBox,
        fill: undefined,
      };
    });
  }, [chartViewBox, points]);

  return (
    <CartesianLabelListContextProvider value={showLabels ? labelListEntries : undefined}>
      {children}
    </CartesianLabelListContextProvider>
  );
}

function ScatterSymbols(props: ScatterSymbolsProps) {
  const { points, allOtherScatterProps } = props;
  const { shape, activeShape, dataKey } = allOtherScatterProps;

  const activeIndex = useAppSelector(selectActiveTooltipIndex);
  const {
    onMouseEnter: onMouseEnterFromProps,
    onClick: onItemClickFromProps,
    onMouseLeave: onMouseLeaveFromProps,
    ...restOfAllOtherProps
  } = allOtherScatterProps;

  const { id, ...allOtherPropsWithoutId } = allOtherScatterProps;

  const onMouseEnterFromContext = useMouseEnterItemDispatch(onMouseEnterFromProps, dataKey, id);
  const onMouseLeaveFromContext = useMouseLeaveItemDispatch(onMouseLeaveFromProps);
  const onClickFromContext = useMouseClickItemDispatch(onItemClickFromProps, dataKey, id);
  if (!isNonEmptyArray(points)) {
    return null;
  }

  const baseProps = svgPropertiesNoEvents(allOtherPropsWithoutId);

  return (
    <>
      <ScatterLine points={points} props={allOtherPropsWithoutId} />
      {points.map((entry, i) => {
        const hasActiveShape = activeShape != null && activeShape !== false;
        const isActive: boolean = hasActiveShape && activeIndex === String(i);
        const option = hasActiveShape && isActive ? activeShape : shape;
        const symbolProps = {
          ...baseProps,
          ...entry,
          [DATA_ITEM_INDEX_ATTRIBUTE_NAME]: i,
          [DATA_ITEM_DATAKEY_ATTRIBUTE_NAME]: String(dataKey),
          [DATA_ITEM_GRAPHICAL_ITEM_ID_ATTRIBUTE_NAME]: String(id),
        };

        return (
          <ZIndexLayer
            key={`symbol-${entry?.cx}-${entry?.cy}-${entry?.size}-${i}`}
            /*
             * inactive Scatters use the parent zIndex, which is represented by undefined here.
             * ZIndexLayer will render undefined zIndex as-is, as regular children, without portals.
             * Active Scatters use the activeDot zIndex so they render above other elements.
             */
            zIndex={isActive ? DefaultZIndexes.activeDot : undefined}
          >
            <Layer
              className="recharts-scatter-symbol"
              {...adaptEventsOfChild(restOfAllOtherProps, entry, i)}
              // @ts-expect-error the types need a bit of attention
              onMouseEnter={onMouseEnterFromContext(entry, i)}
              // @ts-expect-error the types need a bit of attention
              onMouseLeave={onMouseLeaveFromContext(entry, i)}
              // @ts-expect-error the types need a bit of attention
              onClick={onClickFromContext(entry, i)}
            >
              <ScatterSymbol option={option} isActive={isActive} {...symbolProps} />
            </Layer>
          </ZIndexLayer>
        );
      })}
    </>
  );
}

function SymbolsWithAnimation({
  previousPointsRef,
  props,
}: {
  previousPointsRef: MutableRefObject<ReadonlyArray<ScatterPointItem> | null>;
  props: InternalProps;
}) {
  const { points, isAnimationActive, animationBegin, animationDuration, animationEasing } = props;
  const prevPoints = previousPointsRef.current;
  const animationId = useAnimationId(props, 'recharts-scatter-');

  const [isAnimating, setIsAnimating] = useState(false);

  const handleAnimationEnd = useCallback(() => {
    // Scatter doesn't have onAnimationEnd prop, and if we want to add it we do it here
    // if (typeof onAnimationEnd === 'function') {
    //   onAnimationEnd();
    // }
    setIsAnimating(false);
  }, []);

  const handleAnimationStart = useCallback(() => {
    // Scatter doesn't have onAnimationStart prop, and if we want to add it we do it here
    // if (typeof onAnimationStart === 'function') {
    //   onAnimationStart();
    // }
    setIsAnimating(true);
  }, []);

  const showLabels = !isAnimating;

  return (
    <ScatterLabelListProvider showLabels={showLabels} points={points}>
      {props.children}
      <JavascriptAnimate
        animationId={animationId}
        begin={animationBegin}
        duration={animationDuration}
        isActive={isAnimationActive}
        easing={animationEasing}
        onAnimationEnd={handleAnimationEnd}
        onAnimationStart={handleAnimationStart}
        key={animationId}
      >
        {(t: number) => {
          const stepData: ReadonlyArray<ScatterPointItem> =
            t === 1
              ? points
              : points?.map((entry: ScatterPointItem, index: number): ScatterPointItem => {
                  const prev = prevPoints && prevPoints[index];

                  if (prev) {
                    return {
                      ...entry,
                      cx: entry.cx == null ? undefined : interpolate(prev.cx, entry.cx, t),
                      cy: entry.cy == null ? undefined : interpolate(prev.cy, entry.cy, t),
                      size: interpolate(prev.size, entry.size, t),
                    };
                  }

                  return { ...entry, size: interpolate(0, entry.size, t) };
                });

          if (t > 0) {
            // eslint-disable-next-line no-param-reassign
            previousPointsRef.current = stepData;
          }
          return (
            <Layer>
              <ScatterSymbols points={stepData} allOtherScatterProps={props} showLabels={showLabels} />
            </Layer>
          );
        }}
      </JavascriptAnimate>
      <LabelListFromLabelProp label={props.label} />
    </ScatterLabelListProvider>
  );
}

<<<<<<< HEAD
type InputRequiredToComputeTooltipEntrySettings = {
  id: GraphicalItemId;
  dataKey?: DataKey<any> | undefined;
  points?: ReadonlyArray<ScatterPointItem>;
  stroke?: string;
  strokeWidth?: number | string;
  fill?: string;
  name?: string;
  hide?: boolean;
  tooltipType?: TooltipType;
};

function getTooltipEntrySettings(props: InputRequiredToComputeTooltipEntrySettings): TooltipPayloadConfiguration {
  const { id, dataKey, points, stroke, strokeWidth, fill, name, hide, tooltipType } = props;
  return {
    dataDefinedOnItem: points?.map((p: ScatterPointItem) => p.tooltipPayload),
    positions: points?.map((p: ScatterPointItem) => p.tooltipPosition),
    graphicalItemId: id,
    settings: {
      stroke,
      strokeWidth,
      fill,
      nameKey: undefined,
      dataKey,
      name: getTooltipNameProp(name, dataKey),
      hide,
      type: tooltipType,
      color: fill,
      unit: '', // why doesn't Scatter support unit?
    },
  };
}

=======
>>>>>>> 8d09b376
export function computeScatterPoints({
  displayedData,
  xAxis,
  yAxis,
  zAxis,
  scatterSettings,
  xAxisTicks,
  yAxisTicks,
  cells,
}: {
  displayedData: ReadonlyArray<any>;
  xAxis: BaseAxisWithScale;
  yAxis: BaseAxisWithScale;
  zAxis: ZAxisWithScale;
  scatterSettings: ScatterSettings;
  xAxisTicks: TickItem[];
  yAxisTicks: TickItem[];
  cells: ReadonlyArray<ReactElement> | undefined;
}): ReadonlyArray<ScatterPointItem> {
  const xAxisDataKey = isNullish(xAxis.dataKey) ? scatterSettings.dataKey : xAxis.dataKey;
  const yAxisDataKey = isNullish(yAxis.dataKey) ? scatterSettings.dataKey : yAxis.dataKey;
  const zAxisDataKey = zAxis && zAxis.dataKey;
  const defaultRangeZ = zAxis ? zAxis.range : implicitZAxis.range;
  const defaultZ = defaultRangeZ && defaultRangeZ[0];
  const xBandSize = xAxis.scale.bandwidth ? xAxis.scale.bandwidth() : 0;
  const yBandSize = yAxis.scale.bandwidth ? yAxis.scale.bandwidth() : 0;
  return displayedData.map((entry, index): ScatterPointItem => {
    const x = getValueByDataKey(entry, xAxisDataKey);
    const y = getValueByDataKey(entry, yAxisDataKey);
    const z = (!isNullish(zAxisDataKey) && getValueByDataKey(entry, zAxisDataKey)) || '-';

    const tooltipPayload: Array<TooltipPayloadEntry> = [
      {
        name: isNullish(xAxis.dataKey) ? scatterSettings.name : xAxis.name || String(xAxis.dataKey),
        unit: xAxis.unit || '',
        // @ts-expect-error getValueByDataKey does not validate the output type
        value: x,
        payload: entry,
        dataKey: xAxisDataKey,
        type: scatterSettings.tooltipType,
        graphicalItemId: scatterSettings.id,
      },
      {
        name: isNullish(yAxis.dataKey) ? scatterSettings.name : yAxis.name || String(yAxis.dataKey),
        unit: yAxis.unit || '',
        // @ts-expect-error getValueByDataKey does not validate the output type
        value: y,
        payload: entry,
        dataKey: yAxisDataKey,
        type: scatterSettings.tooltipType,
        graphicalItemId: scatterSettings.id,
      },
    ];

    if (z !== '-') {
      tooltipPayload.push({
        // @ts-expect-error name prop should not have dataKey in it
        name: zAxis.name || zAxis.dataKey,
        unit: zAxis.unit || '',
        // @ts-expect-error getValueByDataKey does not validate the output type
        value: z,
        payload: entry,
        dataKey: zAxisDataKey,
        type: scatterSettings.tooltipType,
        graphicalItemId: scatterSettings.id,
      });
    }

    const cx: number | null = getCateCoordinateOfLine({
      axis: xAxis,
      ticks: xAxisTicks,
      bandSize: xBandSize,
      entry,
      index,
      dataKey: xAxisDataKey,
    });
    const cy = getCateCoordinateOfLine({
      axis: yAxis,
      ticks: yAxisTicks,
      bandSize: yBandSize,
      entry,
      index,
      dataKey: yAxisDataKey,
    });
    const size = z !== '-' ? zAxis.scale(z) : defaultZ;
    const radius = Math.sqrt(Math.max(size, 0) / Math.PI);

    return {
      ...entry,
      cx,
      cy,
      x: cx == null ? undefined : cx - radius,
      y: cy == null ? undefined : cy - radius,
      width: 2 * radius,
      height: 2 * radius,
      size,
      node: { x, y, z },
      tooltipPayload,
      tooltipPosition: { x: cx, y: cy },
      payload: entry,
      ...(cells && cells[index] && cells[index].props),
    };
  });
}

const errorBarDataPointFormatter = (
  dataPoint: ScatterPointItem,
  dataKey: Props['dataKey'],
  direction: ErrorBarDirection,
): ErrorBarDataItem => {
  return {
    x: dataPoint.cx,
    y: dataPoint.cy,
    value: direction === 'x' ? Number(dataPoint.node.x) : Number(dataPoint.node.y),
    // @ts-expect-error getValueByDataKey does not validate the output type
    errorVal: getValueByDataKey(dataPoint, dataKey),
  };
};

function ScatterWithId(props: InternalProps) {
  const { hide, points, className, needClip, xAxisId, yAxisId, id } = props;
  const previousPointsRef = useRef<ReadonlyArray<ScatterPointItem> | null>(null);
  if (hide) {
    return null;
  }
  const layerClass = clsx('recharts-scatter', className);
  const clipPathId = id;

  return (
    <ZIndexLayer zIndex={props.zIndex}>
      <Layer className={layerClass} clipPath={needClip ? `url(#clipPath-${clipPathId})` : undefined} id={id}>
        {needClip && (
          <defs>
            <GraphicalItemClipPath clipPathId={clipPathId} xAxisId={xAxisId} yAxisId={yAxisId} />
          </defs>
        )}
        <SetErrorBarContext
          xAxisId={xAxisId}
          yAxisId={yAxisId}
          data={points}
          dataPointFormatter={errorBarDataPointFormatter}
          errorBarOffset={0}
        >
          <Layer key="recharts-scatter-symbols">
            <SymbolsWithAnimation props={props} previousPointsRef={previousPointsRef} />
          </Layer>
        </SetErrorBarContext>
      </Layer>
    </ZIndexLayer>
  );
}

const defaultScatterProps = {
  xAxisId: 0,
  yAxisId: 0,
  zAxisId: 0,
  legendType: 'circle',
  lineType: 'joint',
  lineJointType: 'linear',
  data: [] as any[],
  shape: 'circle',
  hide: false,

  isAnimationActive: !Global.isSsr,
  animationBegin: 0,
  animationDuration: 400,
  animationEasing: 'linear',
  zIndex: DefaultZIndexes.scatter,
} as const satisfies Partial<Props>;

function ScatterImpl(props: WithIdRequired<Props>) {
  const {
    animationBegin,
    animationDuration,
    animationEasing,
    hide,
    isAnimationActive,
    legendType,
    lineJointType,
    lineType,
    shape,
    xAxisId,
    yAxisId,
    zAxisId,
    ...everythingElse
  } = resolveDefaultProps(props, defaultScatterProps);

  const { needClip } = useNeedsClip(xAxisId, yAxisId);
  const cells = useMemo(() => findAllByType(props.children, Cell), [props.children]);
  const isPanorama = useIsPanorama();

  const points = useAppSelector(state => {
    return selectScatterPoints(state, xAxisId, yAxisId, zAxisId, props.id, cells, isPanorama);
  });
  if (needClip == null) {
    return null;
  }
  if (points == null) {
    return null;
  }
  return (
    <>
      <SetScatterTooltipEntrySettings
        dataKey={props.dataKey}
        points={points}
        stroke={props.stroke}
        strokeWidth={props.strokeWidth}
        fill={props.fill}
        name={props.name}
        hide={props.hide}
        tooltipType={props.tooltipType}
      />
      <ScatterWithId
        {...everythingElse}
        xAxisId={xAxisId}
        yAxisId={yAxisId}
        zAxisId={zAxisId}
        lineType={lineType}
        lineJointType={lineJointType}
        legendType={legendType}
        shape={shape}
        hide={hide}
        isAnimationActive={isAnimationActive}
        animationBegin={animationBegin}
        animationDuration={animationDuration}
        animationEasing={animationEasing}
        points={points}
        needClip={needClip}
      />
    </>
  );
}

function ScatterFn(outsideProps: Props) {
  const props = resolveDefaultProps(outsideProps, defaultScatterProps);
  const isPanorama = useIsPanorama();
  return (
    <RegisterGraphicalItemId id={props.id} type="scatter">
      {id => (
        <>
          <SetLegendPayload legendPayload={computeLegendPayloadFromScatterProps(props)} />
          <SetCartesianGraphicalItem
            type="scatter"
            id={id}
            data={props.data}
            xAxisId={props.xAxisId}
            yAxisId={props.yAxisId}
            zAxisId={props.zAxisId}
            dataKey={props.dataKey}
            hide={props.hide}
            name={props.name}
            tooltipType={props.tooltipType}
            isPanorama={isPanorama}
          />
          <ScatterImpl {...props} id={id} />
        </>
      )}
    </RegisterGraphicalItemId>
  );
}

export const Scatter: ComponentType<Props> = React.memo(ScatterFn);

Scatter.displayName = 'Scatter';<|MERGE_RESOLUTION|>--- conflicted
+++ resolved
@@ -512,42 +512,6 @@
   );
 }
 
-<<<<<<< HEAD
-type InputRequiredToComputeTooltipEntrySettings = {
-  id: GraphicalItemId;
-  dataKey?: DataKey<any> | undefined;
-  points?: ReadonlyArray<ScatterPointItem>;
-  stroke?: string;
-  strokeWidth?: number | string;
-  fill?: string;
-  name?: string;
-  hide?: boolean;
-  tooltipType?: TooltipType;
-};
-
-function getTooltipEntrySettings(props: InputRequiredToComputeTooltipEntrySettings): TooltipPayloadConfiguration {
-  const { id, dataKey, points, stroke, strokeWidth, fill, name, hide, tooltipType } = props;
-  return {
-    dataDefinedOnItem: points?.map((p: ScatterPointItem) => p.tooltipPayload),
-    positions: points?.map((p: ScatterPointItem) => p.tooltipPosition),
-    graphicalItemId: id,
-    settings: {
-      stroke,
-      strokeWidth,
-      fill,
-      nameKey: undefined,
-      dataKey,
-      name: getTooltipNameProp(name, dataKey),
-      hide,
-      type: tooltipType,
-      color: fill,
-      unit: '', // why doesn't Scatter support unit?
-    },
-  };
-}
-
-=======
->>>>>>> 8d09b376
 export function computeScatterPoints({
   displayedData,
   xAxis,
