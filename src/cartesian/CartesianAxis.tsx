--- conflicted
+++ resolved
@@ -26,11 +26,6 @@
 /** The formatter function of tick */
 export type TickFormatter = (value: any, index: number) => string;
 
-<<<<<<< HEAD
-export type TickGap = number;
-
-=======
->>>>>>> 90f97882
 export interface CartesianAxisProps {
   className?: string;
   x?: number;
