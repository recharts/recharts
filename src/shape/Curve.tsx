/**
 * @fileOverview Curve
 */
import React from 'react';
import {
  line as shapeLine,
  area as shapeArea,
  CurveFactory,
  curveBasisClosed,
  curveBasisOpen,
  curveBasis,
  curveBumpX,
  curveBumpY,
  curveLinearClosed,
  curveLinear,
  curveMonotoneX,
  curveMonotoneY,
  curveNatural,
  curveStep,
  curveStepAfter,
  curveStepBefore,
<<<<<<< HEAD
} from 'd3-shape';
import classNames from 'classnames';
import _ from 'lodash';
=======
} from 'victory-vendor/d3-shape';
import upperFirst from 'lodash/upperFirst';
import isFunction from 'lodash/isFunction';

import clsx from 'clsx';
>>>>>>> 72b4c820
import { LayoutType, PresentationAttributesWithProps, adaptEventHandlers } from '../util/types';
import { filterProps } from '../util/ReactUtils';
import { isNumber } from '../util/DataUtils';

interface CurveFactories {
  [index: string]: CurveFactory;
}

const CURVE_FACTORIES: CurveFactories = {
  curveBasisClosed,
  curveBasisOpen,
  curveBasis,
  curveBumpX,
  curveBumpY,
  curveLinearClosed,
  curveLinear,
  curveMonotoneX,
  curveMonotoneY,
  curveNatural,
  curveStep,
  curveStepAfter,
  curveStepBefore,
};

export type CurveType =
  | 'basis'
  | 'basisClosed'
  | 'basisOpen'
  | 'bumpX'
  | 'bumpY'
  | 'bump'
  | 'linear'
  | 'linearClosed'
  | 'natural'
  | 'monotoneX'
  | 'monotoneY'
  | 'monotone'
  | 'step'
  | 'stepBefore'
  | 'stepAfter'
  | CurveFactory;

export interface Point {
  x: number;
  y: number;
}

const defined = (p: Point) => p.x === +p.x && p.y === +p.y;
const getX = (p: Point) => p.x;
const getY = (p: Point) => p.y;

const getCurveFactory = (type: CurveType, layout: LayoutType) => {
  if (isFunction(type)) {
    return type;
  }

  const name = `curve${upperFirst(type)}`;

  if ((name === 'curveMonotone' || name === 'curveBump') && layout) {
    return CURVE_FACTORIES[`${name}${layout === 'vertical' ? 'Y' : 'X'}`];
  }
  return CURVE_FACTORIES[name] || curveLinear;
};

interface CurveProps {
  className?: string;
  type?: CurveType;
  layout?: LayoutType;
  baseLine?: number | Array<Point>;
  points?: Array<Point>;
  connectNulls?: boolean;
  path?: string;
  pathRef?: (ref: SVGPathElement) => void;
}

export type Props = Omit<PresentationAttributesWithProps<CurveProps, SVGPathElement>, 'type' | 'points'> & CurveProps;

type GetPathProps = Pick<Props, 'type' | 'points' | 'baseLine' | 'layout' | 'connectNulls'>;

/**
 * Calculate the path of curve
 * @return {String} path
 */
const getPath = ({ type = 'linear', points = [], baseLine, layout, connectNulls = false }: GetPathProps): string => {
  const curveFactory = getCurveFactory(type, layout);
  const formatPoints = connectNulls ? points.filter(entry => defined(entry)) : points;
  let lineFunction;

  if (Array.isArray(baseLine)) {
    const formatBaseLine = connectNulls ? baseLine.filter(base => defined(base)) : baseLine;
    const areaPoints = formatPoints.map((entry, index) => ({ ...entry, base: formatBaseLine[index] }));
    if (layout === 'vertical') {
      lineFunction = shapeArea<Point & { base: Point }>()
        .y(getY)
        .x1(getX)
        .x0(d => d.base.x);
    } else {
      lineFunction = shapeArea<Point & { base: Point }>()
        .x(getX)
        .y1(getY)
        .y0(d => d.base.y);
    }
    lineFunction.defined(defined).curve(curveFactory);

    return lineFunction(areaPoints);
  }
  if (layout === 'vertical' && isNumber(baseLine)) {
    lineFunction = shapeArea<Point>().y(getY).x1(getX).x0(baseLine);
  } else if (isNumber(baseLine)) {
    lineFunction = shapeArea<Point>().x(getX).y1(getY).y0(baseLine);
  } else {
    lineFunction = shapeLine<Point>().x(getX).y(getY);
  }

  lineFunction.defined(defined).curve(curveFactory);

  return lineFunction(formatPoints);
};

export const Curve: React.FC<Props> = props => {
  const { className, points, path, pathRef } = props;

  if ((!points || !points.length) && !path) {
    return null;
  }

  const realPath = points && points.length ? getPath(props) : path;

  return (
    <path
      {...filterProps(props)}
      {...adaptEventHandlers(props)}
      className={clsx('recharts-curve', className)}
      d={realPath}
      ref={pathRef}
    />
  );
};<|MERGE_RESOLUTION|>--- conflicted
+++ resolved
@@ -19,17 +19,11 @@
   curveStep,
   curveStepAfter,
   curveStepBefore,
-<<<<<<< HEAD
 } from 'd3-shape';
-import classNames from 'classnames';
-import _ from 'lodash';
-=======
-} from 'victory-vendor/d3-shape';
 import upperFirst from 'lodash/upperFirst';
 import isFunction from 'lodash/isFunction';
 
 import clsx from 'clsx';
->>>>>>> 72b4c820
 import { LayoutType, PresentationAttributesWithProps, adaptEventHandlers } from '../util/types';
 import { filterProps } from '../util/ReactUtils';
 import { isNumber } from '../util/DataUtils';
