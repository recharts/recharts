/**
 * @fileOverview Curve
 */
import React from 'react';
import {
  line as shapeLine,
  area as shapeArea,
  CurveFactory,
  curveBasisClosed,
  curveBasisOpen,
  curveBasis,
  curveBumpX,
  curveBumpY,
  curveLinearClosed,
  curveLinear,
  curveMonotoneX,
  curveMonotoneY,
  curveNatural,
  curveStep,
  curveStepAfter,
  curveStepBefore,
} from 'victory-vendor/d3-shape';
<<<<<<< HEAD
import classNames from 'classnames';
import upperFirst from 'lodash/upperFirst';
import isFunction from 'lodash/isFunction';

=======
import clsx from 'clsx';
import _ from 'lodash';
>>>>>>> 3339ff9e
import { LayoutType, PresentationAttributesWithProps, adaptEventHandlers } from '../util/types';
import { filterProps } from '../util/ReactUtils';
import { isNumber } from '../util/DataUtils';

interface CurveFactories {
  [index: string]: CurveFactory;
}

const CURVE_FACTORIES: CurveFactories = {
  curveBasisClosed,
  curveBasisOpen,
  curveBasis,
  curveBumpX,
  curveBumpY,
  curveLinearClosed,
  curveLinear,
  curveMonotoneX,
  curveMonotoneY,
  curveNatural,
  curveStep,
  curveStepAfter,
  curveStepBefore,
};

export type CurveType =
  | 'basis'
  | 'basisClosed'
  | 'basisOpen'
  | 'bumpX'
  | 'bumpY'
  | 'bump'
  | 'linear'
  | 'linearClosed'
  | 'natural'
  | 'monotoneX'
  | 'monotoneY'
  | 'monotone'
  | 'step'
  | 'stepBefore'
  | 'stepAfter'
  | CurveFactory;

export interface Point {
  x: number;
  y: number;
}

const defined = (p: Point) => p.x === +p.x && p.y === +p.y;
const getX = (p: Point) => p.x;
const getY = (p: Point) => p.y;

const getCurveFactory = (type: CurveType, layout: LayoutType) => {
  if (isFunction(type)) {
    return type;
  }

  const name = `curve${upperFirst(type)}`;

  if ((name === 'curveMonotone' || name === 'curveBump') && layout) {
    return CURVE_FACTORIES[`${name}${layout === 'vertical' ? 'Y' : 'X'}`];
  }
  return CURVE_FACTORIES[name] || curveLinear;
};

interface CurveProps {
  className?: string;
  type?: CurveType;
  layout?: LayoutType;
  baseLine?: number | Array<Point>;
  points?: Array<Point>;
  connectNulls?: boolean;
  path?: string;
  pathRef?: (ref: SVGPathElement) => void;
}

export type Props = Omit<PresentationAttributesWithProps<CurveProps, SVGPathElement>, 'type' | 'points'> & CurveProps;

type GetPathProps = Pick<Props, 'type' | 'points' | 'baseLine' | 'layout' | 'connectNulls'>;

/**
 * Calculate the path of curve
 * @return {String} path
 */
const getPath = ({ type = 'linear', points = [], baseLine, layout, connectNulls = false }: GetPathProps): string => {
  const curveFactory = getCurveFactory(type, layout);
  const formatPoints = connectNulls ? points.filter(entry => defined(entry)) : points;
  let lineFunction;

  if (Array.isArray(baseLine)) {
    const formatBaseLine = connectNulls ? baseLine.filter(base => defined(base)) : baseLine;
    const areaPoints = formatPoints.map((entry, index) => ({ ...entry, base: formatBaseLine[index] }));
    if (layout === 'vertical') {
      lineFunction = shapeArea<Point & { base: Point }>()
        .y(getY)
        .x1(getX)
        .x0(d => d.base.x);
    } else {
      lineFunction = shapeArea<Point & { base: Point }>()
        .x(getX)
        .y1(getY)
        .y0(d => d.base.y);
    }
    lineFunction.defined(defined).curve(curveFactory);

    return lineFunction(areaPoints);
  }
  if (layout === 'vertical' && isNumber(baseLine)) {
    lineFunction = shapeArea<Point>().y(getY).x1(getX).x0(baseLine);
  } else if (isNumber(baseLine)) {
    lineFunction = shapeArea<Point>().x(getX).y1(getY).y0(baseLine);
  } else {
    lineFunction = shapeLine<Point>().x(getX).y(getY);
  }

  lineFunction.defined(defined).curve(curveFactory);

  return lineFunction(formatPoints);
};

export const Curve: React.FC<Props> = props => {
  const { className, points, path, pathRef } = props;

  if ((!points || !points.length) && !path) {
    return null;
  }

  const realPath = points && points.length ? getPath(props) : path;

  return (
    <path
      {...filterProps(props)}
      {...adaptEventHandlers(props)}
      className={clsx('recharts-curve', className)}
      d={realPath}
      ref={pathRef}
    />
  );
};<|MERGE_RESOLUTION|>--- conflicted
+++ resolved
@@ -20,15 +20,10 @@
   curveStepAfter,
   curveStepBefore,
 } from 'victory-vendor/d3-shape';
-<<<<<<< HEAD
-import classNames from 'classnames';
 import upperFirst from 'lodash/upperFirst';
 import isFunction from 'lodash/isFunction';
 
-=======
 import clsx from 'clsx';
-import _ from 'lodash';
->>>>>>> 3339ff9e
 import { LayoutType, PresentationAttributesWithProps, adaptEventHandlers } from '../util/types';
 import { filterProps } from '../util/ReactUtils';
 import { isNumber } from '../util/DataUtils';
