--- conflicted
+++ resolved
@@ -483,9 +483,8 @@
   }
 
   renderSectorsStatically(sectors: PieSectorDataItem[]) {
-<<<<<<< HEAD
     const { activeShape, blendStroke, inactiveShape: inactiveShapeProp, ignoreZeroSegments } = this.props;
-    const renderableSectors = sectors
+    return sectors
       .map((entry, i) => {
         if (entry?.startAngle === 0 && entry?.endAngle === 0 && sectors.length !== 1) return null;
         if (entry?.value === 0 && ignoreZeroSegments) return null;
@@ -507,44 +506,14 @@
             tabIndex={-1}
             className="recharts-pie-sector"
             {...adaptEventsOfChild(this.props, entry, i)}
-            key={`sector-${entry?.startAngle}-${entry?.endAngle}-${entry.midAngle}`}
+            // eslint-disable-next-line react/no-array-index-key
+            key={`sector-${entry?.startAngle}-${entry?.endAngle}-${entry.midAngle}-${i}`}
           >
             <Shape option={sectorOptions} isActive={isActive} shapeType="sector" {...sectorProps} />
           </Layer>
         );
       })
       .filter(d => d);
-    return renderableSectors;
-=======
-    const { activeShape, blendStroke, inactiveShape: inactiveShapeProp } = this.props;
-    return sectors.map((entry, i) => {
-      if (entry?.startAngle === 0 && entry?.endAngle === 0 && sectors.length !== 1) return null;
-      const isActive = this.isActiveIndex(i);
-      const inactiveShape = inactiveShapeProp && this.hasActiveIndex() ? inactiveShapeProp : null;
-      const sectorOptions = isActive ? activeShape : inactiveShape;
-      const sectorProps = {
-        ...entry,
-        stroke: blendStroke ? entry.fill : entry.stroke,
-        tabIndex: -1,
-      };
-      return (
-        <Layer
-          ref={(ref: HTMLElement) => {
-            if (ref && !this.sectorRefs.includes(ref)) {
-              this.sectorRefs.push(ref);
-            }
-          }}
-          tabIndex={-1}
-          className="recharts-pie-sector"
-          {...adaptEventsOfChild(this.props, entry, i)}
-          // eslint-disable-next-line react/no-array-index-key
-          key={`sector-${entry?.startAngle}-${entry?.endAngle}-${entry.midAngle}-${i}`}
-        >
-          <Shape option={sectorOptions} isActive={isActive} shapeType="sector" {...sectorProps} />
-        </Layer>
-      );
-    });
->>>>>>> e88e15fd
   }
 
   renderSectorsWithAnimation() {
