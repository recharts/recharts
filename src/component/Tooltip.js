/**
 * @fileOverview Tooltip
 */
import React, { Component } from 'react';
import PropTypes from 'prop-types';
import { translateStyle } from 'react-smooth';
import _ from 'lodash';
import DefaultTooltipContent from './DefaultTooltipContent';
import { isSsr } from '../util/ReactUtils';
import { isNumber } from '../util/DataUtils';
import pureRender from '../util/PureRender';

const EPS = 1;

const propTypes = {
  content: PropTypes.oneOfType([PropTypes.element, PropTypes.func]),
  viewBox: PropTypes.shape({
    x: PropTypes.number,
    y: PropTypes.number,
    width: PropTypes.number,
    height: PropTypes.number,
  }),

  active: PropTypes.bool,
  corner: PropTypes.bool,
  separator: PropTypes.string,
  formatter: PropTypes.func,
  offset: PropTypes.number,

  cornerSettings: PropTypes.object,
  layout: PropTypes.string,

  itemStyle: PropTypes.object,
  labelStyle: PropTypes.object,
  wrapperStyle: PropTypes.object,
  cursor: PropTypes.oneOfType([PropTypes.bool, PropTypes.element, PropTypes.object]),

  coordinate: PropTypes.shape({
    x: PropTypes.number,
    y: PropTypes.number,
  }),
  position: PropTypes.shape({
    x: PropTypes.number,
    y: PropTypes.number,
  }),

  label: PropTypes.any,
  payload: PropTypes.arrayOf(PropTypes.shape({
    name: PropTypes.any,
    value: PropTypes.oneOfType([PropTypes.number, PropTypes.string, PropTypes.array]),
    unit: PropTypes.any,
  })),

  isAnimationActive: PropTypes.bool,
  animationDuration: PropTypes.number,
  animationEasing: PropTypes.oneOf([
    'ease',
    'ease-in',
    'ease-out',
    'ease-in-out',
    'linear',
  ]),
  itemSorter: PropTypes.func,
  filterNull: PropTypes.bool,
};

const defaultProps = {
  active: false,
  offset: 10,
  viewBox: { x1: 0, x2: 0, y1: 0, y2: 0 },
  coordinate: { x: 0, y: 0 },
  cursorStyle: {},
  separator: ' : ',
  wrapperStyle: {},
  itemStyle: {},
  labelStyle: {},
  cursor: true,
  isAnimationActive: !isSsr(),
  animationEasing: 'ease',
  animationDuration: 400,
  itemSorter: () => -1,
  filterNull: true,
};

const renderContent = (content, props) => {
  if (React.isValidElement(content)) {
    return React.cloneElement(content, props);
  } else if (_.isFunction(content)) {
    return content(props);
  }

  return React.createElement(DefaultTooltipContent, props);
};

@pureRender
class Tooltip extends Component {
  static displayName = 'Tooltip';
  static propTypes = propTypes;
  static defaultProps = defaultProps;

  state = {
    boxWidth: -1,
    boxHeight: -1,
  };

  componentDidMount() {
    this.updateBBox();
  }

  componentDidUpdate() {
    this.updateBBox();
  }

  updateBBox() {
    const { boxWidth, boxHeight } = this.state;

    if (this.wrapperNode && this.wrapperNode.getBoundingClientRect) {
      const box = this.wrapperNode.getBoundingClientRect();

      if (Math.abs(box.width - boxWidth) > EPS || Math.abs(box.height - boxHeight) > EPS) {
        this.setState({
          boxWidth: box.width,
          boxHeight: box.height,
        });
      }
    } else if (boxWidth !== -1 || boxHeight !== -1) {
      this.setState({
        boxWidth: -1,
        boxHeight: -1,
      });
    }
  }

  render() {
    const { payload, isAnimationActive, animationDuration, animationEasing,
      filterNull } = this.props;
    const finalPayload = filterNull && payload && payload.length ?
      payload.filter(entry => !_.isNil(entry.value)) : payload;
    const hasPayload = finalPayload && finalPayload.length;
    const { content, viewBox, coordinate, position, active, offset, wrapperStyle } = this.props;
    const { layout, corner, cornerSettings } = this.props;
    let outerStyle = {
      pointerEvents: 'none',
      visibility: active && hasPayload ? 'visible' : 'hidden',
      position: 'absolute',
      top: 0,
      ...wrapperStyle,
    };

    let translateX, translateY, cornerBeforeStyle, cornerAfterStyle;

    const cornerStyle = {
      position: 'absolute',
      margin: 'auto',
      width: 0,
      height: 0,
      zIndex: 1,
    };
    let offsetCorner = 0;
    let cornerDefaults = {
      width: 8,
      height: 8,
      colorAfter: '#fff',
      colorBefore: '#ccc',
    };
    cornerDefaults = {
      ...cornerDefaults,
      ...cornerSettings,
    };

    if (position && isNumber(position.x) && isNumber(position.y)) {
      translateX = position.x;
      translateY = position.y;
    } else {
      const { boxWidth, boxHeight } = this.state;

      // if corner enabled in the props
      if (corner) {
        offsetCorner += cornerDefaults.width;
        if (_.isString(layout) && layout.toLowerCase() === 'horizontal') {
          const cornerDirection = (coordinate.x + boxWidth + offset > (viewBox.x + viewBox.width)) ? 'left' : 'right';
          cornerAfterStyle = {
            top: 0,
            bottom: 0,
            [`${cornerDirection}`]: '100%',
            [`border${_.startCase(cornerDirection)}`]: `${cornerDefaults.width}px solid ${cornerDefaults.colorAfter}`,
            borderTop: `${cornerDefaults.height}px solid transparent`,
            borderBottom: `${cornerDefaults.height}px solid transparent`,
            [`margin${_.startCase(cornerDirection)}`]: '-2px',
          };
          cornerBeforeStyle = {
            ...cornerAfterStyle,
            [`margin${_.startCase(cornerDirection)}`]: 0,
            [`border${_.startCase(cornerDirection)}`]: `${cornerDefaults.width}px solid ${cornerDefaults.colorBefore}`,
            zIndex: -1,
          };
        } else if (_.isString(layout) && layout.toLowerCase() === 'vertical') {
          const cornerDirection = (coordinate.y + boxHeight + offset > (viewBox.y + viewBox.height)) ? 'top' : 'bottom';
          cornerAfterStyle = {
            left: 0,
            right: 0,
            [`${cornerDirection}`]: '100%',
            [`border${_.startCase(cornerDirection)}`]: `${cornerDefaults.width}px solid ${cornerDefaults.colorAfter}`,
            borderLeft: `${cornerDefaults.height}px solid transparent`,
            borderRight: `${cornerDefaults.height}px solid transparent`,
            [`margin${_.startCase(cornerDirection)}`]: '-2px',
          };
          cornerBeforeStyle = {
            ...cornerAfterStyle,
            [`margin${_.startCase(cornerDirection)}`]: 0,
            [`border${_.startCase(cornerDirection)}`]: `${cornerDefaults.width}px solid ${cornerDefaults.colorBefore}`,
            zIndex: -1,
          };
        }
      }

      if (boxWidth > 0 && boxHeight > 0 && coordinate) {
        translateX = position && isNumber(position.x) ? position.x : Math.max(
          coordinate.x + boxWidth + offset > (viewBox.x + viewBox.width) ?
          coordinate.x - boxWidth - offset - offsetCorner :
          coordinate.x + offset + offsetCorner, viewBox.x);

        translateY = position && isNumber(position.y) ? position.y : Math.max(
          coordinate.y + boxHeight + offset > (viewBox.y + viewBox.height) ?
          coordinate.y - boxHeight - offset - offsetCorner :
          coordinate.y + offset + offsetCorner, viewBox.y);
      } else {
        outerStyle.visibility = 'hidden';
      }
    }

    outerStyle = {
      ...outerStyle,
      ...translateStyle({
        transform: `translate(${translateX}px, ${translateY}px)`,
      }),
    };

    if (isAnimationActive && active) {
      outerStyle = {
        ...outerStyle,
        ...translateStyle({
          transition: `transform ${animationDuration}ms ${animationEasing}`,
        }),
      };
    }

    cornerAfterStyle = {
      ...cornerStyle,
      ...cornerAfterStyle,
    };

    cornerBeforeStyle = {
      ...cornerStyle,
      ...cornerBeforeStyle,
    };
    return (
      <div
        className="recharts-tooltip-wrapper"
        style={outerStyle}
        ref={(node) => { this.wrapperNode = node; }}
      >
<<<<<<< HEAD
        {_.isBoolean(corner) && corner && <div className="recharts-tooltip-wrapper-corner"><span style={cornerAfterStyle} /><span style={cornerBeforeStyle} /></div>}
        {renderContent(content, this.props)}
=======
        {renderContent(content, { ...this.props, payload: finalPayload })}
>>>>>>> c8d80efe
      </div>
    );
  }
}

export default Tooltip;<|MERGE_RESOLUTION|>--- conflicted
+++ resolved
@@ -260,12 +260,8 @@
         style={outerStyle}
         ref={(node) => { this.wrapperNode = node; }}
       >
-<<<<<<< HEAD
         {_.isBoolean(corner) && corner && <div className="recharts-tooltip-wrapper-corner"><span style={cornerAfterStyle} /><span style={cornerBeforeStyle} /></div>}
-        {renderContent(content, this.props)}
-=======
         {renderContent(content, { ...this.props, payload: finalPayload })}
->>>>>>> c8d80efe
       </div>
     );
   }
