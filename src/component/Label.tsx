--- conflicted
+++ resolved
@@ -1,14 +1,8 @@
 import React, { cloneElement, isValidElement, ReactNode, ReactElement, createElement, SVGProps } from 'react';
-<<<<<<< HEAD
-
-import classNames from 'classnames';
 import isNil from 'lodash/isNil';
 import isFunction from 'lodash/isFunction';
 import isObject from 'lodash/isObject';
-=======
-import _ from 'lodash';
 import clsx from 'clsx';
->>>>>>> 3339ff9e
 import { Text } from './Text';
 import { findAllByType, filterProps } from '../util/ReactUtils';
 import { isNumOrStr, isNumber, isPercent, getPercentValue, uniqueId, mathSign } from '../util/DataUtils';
