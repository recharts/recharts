/**
 * @fileOverview Default Tooltip Content
 */

import React, { CSSProperties, ReactNode } from 'react';
<<<<<<< HEAD
import classNames from 'classnames';
import sortBy from 'lodash/sortBy';
import isNil from 'lodash/isNil';
=======
import clsx from 'clsx';
>>>>>>> 3339ff9e
import { isNumOrStr } from '../util/DataUtils';

function defaultFormatter<TValue extends ValueType>(value: TValue) {
  return Array.isArray(value) && isNumOrStr(value[0]) && isNumOrStr(value[1]) ? (value.join(' ~ ') as TValue) : value;
}

export type TooltipType = 'none';
export type ValueType = number | string | Array<number | string>;
export type NameType = number | string;
export type Formatter<TValue extends ValueType, TName extends NameType> = (
  value: TValue,
  name: TName,
  item: Payload<TValue, TName>,
  index: number,
  payload: Array<Payload<TValue, TName>>,
) => [React.ReactNode, TName] | React.ReactNode;

export interface Payload<TValue extends ValueType, TName extends NameType> {
  type?: TooltipType;
  color?: string;
  formatter?: Formatter<TValue, TName>;
  name?: TName;
  value?: TValue;
  unit?: ReactNode;
  dataKey?: string | number;
  payload?: any;
  chartType?: string;
  stroke?: string;
  strokeDasharray?: string | number;
  strokeWidth?: number | string;
}

export interface Props<TValue extends ValueType, TName extends NameType> {
  separator?: string;
  wrapperClassName?: string;
  labelClassName?: string;
  formatter?: Formatter<TValue, TName>;
  contentStyle?: CSSProperties;
  itemStyle?: CSSProperties;
  labelStyle?: CSSProperties;
  labelFormatter?: (label: any, payload: Array<Payload<TValue, TName>>) => ReactNode;
  label?: any;
  payload?: Array<Payload<TValue, TName>>;
  itemSorter?: (item: Payload<TValue, TName>) => number | string;
}

export const DefaultTooltipContent = <TValue extends ValueType, TName extends NameType>(
  props: Props<TValue, TName>,
) => {
  const {
    separator = ' : ',
    contentStyle = {},
    itemStyle = {},
    labelStyle = {},
    payload,
    formatter,
    itemSorter,
    wrapperClassName,
    labelClassName,
    label,
    labelFormatter,
  } = props;

  const renderContent = () => {
    if (payload && payload.length) {
      const listStyle = { padding: 0, margin: 0 };

      const items = (itemSorter ? sortBy(payload, itemSorter) : payload).map((entry, i) => {
        if (entry.type === 'none') {
          return null;
        }

        const finalItemStyle = {
          display: 'block',
          paddingTop: 4,
          paddingBottom: 4,
          color: entry.color || '#000',
          ...itemStyle,
        };
        const finalFormatter = entry.formatter || formatter || defaultFormatter;
        const { value, name } = entry;
        let finalValue: React.ReactNode = value;
        let finalName: React.ReactNode = name;
        if (finalFormatter && finalValue != null && finalName != null) {
          const formatted = finalFormatter(value, name, entry, i, payload);
          if (Array.isArray(formatted)) {
            [finalValue, finalName] = formatted;
          } else {
            finalValue = formatted;
          }
        }

        return (
          // eslint-disable-next-line react/no-array-index-key
          <li className="recharts-tooltip-item" key={`tooltip-item-${i}`} style={finalItemStyle}>
            {isNumOrStr(finalName) ? <span className="recharts-tooltip-item-name">{finalName}</span> : null}
            {isNumOrStr(finalName) ? <span className="recharts-tooltip-item-separator">{separator}</span> : null}
            <span className="recharts-tooltip-item-value">{finalValue}</span>
            <span className="recharts-tooltip-item-unit">{entry.unit || ''}</span>
          </li>
        );
      });

      return (
        <ul className="recharts-tooltip-item-list" style={listStyle}>
          {items}
        </ul>
      );
    }

    return null;
  };

  const finalStyle: React.CSSProperties = {
    margin: 0,
    padding: 10,
    backgroundColor: '#fff',
    border: '1px solid #ccc',
    whiteSpace: 'nowrap',
    ...contentStyle,
  };
  const finalLabelStyle = {
    margin: 0,
    ...labelStyle,
  };
  const hasLabel = !isNil(label);
  let finalLabel = hasLabel ? label : '';
  const wrapperCN = clsx('recharts-default-tooltip', wrapperClassName);
  const labelCN = clsx('recharts-tooltip-label', labelClassName);

  if (hasLabel && labelFormatter && payload !== undefined && payload !== null) {
    finalLabel = labelFormatter(label, payload);
  }

  return (
    <div className={wrapperCN} style={finalStyle}>
      <p className={labelCN} style={finalLabelStyle}>
        {React.isValidElement(finalLabel) ? finalLabel : `${finalLabel}`}
      </p>
      {renderContent()}
    </div>
  );
};<|MERGE_RESOLUTION|>--- conflicted
+++ resolved
@@ -3,13 +3,9 @@
  */
 
 import React, { CSSProperties, ReactNode } from 'react';
-<<<<<<< HEAD
-import classNames from 'classnames';
 import sortBy from 'lodash/sortBy';
 import isNil from 'lodash/isNil';
-=======
 import clsx from 'clsx';
->>>>>>> 3339ff9e
 import { isNumOrStr } from '../util/DataUtils';
 
 function defaultFormatter<TValue extends ValueType>(value: TValue) {
