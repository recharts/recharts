/**
 * @fileOverview Tooltip
 */
import React, { CSSProperties, ReactNode, ReactElement, SVGProps, useEffect, useState, useRef } from 'react';
import { translateStyle } from 'react-smooth';
import _ from 'lodash';
import classNames from 'classnames';
import { DefaultTooltipContent, ValueType, NameType, Payload, Props as DefaultProps } from './DefaultTooltipContent';

import { Global } from '../util/Global';
import { isNumber } from '../util/DataUtils';
import { AnimationTiming } from '../util/types';

const CLS_PREFIX = 'recharts-tooltip-wrapper';

const EPS = 1;
export type ContentType<TValue extends ValueType, TName extends NameType> =
  | ReactElement
  | ((props: TooltipProps<TValue, TName>) => ReactNode);

type UniqueFunc<TValue extends ValueType, TName extends NameType> = (entry: Payload<TValue, TName>) => unknown;
type UniqueOption<TValue extends ValueType, TName extends NameType> = boolean | UniqueFunc<TValue, TName>;
function defaultUniqBy<TValue extends ValueType, TName extends NameType>(entry: Payload<TValue, TName>) {
  return entry.dataKey;
}
function getUniqPayload<TValue extends ValueType, TName extends NameType>(
  option: UniqueOption<TValue, TName>,
  payload: Array<Payload<TValue, TName>>,
) {
  if (option === true) {
    return _.uniqBy(payload, defaultUniqBy);
  }

  if (_.isFunction(option)) {
    return _.uniqBy(payload, option);
  }

  return payload;
}

function renderContent<TValue extends ValueType, TName extends NameType>(
  content: ContentType<TValue, TName>,
  props: TooltipProps<TValue, TName>,
) {
  if (React.isValidElement(content)) {
    return React.cloneElement(content, props);
  }
  if (_.isFunction(content)) {
    return React.createElement(content as any, props);
  }

  return <DefaultTooltipContent {...props} />;
}

export type TooltipProps<TValue extends ValueType, TName extends NameType> = DefaultProps<TValue, TName> & {
  allowEscapeViewBox?: {
    x?: boolean;
    y?: boolean;
  };
  reverseDirection?: {
    x?: boolean;
    y?: boolean;
  };
  content?: ContentType<TValue, TName>;
  viewBox?: {
    x?: number;
    y?: number;
    width?: number;
    height?: number;
  };
  active?: boolean;
  offset?: number;
  wrapperStyle?: CSSProperties;
  cursor?: boolean | ReactElement | SVGProps<SVGElement>;
  coordinate?: {
    x?: number;
    y?: number;
  };
  position?: {
    x?: number;
    y?: number;
  };
  trigger?: 'hover' | 'click';
  shared?: boolean;
  payloadUniqBy?: UniqueOption<TValue, TName>;
  isAnimationActive?: boolean;
  animationDuration?: number;
  animationEasing?: AnimationTiming;
  filterNull?: boolean;
  useTranslate3d?: boolean;
};

const tooltipDefaultProps = {
  active: false,
  allowEscapeViewBox: { x: false, y: false },
  reverseDirection: { x: false, y: false },
  offset: 10,
  viewBox: { x: 100, y: 100, height: 50, width: 50 },
  coordinate: { x: 0, y: 0 },
  wrapperStyle: {},
  // this doesn't exist on TooltipProps
  // eslint-disable-next-line @typescript-eslint/ban-ts-comment
  // @ts-ignore
  cursorStyle: {},
  separator: ' : ',
  contentStyle: {},
  itemStyle: {},
  labelStyle: {},
  isAnimationActive: !Global.isSsr,
  animationEasing: 'ease',
  animationDuration: 400,
  filterNull: true,
  useTranslate3d: false,
  cursor: true,
};

const Tooltip = <TValue extends ValueType, TName extends NameType>(
  props: TooltipProps<TValue, TName> & { children?: React.ReactNode },
) => {
  const [state, setState] = useState({
    boxWidth: -1,
    boxHeight: -1,
    dismissed: false,
    dismissedAtCoordinate: { x: 0, y: 0 },
  });

<<<<<<< HEAD
  const wrapperNode = useRef<HTMLDivElement>();
  const { allowEscapeViewBox, reverseDirection, coordinate, offset, position, viewBox } = props;

  const updateBBox = () => {
    const { boxWidth, boxHeight, dismissed } = state;
    if (dismissed) {
      wrapperNode.current.blur();
      if (coordinate.x !== state.dismissedAtCoordinate.x || coordinate.y !== state.dismissedAtCoordinate.y) {
        setState(prev => ({ ...prev, dismissed: false }));
      }
    } else {
      wrapperNode.current?.focus({ preventScroll: true });
=======
  private wrapperNode: HTMLDivElement;

  componentDidMount() {
    this.updateBBox();
  }

  componentWillUnmount() {
    document.removeEventListener('keydown', this.handleKeyDown);
  }

  componentDidUpdate() {
    this.updateBBox();
  }

  handleKeyDown = (event: KeyboardEvent) => {
    if (event.key === 'Escape') {
      this.setState({
        dismissed: true,
        dismissedAtCoordinate: {
          ...this.state.dismissedAtCoordinate,
          x: this.props.coordinate.x,
          y: this.props.coordinate.y,
        },
      });
    }
  };

  updateBBox() {
    const { boxWidth, boxHeight, dismissed } = this.state;
    if (dismissed) {
      document.removeEventListener('keydown', this.handleKeyDown);
      if (
        this.props.coordinate.x !== this.state.dismissedAtCoordinate.x ||
        this.props.coordinate.y !== this.state.dismissedAtCoordinate.y
      ) {
        this.setState({ dismissed: false });
      }
    } else {
      document.addEventListener('keydown', this.handleKeyDown);
>>>>>>> db7a0442
    }

    if (wrapperNode.current && wrapperNode.current.getBoundingClientRect) {
      const box = wrapperNode.current.getBoundingClientRect();

      if (Math.abs(box.width - boxWidth) > EPS || Math.abs(box.height - boxHeight) > EPS) {
        setState(prev => ({
          ...prev,
          boxWidth: box.width,
          boxHeight: box.height,
        }));
      }
    } else if (boxWidth !== -1 || boxHeight !== -1) {
      setState(prev => ({
        ...prev,
        boxWidth: -1,
        boxHeight: -1,
      }));
    }
  };

  useEffect(() => {
    updateBBox();
  }, []);

  const getTranslate = ({
    key,
    tooltipDimension,
    viewBoxDimension,
  }: {
    key: 'x' | 'y';
    tooltipDimension: number;
    viewBoxDimension: number;
  }) => {
    if (position && isNumber(position[key])) {
      return position[key];
    }

    const negative = coordinate[key] - tooltipDimension - offset;
    const positive = coordinate[key] + offset;
    if (allowEscapeViewBox?.[key]) {
      return reverseDirection[key] ? negative : positive;
    }

    if (reverseDirection?.[key]) {
      const tooltipBoundary = negative;
      const viewBoxBoundary = viewBox[key];
      if (tooltipBoundary < viewBoxBoundary) {
        return Math.max(positive, viewBox[key]);
      }
      return Math.max(negative, viewBox[key]);
    }
    const tooltipBoundary = positive + tooltipDimension;
    const viewBoxBoundary = viewBox[key] + viewBoxDimension;
    if (tooltipBoundary > viewBoxBoundary) {
      return Math.max(negative, viewBox[key]);
    }
    return Math.max(positive, viewBox[key]);
  };

  const {
    payload,
    payloadUniqBy,
    filterNull,
    active,
    wrapperStyle,
    useTranslate3d,
    isAnimationActive,
    animationDuration,
    animationEasing,
  } = props;
  const finalPayload = getUniqPayload(
    payloadUniqBy,
    filterNull && payload && payload.length ? payload.filter(entry => !_.isNil(entry.value)) : payload,
  );
  const hasPayload = finalPayload && finalPayload.length;
  const { content } = props;
  let outerStyle: CSSProperties = {
    pointerEvents: 'none',
    visibility: !state.dismissed && active && hasPayload ? 'visible' : 'hidden',
    position: 'absolute',
    top: 0,
    left: 0,
    ...wrapperStyle,
  };
  let translateX, translateY;

  if (position && isNumber(position.x) && isNumber(position.y)) {
    translateX = position.x;
    translateY = position.y;
  } else {
    const { boxWidth, boxHeight } = state;

    if (boxWidth > 0 && boxHeight > 0 && coordinate) {
      translateX = getTranslate({
        key: 'x',
        tooltipDimension: boxWidth,
        viewBoxDimension: viewBox.width,
      });

      translateY = getTranslate({
        key: 'y',
        tooltipDimension: boxHeight,
        viewBoxDimension: viewBox.height,
      });
    } else {
      outerStyle.visibility = 'hidden';
    }
  }
  outerStyle = {
    ...translateStyle({
      transform: useTranslate3d
        ? `translate3d(${translateX}px, ${translateY}px, 0)`
        : `translate(${translateX}px, ${translateY}px)`,
    }),
    ...outerStyle,
  };

  if (isAnimationActive && active) {
    outerStyle = {
      ...translateStyle({
        transition: `transform ${animationDuration}ms ${animationEasing}`,
      }),
      ...outerStyle,
    };
  }

  const cls = classNames(CLS_PREFIX, {
    [`${CLS_PREFIX}-right`]: isNumber(translateX) && coordinate && isNumber(coordinate.x) && translateX >= coordinate.x,
    [`${CLS_PREFIX}-left`]: isNumber(translateX) && coordinate && isNumber(coordinate.x) && translateX < coordinate.x,
    [`${CLS_PREFIX}-bottom`]:
      isNumber(translateY) && coordinate && isNumber(coordinate.y) && translateY >= coordinate.y,
    [`${CLS_PREFIX}-top`]: isNumber(translateY) && coordinate && isNumber(coordinate.y) && translateY < coordinate.y,
  });

  return (
    // ESLint is disabled to allow listening to the `Escape` key. Refer to
    // https://github.com/recharts/recharts/pull/2925
    // eslint-disable-next-line jsx-a11y/no-noninteractive-element-interactions
    <div
      role="dialog"
      onKeyDown={event => {
        if (event.key === 'Escape') {
          setState(prev => ({
            ...prev,
            dismissed: true,
            dismissedAtCoordinate: {
              ...prev.dismissedAtCoordinate,
              x: coordinate.x,
              y: coordinate.y,
            },
          }));
        }
      }}
      className={cls}
      style={outerStyle}
      ref={wrapperNode}
    >
      {renderContent(content, {
        ...props,
        payload: finalPayload,
      })}
    </div>
  );
};

// needs to be set so that renderByOrder can find the correct handler function
Tooltip.displayName = 'Tooltip';

<<<<<<< HEAD
/**
 * needs to be set so that renderByOrder can access an have default values for
 * children.props when there are no props set by the consumer
 * doesn't work if using default parameters
 */
Tooltip.defaultProps = tooltipDefaultProps;

export { Tooltip };
=======
    return (
      // ESLint is disabled to allow listening to the `Escape` key. Refer to
      // https://github.com/recharts/recharts/pull/2925
      // eslint-disable-next-line jsx-a11y/no-noninteractive-element-interactions
      <div
        tabIndex={-1}
        role="dialog"
        className={cls}
        style={outerStyle}
        ref={node => {
          this.wrapperNode = node;
        }}
      >
        {renderContent(content, { ...this.props, payload: finalPayload })}
      </div>
    );
  }
}
>>>>>>> db7a0442
<|MERGE_RESOLUTION|>--- conflicted
+++ resolved
@@ -1,7 +1,16 @@
 /**
  * @fileOverview Tooltip
  */
-import React, { CSSProperties, ReactNode, ReactElement, SVGProps, useEffect, useState, useRef } from 'react';
+import React, {
+  CSSProperties,
+  ReactNode,
+  ReactElement,
+  SVGProps,
+  useEffect,
+  useState,
+  useRef,
+  useCallback,
+} from 'react';
 import { translateStyle } from 'react-smooth';
 import _ from 'lodash';
 import classNames from 'classnames';
@@ -124,84 +133,63 @@
     dismissedAtCoordinate: { x: 0, y: 0 },
   });
 
-<<<<<<< HEAD
   const wrapperNode = useRef<HTMLDivElement>();
   const { allowEscapeViewBox, reverseDirection, coordinate, offset, position, viewBox } = props;
 
-  const updateBBox = () => {
-    const { boxWidth, boxHeight, dismissed } = state;
-    if (dismissed) {
-      wrapperNode.current.blur();
-      if (coordinate.x !== state.dismissedAtCoordinate.x || coordinate.y !== state.dismissedAtCoordinate.y) {
-        setState(prev => ({ ...prev, dismissed: false }));
-      }
-    } else {
-      wrapperNode.current?.focus({ preventScroll: true });
-=======
-  private wrapperNode: HTMLDivElement;
-
-  componentDidMount() {
-    this.updateBBox();
-  }
-
-  componentWillUnmount() {
-    document.removeEventListener('keydown', this.handleKeyDown);
-  }
-
-  componentDidUpdate() {
-    this.updateBBox();
-  }
-
-  handleKeyDown = (event: KeyboardEvent) => {
-    if (event.key === 'Escape') {
-      this.setState({
-        dismissed: true,
-        dismissedAtCoordinate: {
-          ...this.state.dismissedAtCoordinate,
-          x: this.props.coordinate.x,
-          y: this.props.coordinate.y,
-        },
-      });
-    }
-  };
-
-  updateBBox() {
-    const { boxWidth, boxHeight, dismissed } = this.state;
-    if (dismissed) {
-      document.removeEventListener('keydown', this.handleKeyDown);
-      if (
-        this.props.coordinate.x !== this.state.dismissedAtCoordinate.x ||
-        this.props.coordinate.y !== this.state.dismissedAtCoordinate.y
-      ) {
-        this.setState({ dismissed: false });
-      }
-    } else {
-      document.addEventListener('keydown', this.handleKeyDown);
->>>>>>> db7a0442
-    }
-
-    if (wrapperNode.current && wrapperNode.current.getBoundingClientRect) {
-      const box = wrapperNode.current.getBoundingClientRect();
-
-      if (Math.abs(box.width - boxWidth) > EPS || Math.abs(box.height - boxHeight) > EPS) {
+  const handleKeyDown = useCallback(
+    (event: KeyboardEvent) => {
+      if (event.key === 'Escape') {
         setState(prev => ({
           ...prev,
-          boxWidth: box.width,
-          boxHeight: box.height,
+          dismissed: true,
+          dismissedAtCoordinate: {
+            ...prev.dismissedAtCoordinate,
+            x: coordinate.x,
+            y: coordinate.y,
+          },
         }));
       }
-    } else if (boxWidth !== -1 || boxHeight !== -1) {
-      setState(prev => ({
-        ...prev,
-        boxWidth: -1,
-        boxHeight: -1,
-      }));
-    }
-  };
+    },
+    [coordinate.x, coordinate.y],
+  );
 
   useEffect(() => {
+    const updateBBox = () => {
+      const { boxWidth, boxHeight, dismissed } = state;
+      if (dismissed) {
+        document.removeEventListener('keydown', handleKeyDown);
+        if (coordinate.x !== state.dismissedAtCoordinate.x || coordinate.y !== state.dismissedAtCoordinate.y) {
+          setState(prev => ({ ...prev, dismissed: false }));
+        }
+      } else {
+        document.addEventListener('keydown', handleKeyDown);
+      }
+
+      if (wrapperNode.current && wrapperNode.current.getBoundingClientRect) {
+        const box = wrapperNode.current.getBoundingClientRect();
+
+        if (Math.abs(box.width - boxWidth) > EPS || Math.abs(box.height - boxHeight) > EPS) {
+          setState(prev => ({
+            ...prev,
+            boxWidth: box.width,
+            boxHeight: box.height,
+          }));
+        }
+      } else if (boxWidth !== -1 || boxHeight !== -1) {
+        setState(prev => ({
+          ...prev,
+          boxWidth: -1,
+          boxHeight: -1,
+        }));
+      }
+    };
+
     updateBBox();
-  }, []);
+
+    return () => {
+      document.removeEventListener('keydown', handleKeyDown);
+    };
+  }, [coordinate.x, coordinate.y, handleKeyDown, state]);
 
   const getTranslate = ({
     key,
@@ -317,25 +305,7 @@
     // ESLint is disabled to allow listening to the `Escape` key. Refer to
     // https://github.com/recharts/recharts/pull/2925
     // eslint-disable-next-line jsx-a11y/no-noninteractive-element-interactions
-    <div
-      role="dialog"
-      onKeyDown={event => {
-        if (event.key === 'Escape') {
-          setState(prev => ({
-            ...prev,
-            dismissed: true,
-            dismissedAtCoordinate: {
-              ...prev.dismissedAtCoordinate,
-              x: coordinate.x,
-              y: coordinate.y,
-            },
-          }));
-        }
-      }}
-      className={cls}
-      style={outerStyle}
-      ref={wrapperNode}
-    >
+    <div tabIndex={-1} role="dialog" className={cls} style={outerStyle} ref={wrapperNode}>
       {renderContent(content, {
         ...props,
         payload: finalPayload,
@@ -347,7 +317,6 @@
 // needs to be set so that renderByOrder can find the correct handler function
 Tooltip.displayName = 'Tooltip';
 
-<<<<<<< HEAD
 /**
  * needs to be set so that renderByOrder can access an have default values for
  * children.props when there are no props set by the consumer
@@ -355,24 +324,4 @@
  */
 Tooltip.defaultProps = tooltipDefaultProps;
 
-export { Tooltip };
-=======
-    return (
-      // ESLint is disabled to allow listening to the `Escape` key. Refer to
-      // https://github.com/recharts/recharts/pull/2925
-      // eslint-disable-next-line jsx-a11y/no-noninteractive-element-interactions
-      <div
-        tabIndex={-1}
-        role="dialog"
-        className={cls}
-        style={outerStyle}
-        ref={node => {
-          this.wrapperNode = node;
-        }}
-      >
-        {renderContent(content, { ...this.props, payload: finalPayload })}
-      </div>
-    );
-  }
-}
->>>>>>> db7a0442
+export { Tooltip };