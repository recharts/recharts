/**
 * @fileOverview Tooltip
 */
import React, { PureComponent, CSSProperties, ReactNode, ReactElement, SVGProps } from 'react';
import { translateStyle } from 'react-smooth';
import _ from 'lodash';
<<<<<<< HEAD
import classNames from 'classnames';
import { isFunction } from '../util/isFunction';
=======
>>>>>>> 1098f244
import { DefaultTooltipContent, ValueType, NameType, Payload, Props as DefaultProps } from './DefaultTooltipContent';

import { Global } from '../util/Global';
import { UniqueOption, getUniqPayload } from '../util/payload/getUniqPayload';
import { AllowInDimension, AnimationDuration, AnimationTiming, Coordinate } from '../util/types';
import { getTooltipTranslate } from '../util/tooltip/translate';

const EPS = 1;
export type ContentType<TValue extends ValueType, TName extends NameType> =
  | ReactElement
  | ((props: TooltipProps<TValue, TName>) => ReactNode);

function defaultUniqBy<TValue extends ValueType, TName extends NameType>(entry: Payload<TValue, TName>) {
  return entry.dataKey;
}
<<<<<<< HEAD
function getUniqPayload<TValue extends ValueType, TName extends NameType>(
  option: UniqueOption<TValue, TName>,
  payload: Array<Payload<TValue, TName>>,
) {
  if (option === true) {
    return _.uniqBy(payload, defaultUniqBy);
  }

  if (isFunction(option)) {
    return _.uniqBy(payload, option);
  }

  return payload;
}
=======
>>>>>>> 1098f244

function renderContent<TValue extends ValueType, TName extends NameType>(
  content: ContentType<TValue, TName>,
  props: TooltipProps<TValue, TName>,
) {
  if (React.isValidElement(content)) {
    return React.cloneElement(content, props);
  }
  if (isFunction(content)) {
    return React.createElement(content as any, props);
  }

  return <DefaultTooltipContent {...props} />;
}

export type TooltipProps<TValue extends ValueType, TName extends NameType> = DefaultProps<TValue, TName> & {
  allowEscapeViewBox?: AllowInDimension;
  reverseDirection?: AllowInDimension;
  content?: ContentType<TValue, TName>;
  viewBox?: {
    x?: number;
    y?: number;
    width?: number;
    height?: number;
  };
  active?: boolean;
  offset?: number;
  wrapperStyle?: CSSProperties;
  cursor?: boolean | ReactElement | SVGProps<SVGElement>;
  coordinate?: Partial<Coordinate>;
  position?: Partial<Coordinate>;
  trigger?: 'hover' | 'click';
  shared?: boolean;
  payloadUniqBy?: UniqueOption<Payload<TValue, TName>>;
  isAnimationActive?: boolean;
  animationDuration?: AnimationDuration;
  animationEasing?: AnimationTiming;
  filterNull?: boolean;
  useTranslate3d?: boolean;
};

export class Tooltip<TValue extends ValueType, TName extends NameType> extends PureComponent<
  TooltipProps<TValue, TName>
> {
  static displayName = 'Tooltip';

  static defaultProps = {
    active: false,
    allowEscapeViewBox: { x: false, y: false },
    reverseDirection: { x: false, y: false },
    offset: 10,
    viewBox: { x: 0, y: 0, height: 0, width: 0 },
    coordinate: { x: 0, y: 0 },
    cursorStyle: {},
    separator: ' : ',
    wrapperStyle: {},
    contentStyle: {},
    itemStyle: {},
    labelStyle: {},
    cursor: true,
    trigger: 'hover',
    isAnimationActive: !Global.isSsr,
    animationEasing: 'ease',
    animationDuration: 400,
    filterNull: true,
    useTranslate3d: false,
  };

  state = {
    boxWidth: -1,
    boxHeight: -1,
    dismissed: false,
    dismissedAtCoordinate: { x: 0, y: 0 },
  };

  private wrapperNode: HTMLDivElement;

  componentDidMount() {
    this.updateBBox();
  }

  componentWillUnmount() {
    document.removeEventListener('keydown', this.handleKeyDown);
  }

  componentDidUpdate() {
    this.updateBBox();
  }

  handleKeyDown = (event: KeyboardEvent) => {
    if (event.key === 'Escape') {
      this.setState({
        dismissed: true,
        dismissedAtCoordinate: {
          ...this.state.dismissedAtCoordinate,
          x: this.props.coordinate.x,
          y: this.props.coordinate.y,
        },
      });
    }
  };

  updateBBox() {
    const { boxWidth, boxHeight, dismissed } = this.state;
    if (dismissed) {
      document.removeEventListener('keydown', this.handleKeyDown);
      if (
        this.props.coordinate.x !== this.state.dismissedAtCoordinate.x ||
        this.props.coordinate.y !== this.state.dismissedAtCoordinate.y
      ) {
        this.setState({ dismissed: false });
      }
    } else {
      document.addEventListener('keydown', this.handleKeyDown);
    }

    if (this.wrapperNode && this.wrapperNode.getBoundingClientRect) {
      const box = this.wrapperNode.getBoundingClientRect();

      if (Math.abs(box.width - boxWidth) > EPS || Math.abs(box.height - boxHeight) > EPS) {
        this.setState({
          boxWidth: box.width,
          boxHeight: box.height,
        });
      }
    } else if (boxWidth !== -1 || boxHeight !== -1) {
      this.setState({
        boxWidth: -1,
        boxHeight: -1,
      });
    }
  }

  render() {
    const {
      active,
      allowEscapeViewBox,
      animationDuration,
      animationEasing,
      content,
      coordinate,
      filterNull,
      isAnimationActive,
      offset,
      payload,
      payloadUniqBy,
      position,
      reverseDirection,
      useTranslate3d,
      viewBox,
      wrapperStyle,
    } = this.props;
    const finalPayload = getUniqPayload(
      filterNull && payload && payload.length ? payload.filter(entry => !_.isNil(entry.value)) : payload,
      payloadUniqBy,
      defaultUniqBy,
    );
    const hasPayload = finalPayload && finalPayload.length;

    const { cssClasses, cssProperties } = getTooltipTranslate({
      allowEscapeViewBox,
      coordinate,
      offsetTopLeft: offset,
      position,
      reverseDirection,
      tooltipBox: {
        height: this.state.boxHeight,
        width: this.state.boxWidth,
      },
      useTranslate3d,
      viewBox,
    });

    let outerStyle: CSSProperties = {
      ...cssProperties,
      pointerEvents: 'none',
      visibility: !this.state.dismissed && active && hasPayload ? 'visible' : 'hidden',
      position: 'absolute',
      top: 0,
      left: 0,
      ...wrapperStyle,
    };

    if (isAnimationActive && active) {
      outerStyle = {
        ...translateStyle({
          transition: `transform ${animationDuration}ms ${animationEasing}`,
        }),
        ...outerStyle,
      };
    }

    return (
      // ESLint is disabled to allow listening to the `Escape` key. Refer to
      // https://github.com/recharts/recharts/pull/2925
      // eslint-disable-next-line jsx-a11y/no-noninteractive-element-interactions
      <div
        tabIndex={-1}
        role="dialog"
        className={cssClasses}
        style={outerStyle}
        ref={node => {
          this.wrapperNode = node;
        }}
      >
        {renderContent(content, { ...this.props, payload: finalPayload })}
      </div>
    );
  }
}<|MERGE_RESOLUTION|>--- conflicted
+++ resolved
@@ -4,11 +4,8 @@
 import React, { PureComponent, CSSProperties, ReactNode, ReactElement, SVGProps } from 'react';
 import { translateStyle } from 'react-smooth';
 import _ from 'lodash';
-<<<<<<< HEAD
-import classNames from 'classnames';
 import { isFunction } from '../util/isFunction';
-=======
->>>>>>> 1098f244
+
 import { DefaultTooltipContent, ValueType, NameType, Payload, Props as DefaultProps } from './DefaultTooltipContent';
 
 import { Global } from '../util/Global';
@@ -24,23 +21,6 @@
 function defaultUniqBy<TValue extends ValueType, TName extends NameType>(entry: Payload<TValue, TName>) {
   return entry.dataKey;
 }
-<<<<<<< HEAD
-function getUniqPayload<TValue extends ValueType, TName extends NameType>(
-  option: UniqueOption<TValue, TName>,
-  payload: Array<Payload<TValue, TName>>,
-) {
-  if (option === true) {
-    return _.uniqBy(payload, defaultUniqBy);
-  }
-
-  if (isFunction(option)) {
-    return _.uniqBy(payload, option);
-  }
-
-  return payload;
-}
-=======
->>>>>>> 1098f244
 
 function renderContent<TValue extends ValueType, TName extends NameType>(
   content: ContentType<TValue, TName>,
