import React, { CSSProperties, SVGProps, useMemo } from 'react';
<<<<<<< HEAD
import classNames from 'classnames';

import isNil from 'lodash/isNil';
=======
import clsx from 'clsx';
import _ from 'lodash';
>>>>>>> 3339ff9e
import { isNumber, isNumOrStr } from '../util/DataUtils';
import { Global } from '../util/Global';
import { filterProps } from '../util/ReactUtils';
import { getStringSize } from '../util/DOMUtils';
import { reduceCSSCalc } from '../util/ReduceCSSCalc';

const BREAKING_SPACES = /[ \f\n\r\t\v\u2028\u2029]+/;

interface WordWithComputedWidth {
  word: string;
  width: number;
}

interface CalculatedWordWidths {
  wordsWithComputedWidth: Array<WordWithComputedWidth>;
  spaceWidth: number;
}

type CalculateWordWidthsParam = Pick<Props, 'children' | 'breakAll' | 'style'>;

const calculateWordWidths = ({ children, breakAll, style }: CalculateWordWidthsParam): CalculatedWordWidths => {
  try {
    let words: string[] = [];
    if (!isNil(children)) {
      if (breakAll) {
        words = children.toString().split('');
      } else {
        words = children.toString().split(BREAKING_SPACES);
      }
    }

    const wordsWithComputedWidth = words.map(word => ({ word, width: getStringSize(word, style).width }));

    const spaceWidth = breakAll ? 0 : getStringSize('\u00A0', style).width;

    return { wordsWithComputedWidth, spaceWidth };
  } catch (e) {
    return null;
  }
};

interface TextProps {
  scaleToFit?: boolean;
  angle?: number;
  textAnchor?: 'start' | 'middle' | 'end' | 'inherit';
  verticalAnchor?: 'start' | 'middle' | 'end';
  style?: CSSProperties;
  lineHeight?: number | string;
  breakAll?: boolean;
  children?: string | number;
  maxLines?: number;
}

export type Props = Omit<SVGProps<SVGTextElement>, 'textAnchor' | 'verticalAnchor'> & TextProps;

interface Words {
  words: Array<string>;
  width?: number;
}

type CalculateWordsByLinesProps = Pick<Props, 'maxLines' | 'children' | 'style' | 'breakAll'>;

const calculateWordsByLines = (
  { maxLines, children, style, breakAll }: CalculateWordsByLinesProps,
  initialWordsWithComputedWith: Array<WordWithComputedWidth>,
  spaceWidth: number,
  lineWidth: number | string,
  scaleToFit?: boolean,
): Array<Words> => {
  const shouldLimitLines = isNumber(maxLines);
  const text = children as string;

  const calculate = (words: Array<WordWithComputedWidth> = []) =>
    words.reduce((result, { word, width }) => {
      const currentLine = result[result.length - 1];

      if (
        currentLine &&
        (lineWidth == null || scaleToFit || currentLine.width + width + spaceWidth < Number(lineWidth))
      ) {
        // Word can be added to an existing line
        currentLine.words.push(word);
        currentLine.width += width + spaceWidth;
      } else {
        // Add first word to line or word is too long to scaleToFit on existing line
        const newLine = { words: [word], width };
        result.push(newLine);
      }

      return result;
    }, []);

  const originalResult = calculate(initialWordsWithComputedWith);

  const findLongestLine = (words: Array<Words>): Words =>
    words.reduce((a: Words, b: Words) => (a.width > b.width ? a : b));

  if (!shouldLimitLines) {
    return originalResult;
  }

  const suffix = '…';

  const checkOverflow = (index: number): [boolean, Words[]] => {
    const tempText = text.slice(0, index);

    const words = calculateWordWidths({
      breakAll,
      style,
      children: tempText + suffix,
    }).wordsWithComputedWidth;

    const result = calculate(words);

    const doesOverflow = result.length > maxLines || findLongestLine(result).width > Number(lineWidth);

    return [doesOverflow, result];
  };

  let start = 0;
  let end = text.length - 1;

  let iterations = 0;
  let trimmedResult;

  while (start <= end && iterations <= text.length - 1) {
    const middle = Math.floor((start + end) / 2);
    const prev = middle - 1;

    const [doesPrevOverflow, result] = checkOverflow(prev);
    const [doesMiddleOverflow] = checkOverflow(middle);

    if (!doesPrevOverflow && !doesMiddleOverflow) {
      start = middle + 1;
    }

    if (doesPrevOverflow && doesMiddleOverflow) {
      end = middle - 1;
    }

    if (!doesPrevOverflow && doesMiddleOverflow) {
      trimmedResult = result;
      break;
    }

    iterations++;
  }

  // Fallback to originalResult (result without trimming) if we cannot find the
  // where to trim.  This should not happen :tm:
  return trimmedResult || originalResult;
};

const getWordsWithoutCalculate = (children: React.ReactNode): Array<Words> => {
  const words = !isNil(children) ? children.toString().split(BREAKING_SPACES) : [];
  return [{ words }];
};

type GetWordsByLinesProps = Pick<Props, 'width' | 'scaleToFit' | 'children' | 'style' | 'breakAll' | 'maxLines'>;

const getWordsByLines = ({ width, scaleToFit, children, style, breakAll, maxLines }: GetWordsByLinesProps) => {
  // Only perform calculations if using features that require them (multiline, scaleToFit)
  if ((width || scaleToFit) && !Global.isSsr) {
    let wordsWithComputedWidth: Array<WordWithComputedWidth>, spaceWidth: number;

    const wordWidths = calculateWordWidths({ breakAll, children, style });

    if (wordWidths) {
      const { wordsWithComputedWidth: wcw, spaceWidth: sw } = wordWidths;

      wordsWithComputedWidth = wcw;
      spaceWidth = sw;
    } else {
      return getWordsWithoutCalculate(children);
    }

    return calculateWordsByLines(
      { breakAll, children, maxLines, style },
      wordsWithComputedWidth,
      spaceWidth,
      width,
      scaleToFit,
    );
  }
  return getWordsWithoutCalculate(children);
};

const DEFAULT_FILL = '#808080';

export const Text = ({
  x: propsX = 0,
  y: propsY = 0,
  lineHeight = '1em',
  // Magic number from d3
  capHeight = '0.71em',
  scaleToFit = false,
  textAnchor = 'start',
  // Maintain compat with existing charts / default SVG behavior
  verticalAnchor = 'end',
  fill = DEFAULT_FILL,
  ...props
}: Props) => {
  const wordsByLines: Array<Words> = useMemo(() => {
    return getWordsByLines({
      breakAll: props.breakAll,
      children: props.children,
      maxLines: props.maxLines,
      scaleToFit,
      style: props.style,
      width: props.width,
    });
  }, [props.breakAll, props.children, props.maxLines, scaleToFit, props.style, props.width]);

  const { dx, dy, angle, className, breakAll, ...textProps } = props;

  if (!isNumOrStr(propsX) || !isNumOrStr(propsY)) {
    return null;
  }
  const x = (propsX as number) + (isNumber(dx as number) ? (dx as number) : 0);
  const y = (propsY as number) + (isNumber(dy as number) ? (dy as number) : 0);

  let startDy: string;
  switch (verticalAnchor) {
    case 'start':
      startDy = reduceCSSCalc(`calc(${capHeight})`);
      break;
    case 'middle':
      startDy = reduceCSSCalc(`calc(${(wordsByLines.length - 1) / 2} * -${lineHeight} + (${capHeight} / 2))`);
      break;
    default:
      startDy = reduceCSSCalc(`calc(${wordsByLines.length - 1} * -${lineHeight})`);
      break;
  }

  const transforms = [];
  if (scaleToFit) {
    const lineWidth = wordsByLines[0].width;
    const { width } = props;
    transforms.push(`scale(${(isNumber(width as number) ? (width as number) / lineWidth : 1) / lineWidth})`);
  }
  if (angle) {
    transforms.push(`rotate(${angle}, ${x}, ${y})`);
  }
  if (transforms.length) {
    textProps.transform = transforms.join(' ');
  }

  return (
    <text
      {...filterProps(textProps, true)}
      x={x}
      y={y}
      className={clsx('recharts-text', className)}
      textAnchor={textAnchor}
      fill={fill.includes('url') ? DEFAULT_FILL : fill}
    >
      {wordsByLines.map((line, index) => (
        // eslint-disable-next-line react/no-array-index-key
        <tspan x={x} dy={index === 0 ? startDy : lineHeight} key={index}>
          {line.words.join(breakAll ? '' : ' ')}
        </tspan>
      ))}
    </text>
  );
};<|MERGE_RESOLUTION|>--- conflicted
+++ resolved
@@ -1,12 +1,7 @@
 import React, { CSSProperties, SVGProps, useMemo } from 'react';
-<<<<<<< HEAD
-import classNames from 'classnames';
 
 import isNil from 'lodash/isNil';
-=======
 import clsx from 'clsx';
-import _ from 'lodash';
->>>>>>> 3339ff9e
 import { isNumber, isNumOrStr } from '../util/DataUtils';
 import { Global } from '../util/Global';
 import { filterProps } from '../util/ReactUtils';
