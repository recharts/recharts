/**
 * @fileOverview Wrapper component to make charts adapt to the size of parent * DOM
 */
import clsx from 'clsx';
import React, {
  ReactElement,
  forwardRef,
  cloneElement,
  useState,
  useImperativeHandle,
  useRef,
  useEffect,
  useMemo,
  CSSProperties,
  useCallback,
} from 'react';
import { throttle } from 'lodash';
import { isPercent } from '../util/DataUtils';
import { warn } from '../util/LogUtils';

export interface Props {
  aspect?: number;
  width?: string | number;
  height?: string | number;
  minWidth?: string | number;
  minHeight?: string | number;
  initialDimension?: {
    width: number;
    height: number;
  };
  maxHeight?: number;
  children: ReactElement;
  debounce?: number;
  id?: string | number;
  className?: string | number;
  style?: Omit<CSSProperties, keyof Props>;
  onResize?: (width: number, height: number) => void;
}

const responsiveStyle = { width: '100%', height: '100%' };

export const ResponsiveContainer = forwardRef<HTMLDivElement, Props>(
  (
    {
      aspect,
      initialDimension = {
        width: -1,
        height: -1,
      },
      width = '100%',
      height = '100%',
      /*
       * default min-width to 0 if not specified - 'auto' causes issues with flexbox
       * https://github.com/recharts/recharts/issues/172
       */
      minWidth = 0,
      minHeight,
      maxHeight,
      children,
      debounce = 0,
      id,
      className,
      onResize,
      style = {},
    },
    ref,
  ) => {
    const containerRef = useRef<HTMLDivElement>(null);
    const onResizeRef = useRef<Props['onResize']>();
    onResizeRef.current = onResize;
    // eslint-disable-next-line @typescript-eslint/ban-ts-comment
    // @ts-ignore
    useImperativeHandle(ref, () => containerRef);

    const [sizes, setSizes] = useState<{
      containerWidth: number;
      containerHeight: number;
    }>({
      containerWidth: initialDimension.width,
      containerHeight: initialDimension.height,
    });

    const setContainerSize = useCallback((newWidth: number, newHeight: number) => {
      setSizes(prevState => {
        const roundedWidth = Math.round(newWidth);
        const roundedHeight = Math.round(newHeight);
        if (prevState.containerWidth === roundedWidth && prevState.containerHeight === roundedHeight) {
          return prevState;
        }

        return { containerWidth: roundedWidth, containerHeight: roundedHeight };
      });
    }, []);

    useEffect(() => {
      let callback = (entries: ResizeObserverEntry[]) => {
        const { width: containerWidth, height: containerHeight } = entries[0].contentRect;
        setContainerSize(containerWidth, containerHeight);
        onResizeRef.current?.(containerWidth, containerHeight);
      };
      if (debounce > 0) {
        callback = throttle(callback, debounce, { trailing: true, leading: false });
      }
      const observer = new ResizeObserver(callback);

      const { width: containerWidth, height: containerHeight } = containerRef.current.getBoundingClientRect();
      setContainerSize(containerWidth, containerHeight);

      observer.observe(containerRef.current);

      return () => {
        observer.disconnect();
      };
    }, [setContainerSize, debounce]);

    const chartContent = useMemo(() => {
      const { containerWidth, containerHeight } = sizes;

      if (containerWidth < 0 || containerHeight < 0) {
        return null;
      }

      warn(
        isPercent(width) || isPercent(height),
        `The width(%s) and height(%s) are both fixed numbers,
       maybe you don't need to use a ResponsiveContainer.`,
        width,
        height,
      );

      warn(!aspect || aspect > 0, 'The aspect(%s) must be greater than zero.', aspect);

      let calculatedWidth: number = isPercent(width) ? containerWidth : (width as number);
      let calculatedHeight: number = isPercent(height) ? containerHeight : (height as number);

      if (aspect && aspect > 0) {
        // Preserve the desired aspect ratio
        if (calculatedWidth) {
          // Will default to using width for aspect ratio
          calculatedHeight = calculatedWidth / aspect;
        } else if (calculatedHeight) {
          // But we should also take height into consideration
          calculatedWidth = calculatedHeight * aspect;
        }

        // if maxHeight is set, overwrite if calculatedHeight is greater than maxHeight
        if (maxHeight && calculatedHeight > maxHeight) {
          calculatedHeight = maxHeight;
        }
      }

      warn(
        calculatedWidth > 0 || calculatedHeight > 0,
        `The width(%s) and height(%s) of chart should be greater than 0,
       please check the style of container, or the props width(%s) and height(%s),
       or add a minWidth(%s) or minHeight(%s) or use aspect(%s) to control the
       height and width.`,
        calculatedWidth,
        calculatedHeight,
        width,
        height,
        minWidth,
        minHeight,
        aspect,
      );

      return cloneElement(children, {
        width: calculatedWidth,
        height: calculatedHeight,
        // calculate the actual size and override it.
<<<<<<< HEAD
        style: responsiveStyle,
=======
        style: { height: '100%', width: '100%', maxHeight: calculatedHeight, maxWidth: calculatedWidth },
>>>>>>> 09e4da6d
      });
    }, [aspect, children, height, maxHeight, minHeight, minWidth, sizes, width]);

    return (
      <div
        id={id ? `${id}` : undefined}
        className={clsx('recharts-responsive-container', className)}
        style={{ ...style, width, height, minWidth, minHeight, maxHeight }}
        ref={containerRef}
      >
        {chartContent}
      </div>
    );
  },
);<|MERGE_RESOLUTION|>--- conflicted
+++ resolved
@@ -36,8 +36,6 @@
   style?: Omit<CSSProperties, keyof Props>;
   onResize?: (width: number, height: number) => void;
 }
-
-const responsiveStyle = { width: '100%', height: '100%' };
 
 export const ResponsiveContainer = forwardRef<HTMLDivElement, Props>(
   (
@@ -168,11 +166,7 @@
         width: calculatedWidth,
         height: calculatedHeight,
         // calculate the actual size and override it.
-<<<<<<< HEAD
-        style: responsiveStyle,
-=======
         style: { height: '100%', width: '100%', maxHeight: calculatedHeight, maxWidth: calculatedWidth },
->>>>>>> 09e4da6d
       });
     }, [aspect, children, height, maxHeight, minHeight, minWidth, sizes, width]);
 
