import React from 'react';
<<<<<<< HEAD
import { Bar, BarChart, ResponsiveContainer, Tooltip } from '../../../../src';
=======
import { Bar, BarChart, ResponsiveContainer, XAxis } from '../../../../src';
>>>>>>> fede49ae
import { pageData } from '../../data';

export default {
  component: BarChart,
};

export const Simple = {
  render: (args: Record<string, any>) => {
    return (
      <ResponsiveContainer width="100%" height={400}>
        <BarChart {...args}>
          <Bar dataKey="uv" />
          <Tooltip reverseDirection={{ x: true }} />
        </BarChart>
      </ResponsiveContainer>
    );
  },
  args: {
    data: pageData,
  },
};

export const BarInBar = {
  render: (args: Record<string, any>) => {
    return (
      <ResponsiveContainer width="100%" height={400}>
        <BarChart {...args}>
          <Bar dataKey="uv" fill="green" xAxisId="one" barSize={50} />
          <XAxis xAxisId="one" />
          {/* The smaller bar must be rendered in front of the larger one to be visible. */}
          <Bar dataKey="pv" fill="red" xAxisId="two" barSize={30} />
          <XAxis xAxisId="two" hide />
        </BarChart>
      </ResponsiveContainer>
    );
  },
  args: {
    data: pageData,
  },
};<|MERGE_RESOLUTION|>--- conflicted
+++ resolved
@@ -1,9 +1,5 @@
 import React from 'react';
-<<<<<<< HEAD
-import { Bar, BarChart, ResponsiveContainer, Tooltip } from '../../../../src';
-=======
-import { Bar, BarChart, ResponsiveContainer, XAxis } from '../../../../src';
->>>>>>> fede49ae
+import { Bar, BarChart, ResponsiveContainer, Tooltip, XAxis } from '../../../../src';
 import { pageData } from '../../data';
 
 export default {
