--- conflicted
+++ resolved
@@ -7,10 +7,7 @@
 import { EventHandlers } from '../props/EventHandlers';
 import { AnimationProps } from '../props/AnimationProps';
 import { legendType } from '../props/Legend';
-<<<<<<< HEAD
-=======
 import { getStoryArgsFromArgsTypesObject } from '../props/utils';
->>>>>>> 33ceeaf5
 
 const GeneralProps = {
   id: {
@@ -237,7 +234,8 @@
     );
   },
   args: {
-    ...getStoryArgsFromArgsTypesObject(GeneralProps),
+    ...
+    (GeneralProps),
   },
   parameters: {
     controls: { include: Object.keys(GeneralProps) },
