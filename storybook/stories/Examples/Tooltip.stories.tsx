/* eslint-disable no-shadow */
import React, { useCallback, useState } from 'react';
import { pageData } from '../data';
import {
  Area,
  Bar,
  CartesianGrid,
  ComposedChart,
  Line,
  LineChart,
  ResponsiveContainer,
  Tooltip,
  XAxis,
  YAxis,
} from '../../../src';
import { DefaultTooltipContent } from '../../../src/component/DefaultTooltipContent';
import { generateMockData } from '../../../test/helper/generateMockData';

export default {
  component: Tooltip,
};

<<<<<<< HEAD
export const SettingTooltipIndex = {
  render: () => (
    <LineChart
      width={500}
      defaultIndex={2}
      height={300}
      data={pageData}
      accessibilityLayer
      margin={{
        top: 5,
        right: 5,
        bottom: 5,
        left: 0,
      }}
    >
      <CartesianGrid stroke="#eee" strokeDasharray="5 5" />
      <XAxis dataKey="name" />
      <YAxis />
      <Line type="monotone" dataKey="uv" stroke="#8884d8" />
      <Line type="monotone" dataKey="pv" stroke="#82ca9d" />
      <Tooltip />
    </LineChart>
  ),
=======
// We do not export this story, but reuse the rendering across multiple examples with various args.
const SimpleTooltipStory = {
  render: (tooltipArgs: Record<string, any>) => {
    return (
      <ResponsiveContainer width="100%" height={400}>
        <ComposedChart data={pageData}>
          <Tooltip {...tooltipArgs} />
          <XAxis dataKey="name" />
          <YAxis />
          <Line dataKey="uv" />
        </ComposedChart>
      </ResponsiveContainer>
    );
  },
};

export const ActiveTooltip = {
  ...SimpleTooltipStory,
  args: {
    active: true,
  },
>>>>>>> e9dbf61e
};

export const LockedByClick = {
  render: (_args: Record<string, any>) => {
    const [isLocked, setIsLocked] = React.useState(false);
    // The TooltipData contains the payload, the label and the x position of the tooltip.
    // Their update is interrupted by the click event, so we need to store them in a state.
    const [tooltipData, setTooltipData] = React.useState<{ payload?: unknown[]; label?: string; x?: number }>({});

    // A custom Tooltip that updates the payload of the tooltip if the
    // chart is locked, and either way always renders using the normal Tooltip.
    const CustomTooltip = (props: any) => {
      // If the chart is locked, and the payload is not empty, and the
      // x position of the tooltip has changed, update the tooltipData.
      if (!isLocked && props.payload && props.payload.length > 0 && props.coordinate.x !== tooltipData.x) {
        setTooltipData({ payload: props.payload, x: props.coordinate.x, label: props.label });
      }
      return (
        <DefaultTooltipContent
          {...props}
          payload={props.tooltipData.payload ?? props.payload}
          label={props.tooltipData.label ?? props.label}
        />
      );
    };

    return (
      <ResponsiveContainer width="100%" height={500}>
        <ComposedChart
          data={pageData}
          // Clicking the chart locks the tooltip to the current position, and fixes its content.
          onClick={() => {
            setIsLocked(!isLocked);
          }}
        >
          <Line dataKey="uv" />
          <Bar dataKey="pv" />
          <Tooltip
            position={{ y: 0, x: tooltipData.x }} // The y position fixes the Tooltip to the top of the chart.
            content={<CustomTooltip tooltipData={tooltipData} />}
          />
        </ComposedChart>
      </ResponsiveContainer>
    );
  },
  description:
    'This example shows how to lock the tooltip to a specific position. Click on the chart to show fix the Tooltip.',
};

export const CssScaledParent = {
  render: () => {
    const [scale, setScale] = useState(1.2);
    const handleZoomIn = useCallback(() => setScale(s => s + 0.1), []);
    const handleZoomOut = useCallback(() => setScale(s => s - 0.1), []);
    return (
      <div style={{ width: '100%' }}>
        <h2>No transform: scale</h2>
        <div style={{ display: 'flex' }}>
          <ResponsiveContainer width="100%" height={200}>
            <ComposedChart data={pageData}>
              <Line dataKey="uv" />
              <Bar dataKey="pv" />
              <Tooltip />
            </ComposedChart>
          </ResponsiveContainer>
        </div>

        <h2>
          Parent container
          {` <div style={{transform: scale(${scale})}}> ...`}
        </h2>
        <button type="button" onClick={handleZoomIn}>
          Zoom In
        </button>
        <button type="button" onClick={handleZoomOut}>
          Zoom Out
        </button>
        <div style={{ transform: `scale(${scale})`, transformOrigin: '50% 0' }}>
          <ResponsiveContainer width="100%" height={200}>
            <ComposedChart data={pageData}>
              <Line dataKey="uv" />
              <Bar dataKey="pv" />
              <Tooltip />
            </ComposedChart>
          </ResponsiveContainer>
        </div>
      </div>
    );
  },
  description: 'This example shows if Tooltip is shown correctly when parent component use transform:scale styling',
};

const areaData = [
  { category: 'A', value: 0.2 },
  { category: 'B', value: 0.3 },
  { category: 'B', value: 0.5 },
  { category: 'C', value: 0.6 },
  { category: 'C', value: 0.7 },
  { category: 'D', value: 0.4 },
];

const lineData = [
  { category: 'A', value: null },
  { category: 'B', value: null },
  { category: 'B', value: null },
  { category: 'C', value: 0.2 },
  { category: 'C', value: 0.4 },
  { category: 'D', value: 0.6 },
];

export const SeparateDataSetsForChart = {
  render: () => {
    return (
      <ResponsiveContainer width="100%" height={500}>
        <ComposedChart data={areaData} defaultIndex={2}>
          <XAxis dataKey="category" type="category" />
          <YAxis dataKey="value" />
          <Tooltip />

          <Area dataKey="value" />
          <Line dataKey="value" data={lineData} />
        </ComposedChart>
      </ResponsiveContainer>
    );
  },
};

export const TriggerTooltipByClick = {
  ...SimpleTooltipStory,
  args: {
    trigger: 'click',
  },
};

interface CustomTooltipProps {
  active?: boolean;
  payload?: payloadType[];
  label?: number;
}

type payloadType = {
  value: string | number;
  name: string;
};

const CustomContent = ({ active, payload }: CustomTooltipProps) => {
  if (active && payload && payload.length > 0) {
    return (
      <div
        style={{
          backgroundColor: '#5b63ffe7',
          padding: '10px',
          borderRadius: '10px',
          boxShadow: '1px 2px 10px -2px #7873ffb1',
        }}
      >
        {payload.map((pld: payloadType) => (
          <p
            key={pld.name}
            style={{
              borderStyle: 'solid 1px',
              fontSize: '13px',
              fontWeight: '600',
              fontFamily: 'sans-serif',
              color: '#fff',
            }}
          >
            {`${pld.name} : ${pld.value}`}
          </p>
        ))}
      </div>
    );
  }
  return null;
};

export const CustomContentExample = {
  ...SimpleTooltipStory,
  args: {
    content: <CustomContent />,
    trigger: 'hover',
  },
};

export const LargeDataArray = {
  render: (args: Record<string, any>) => {
    const [surfaceWidth, surfaceHeight] = [600, 300];
    return (
      <ResponsiveContainer width="100%" height={surfaceHeight}>
        <ComposedChart
          width={surfaceWidth}
          height={surfaceHeight}
          margin={{
            top: 20,
            right: 20,
            bottom: 20,
            left: 20,
          }}
          data={generateMockData(1000, 334058656)}
        >
          {/* The target component */}
          <Tooltip {...args} />
          <Line dataKey="x" />
          <Line dataKey="y" />
          <Line dataKey="z" />
        </ComposedChart>
      </ResponsiveContainer>
    );
  },
  args: {},
};<|MERGE_RESOLUTION|>--- conflicted
+++ resolved
@@ -20,7 +20,29 @@
   component: Tooltip,
 };
 
-<<<<<<< HEAD
+// We do not export this story, but reuse the rendering across multiple examples with various args.
+const SimpleTooltipStory = {
+  render: (tooltipArgs: Record<string, any>) => {
+    return (
+      <ResponsiveContainer width="100%" height={400}>
+        <ComposedChart data={pageData}>
+          <Tooltip {...tooltipArgs} />
+          <XAxis dataKey="name" />
+          <YAxis />
+          <Line dataKey="uv" />
+        </ComposedChart>
+      </ResponsiveContainer>
+    );
+  },
+};
+
+export const ActiveTooltip = {
+  ...SimpleTooltipStory,
+  args: {
+    active: true,
+  },
+};
+
 export const SettingTooltipIndex = {
   render: () => (
     <LineChart
@@ -44,29 +66,6 @@
       <Tooltip />
     </LineChart>
   ),
-=======
-// We do not export this story, but reuse the rendering across multiple examples with various args.
-const SimpleTooltipStory = {
-  render: (tooltipArgs: Record<string, any>) => {
-    return (
-      <ResponsiveContainer width="100%" height={400}>
-        <ComposedChart data={pageData}>
-          <Tooltip {...tooltipArgs} />
-          <XAxis dataKey="name" />
-          <YAxis />
-          <Line dataKey="uv" />
-        </ComposedChart>
-      </ResponsiveContainer>
-    );
-  },
-};
-
-export const ActiveTooltip = {
-  ...SimpleTooltipStory,
-  args: {
-    active: true,
-  },
->>>>>>> e9dbf61e
 };
 
 export const LockedByClick = {
