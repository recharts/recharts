--- conflicted
+++ resolved
@@ -58,7 +58,6 @@
     'This example shows how to lock the tooltip to a specific position. Click on the chart to show fix the Tooltip.',
 };
 
-<<<<<<< HEAD
 export const CssScaledParent = {
   render: () => {
     const [scale, setScale] = useState(1.2);
@@ -100,7 +99,8 @@
     );
   },
   description: 'This example shows if Tooltip is shown correctly when parent component use transform:scale styling',
-=======
+};
+
 const areaData = [
   { category: 'A', value: 0.2 },
   { category: 'B', value: 0.3 },
@@ -134,5 +134,4 @@
       </ResponsiveContainer>
     );
   },
->>>>>>> e56c0ca7
 };