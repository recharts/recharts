--- conflicted
+++ resolved
@@ -1,8 +1,5 @@
 import React, { useState } from 'react';
-<<<<<<< HEAD
-=======
-import { StoryContext, Args } from '@storybook/react';
->>>>>>> 489f7db9
+import { Args } from '@storybook/react';
 import { pageData, rangeData } from '../../data';
 import {
   ResponsiveContainer,
@@ -953,7 +950,7 @@
 };
 
 export const ChangingDataKey = {
-  render: (args: Record<string, any>, context: RechartsStoryContext) => {
+  render: (args: Args, context: RechartsStoryContext) => {
     const data1 = [
       { x: { value: 1 }, name: 'x1' },
       { x: { value: 2 }, name: 'x2' },
@@ -1041,7 +1038,7 @@
 };
 
 export const ChangingDataKeyAndStacked = {
-  render: (args: Record<string, any>, context: RechartsStoryContext) => {
+  render: (args: Args, context: RechartsStoryContext) => {
     const [useData2, setUseData2] = useState(false);
     const [visible, setVisible] = useState(true);
 
@@ -1121,7 +1118,7 @@
 };
 
 export const ChangingData = {
-  render: (args: Record<string, any>, context: RechartsStoryContext) => {
+  render: (args: Args, context: RechartsStoryContext) => {
     type MyDataShape = Array<{ number: number }>;
 
     const [data, setData] = useState<MyDataShape>([{ number: 10 }]);
@@ -1188,7 +1185,7 @@
  * https://github.com/recharts/recharts/issues/6034
  */
 export const Timeline = {
-  render: (args: Args) => {
+  render: (args: Args, context: RechartsStoryContext) => {
     const getBarColor = (type: string | undefined, subtype: string | undefined) => {
       switch (type) {
         case 'OP':
@@ -1237,6 +1234,10 @@
             <Cell key={`cell-${entry.name}`} fill={getBarColor(entry.type, entry.subtype)} />
           ))}
         </Bar>
+        <RechartsHookInspector
+          position={context.rechartsInspectorPosition}
+          setPosition={context.rechartsSetInspectorPosition}
+        />
       </BarChart>
     );
   },
