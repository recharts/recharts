{
  "name": "recharts",
  "version": "2.9.0",
  "description": "React charts",
  "exports": "./src/index.ts",
  "module": "es6/index",
  "jsnext:main": "es6/index",
  "types": "types/index.d.ts",
  "sideEffects": false,
  "files": [
    "*.md",
    "es6",
    "lib",
    "umd",
    "types"
  ],
  "keywords": [
    "react",
    "reactjs",
    "chart",
    "react-component"
  ],
  "scripts": {
    "prepare": "husky install",
    "build": "npm run build-types && npm run build-cjs && npm run build-es6 && npm run build-umd",
    "build-cjs": "rimraf lib && cross-env NODE_ENV=commonjs babel ./src -d lib --extensions '.js,.ts,.tsx'",
    "build-es6": "rimraf es6 && cross-env NODE_ENV=es6 babel ./src -d es6 --extensions '.js,.ts,.tsx'",
    "build-umd": "rimraf umd && cross-env NODE_ENV=production webpack --entry ./src/index.ts -o umd",
    "build-types": "rimraf types && npm run tsc",
    "demo": "webpack serve --config demo/webpack.config.js --port 3000 --host 127.0.0.1 --progress --profile --static demo/",
<<<<<<< HEAD
    "test": "NODE_ENV=test node --experimental-vm-modules ./node_modules/.bin/jest",
=======
    "test": "cross-env NODE_ENV=test jest",
    "test:perf:baseline": "reassure --baseline",
    "test:perf": "reassure",
>>>>>>> ad0c727a
    "lint": "eslint \"./src/**/*.{ts,tsx}\"",
    "lint-storybook": "eslint \"./storybook/**/*.{ts,tsx}\"",
    "autofix": "eslint \"./src/**/*.{ts,tsx}\" --fix",
    "analyse": "cross-env NODE_ENV=analyse webpack ./src/index.ts -o umd/Recharts.js",
    "tsc": "tsc",
    "storybook": "npx storybook dev -p 6006 -c storybook",
    "build-storybook": "npx storybook build -o storybook/public -c storybook",
    "chromatic": "npx chromatic",
    "test-storybook": "test-storybook --config-dir storybook",
    "test-storybook:url": "test-storybook --url http://127.0.0.1:9009 --config-dir storybook",
    "test-storybook:ci": "concurrently -k -s first -n \"SB,TEST\" -c \"magenta,blue\" \"npm run build-storybook --quiet && npx http-server storybook/public --port 9009 --silent\" \"wait-on tcp:127.0.0.1:9009 && npm run test-storybook:url --maxWorkers=2\""
  },
  "lint-staged": {
    "*.{ts,tsx,js,jsx}": [
      "eslint --fix",
      "prettier --write"
    ]
  },
  "repository": {
    "type": "git",
    "url": "git+https://github.com/recharts/recharts.git"
  },
  "author": {
    "name": "recharts group"
  },
  "bugs": {
    "url": "https://github.com/recharts/recharts/issues"
  },
  "homepage": "https://github.com/recharts/recharts",
  "peerDependencies": {
    "prop-types": "^15.6.0",
    "react": "^16.0.0 || ^17.0.0 || ^18.0.0",
    "react-dom": "^16.0.0 || ^17.0.0 || ^18.0.0"
  },
  "dependencies": {
    "classnames": "^2.2.5",
    "d3-interpolate": "^3.0.1",
    "d3-scale": "^4.0.2",
    "d3-shape": "^2.0.0",
    "eventemitter3": "^4.0.1",
    "lodash": "^4.17.19",
    "react-is": "^16.10.2",
    "react-resize-detector": "^8.0.4",
    "react-smooth": "^2.0.4",
    "recharts-scale": "^0.4.4",
    "tiny-invariant": "^1.3.1"
  },
  "devDependencies": {
    "@babel/cli": "^7.6.4",
    "@babel/core": "^7.22.11",
    "@babel/plugin-proposal-export-default-from": "^7.0.0",
    "@babel/plugin-proposal-export-namespace-from": "^7.0.0",
    "@babel/plugin-proposal-function-bind": "^7.0.0",
    "@babel/plugin-proposal-object-rest-spread": "^7.6.2",
    "@babel/plugin-transform-runtime": "^7.19.6",
    "@babel/preset-env": "^7.6.3",
    "@babel/preset-react": "^7.6.3",
    "@babel/preset-typescript": "^7.6.0",
    "@babel/runtime": "^7.6.3",
    "@storybook/addon-a11y": "^7.4.6",
    "@storybook/addon-docs": "^7.4.6",
    "@storybook/addon-essentials": "^7.4.6",
    "@storybook/addon-interactions": "^7.4.6",
    "@storybook/addon-links": "^7.4.6",
    "@storybook/addon-mdx-gfm": "^7.4.6",
    "@storybook/addon-storysource": "^7.4.6",
    "@storybook/jest": "^0.2.3",
    "@storybook/react": "^7.4.6",
    "@storybook/react-webpack5": "^7.4.6",
    "@storybook/test-runner": "^0.13.0",
    "@storybook/testing-library": "^0.2.2",
    "@testing-library/jest-dom": "^5.16.5",
    "@testing-library/react": "^12.1.5",
    "@testing-library/user-event": "^14.3.0",
    "@types/classnames": "^2.2.9",
    "@types/d3-interpolate": "^3.0.1",
    "@types/d3-scale": "^4.0.2",
    "@types/d3-shape": "^3.1.0",
    "@types/d3-time-format": "^4.0.0",
    "@types/jest": "^27.5.1",
    "@types/lodash": "^4.14.144",
    "@types/node": "^14.18.34",
    "@types/react": "^16.0.0",
    "@types/react-dom": "^16.0.0",
    "@types/react-is": "^17.0.0",
    "@types/react-router-dom": "^5.1.7",
    "@typescript-eslint/eslint-plugin": "^4.33.0",
    "@typescript-eslint/parser": "^4.33.0",
    "babel-loader": "^8.0.0",
    "babel-plugin-dev-expression": "^0.2.3",
    "babel-plugin-lodash": "^3.3.0",
    "browserslist": "^4.21.0",
    "chromatic": "^6.15.0",
    "concurrently": "^7.6.0",
    "cross-env": "^7.0.3",
    "d3-scale-chromatic": "^3.0.0",
    "d3-time": "^3.1.0",
    "d3-time-format": "^4.1.0",
    "eslint": "^7.32.0",
    "eslint-config-airbnb": "^18.2.1",
    "eslint-config-prettier": "^7.2.0",
    "eslint-plugin-import": "^2.26.0",
    "eslint-plugin-jsx-a11y": "^6.6.1",
    "eslint-plugin-prettier": "^3.1.2",
    "eslint-plugin-react": "^7.31.11",
    "eslint-plugin-react-hooks": "^4.6.0",
    "eslint-plugin-storybook": "^0.6.15",
    "husky": "^8.0.2",
    "jest": "^27.5.1",
    "jest-each": "^27.5.1",
    "jest-environment-jsdom": "^27.5.1",
    "lint-staged": "^13.2.2",
    "prettier": "^2.2.1",
    "react": "^16.14.0",
    "react-dom": "^16.14.0",
    "react-router-dom": "^5.1.2",
    "reassure": "^0.9.1",
    "reduce-css-calc": "^2.1.8",
    "rimraf": "^3.0.2",
    "storybook": "^7.4.6",
    "storybook-addon-performance": "^0.17.1",
    "terser-webpack-plugin": "^5.1.1",
    "ts-jest": "^27.1.5",
    "ts-loader": "^8.0.12",
    "typescript": "4.1.3",
    "update-browserslist-db": "^1.0.10",
    "webpack": "^5.65.0",
    "webpack-bundle-analyzer": "^4.4.0",
    "webpack-cli": "^4.9.0",
    "webpack-dev-server": "^4.6.0"
  },
  "engines": {
    "node": ">=16"
  },
  "license": "MIT"
}<|MERGE_RESOLUTION|>--- conflicted
+++ resolved
@@ -28,13 +28,9 @@
     "build-umd": "rimraf umd && cross-env NODE_ENV=production webpack --entry ./src/index.ts -o umd",
     "build-types": "rimraf types && npm run tsc",
     "demo": "webpack serve --config demo/webpack.config.js --port 3000 --host 127.0.0.1 --progress --profile --static demo/",
-<<<<<<< HEAD
     "test": "NODE_ENV=test node --experimental-vm-modules ./node_modules/.bin/jest",
-=======
-    "test": "cross-env NODE_ENV=test jest",
     "test:perf:baseline": "reassure --baseline",
     "test:perf": "reassure",
->>>>>>> ad0c727a
     "lint": "eslint \"./src/**/*.{ts,tsx}\"",
     "lint-storybook": "eslint \"./storybook/**/*.{ts,tsx}\"",
     "autofix": "eslint \"./src/**/*.{ts,tsx}\" --fix",
