<<<<<<< HEAD
## 1.8.5 (Oct 22, 2019)

### fix

- revert [PR#1916](https://github.com/recharts/recharts/pull/1916)
- fix Text update, fix #1914

=======
>>>>>>> 37727c51
## 1.8.4 (Oct 22, 2019)

### fix

- Adding Composed chart to rescaled charts, to fix #1887

## 1.8.3 (Oct 17, 2019)

### fix

- fix: rollback to componentWillReceiveProps, fix crash in react@15

## 1.8.2 (Oct 17, 2019)

### fix

- Used UNSAFE_componentWillReceiveProps to replace componentDidUpdate

## 1.8.1 (Oct 16, 2019)

### fix

- Fixed Text Component crash
- Fixed eslint errors in src/


### feat

- Add props of <Brush /> to always show text
- Add onClick event to sankey chart
- Shape prop can be used without any other prop in reference area

## 1.8.0 (Oct 15, 2019)

### refactor

- react unsafe methods refactored

## 1.7.1 (Aug 13, 2019)

### fix

- Fix bar chart tooltip (#1837)

## 1.7.0 (Aug 08, 2019)

### feat

- allow events on Text and Label components
- Enable Tooltip's `translate` style
- Added position props for ReferenceLine to allow to control offset of it

### fix

- handle `dataKey` as function, get correct data array for tooltip
- fix style of legend in case of area and radar use fill for fallback color

## 1.6.2 (May 22, 2019)

### feat

- Add cornerIsExternal prop to center rounded corner at radial bar edge
- Add new component `Customized` to render customized content which can user internal state and props
- Add props `tooltipType="none"` to hide tooltip data for Area, Bar, Line, Scatter, Funnel, Pie, Radar, RadialBar

### fix

- fix the order of tooltip items when not specify itemSorter
- Fix typo in example of RadialBarChart


## 1.6.1 (May 20, 2019)

### fix

- fix "Maximum call stack size exceeded" error when use label={<Label />}
- fix bug of "Cannot read property reduce of undefined in Text.js"
- fix `getDomainOfDataByKey` when all the values are null or undefined

## 1.6.0(May 14, 2019)

### fix

- Use y-axis ticks to determine y-axis category
- fix bug in ThreeMap inside ResponsiveContainer, fix #1692
- Avoid same keys on label and line, fixes #1302
- use _.max to replace Math.max.apply, use _.min to replace Math.min.apply

### feat

- Adds forceCornerRadius prop to RadialBar
- calculate width with aspect and height when width is falsey

## 1.5.0(Feb 15, 2019)

### fix

- fix the bug of ReferenceLine when calculate coordinates, fix #1643
- fix bug of Scatter in ComposedChart

### feat

- allow aria-* attributes and "role", "focusable", "tabIndex" of charts, fix #1226, fix #1584
- add new props "paylodUniqBy" to Tooltip and Legend

## 1.4.4(Feb 15, 2019)

### fix

- fix the bug of automatically calculate the y-coordinate of yAxis tick when tick has unit, fix #1623
- render clipPath in <defs />, fix bug in generateCategoricalChart, fix #1592
- remove React.Fragment in DefaultTooltipContent, fix #1645

## 1.4.3(Feb 12, 2019)

### fix

- fix bug of <Rectangle /> when width < 0 && `radius` is not null, fix #1596
- fix paddingAngle of Pie when render only <Pie /> not <PieChart />
- fix onMouseEnter and Tooltip for Pie on FireFox

### feat

- Make the timeOut timer for the brush configurable through props
- Allow to format name in Tooltips

### dep

- Update lodash version to 4.17.5 and install webpack-dev-server@3.1.14 dev dependency
- Updated package.json to mark effectful modules
- chore: update version of sinon, from 4.x to 7.x


## 1.4.2(Dec 21, 2018)

### refactor

- Refactor transition of <Area />, <Line />, <Radar />, make transition more smoothly when the length of dataset changes

### fix

- replace lodash isFinite with Number.isFinite, meanwhile add polyfill core-js's Number polyfill in order to use Number.usFinite directly
- updated area chart to cut off dots on left most axis

## 1.4.1(Nov 16, 2018)

### fix

- Fix height of TreeMap

## 1.4.0(Nov 15, 2018)

### feat

- Add FunnelChart and Trapezoid
- Add nested Treemap

## 1.3.6(Nov 07, 2018)

### fix

- Fix bug preventing use of functions or custom components for the Bar background prop
- Fix incorrect sort logic in stripe rendering

### feat

- Added animateNewValues property to Line

## 1.3.5(Oct 25, 2018)

### fix

- use lodash _.values instead of Object.values
- perfer YAxis which has finite domain and nice ticks when a chart has many YAxes
- fix <Area /> for expected length height attribute

### chore

- add babel-plugin-lodash in babelrc
- update webpack.config.js to remove sourceMap in umd/Recharts.min.js

## 1.3.4(Oct 13, 2018)

### fix

- Fix domain calculation with 0 values (#1519)

## 1.3.3(Oct 10, 2018)

### feat

- find yAxisWithNiceTicks and choose it over getAnyElementOfObject

### fix

- update recharts-scale to 0.4.2 to fix bug of DecimalError when data is Inifinity, fix #1493

## 1.3.2(Oct 07, 2018)

### fix

- Fix axis type error
- Fix add sideEffects flag to enable tree-shaing

## 1.3.1(Sep 29, 2018)

### fix

- Fix the react-resize-detector don't match react 15

## 1.3.0(Sep 28, 2018)

### feat

- upgrade recharts-scale to 0.4.0, to fix the calculation of big float

## 1.2.0(Sep 7, 2018)

### feat

- Add blendStroke prop to Pie component
- Adding contentStyle prop to Tooltip for styling DefaultTooltipContent

### fix

- Fixed typo of playload -> payload in Radar chart
- Fix PieChart animation event handlers not firing
- Fix alwaysShow warn() condition in ReferenceLine
- Fix Tooltip disappears when using setState()

## 1.1.0(Jul 19, 2018)

### feat

- Allow reference areas which extend past the canvas bounds
- Allow to add more classes in tooltips
- Reference line segment by specifying a pair of
 endpoints

## 1.0.1(Jul 05, 2018)

### fix

- only use babel-es in es6/, fix #1372

## 1.0.0(Jul 05, 2018)

### fix

- #1195 Replace axis scale value `utcTime` with `utc`
- remove wrapperStyle on DefaultTooltipContent
- Clip dots of <Line />
- Move style spread to after default styles to allow overriding
- Fixing range area chart bottom bound. Base line needed to be filterted for connecting
 null
- Fix tooltips that disappear while mouse still over a scatter point

### refactor

- use lodash-es for es6 build
- Factor out some scale- and rect-related functions

### feat

- Add touchStart & touchEnd event handling
- Add explicit prop `defaultShowTooltip`  to activate tooltip
- Position the 'top' label outside the element for negative heights

## 1.0.0-beta.10(Jan 31, 2018)

### fix

- fix Scatter Chart:lineType 'fitting' does not work
- Update to allow CSP compliance on setting styles
- Remove react-transition-group from peerDependencies

### refactor

- Replace flatmap of reduce to _.flatmap in getDomainOfDataByKey

### feat

- Add the gap of props for brush

## 1.0.0-beta.9(Jan 09, 2018)

### fix

- Fix `verticalFill` and `horizontalFill` in `<CartesianGrid />` when points are unordered

## 1.0.0-beta.8(Jan 09, 2018)

### feat

- Add props `useTranslate3d` to control whether use translate3d or translate in <Tooltip />
- Add props `verticalFill` and `horizontalFill` in `<CartesianGrid />` to show grid background
- Add  `visibleTicksCount` in props of customized tick of `<CartesianAxis />`

### fix

- Replace lodash _.get with simple Array.prototype.find
- Prevent texts from being selected when dragging the brush
- Add try...catch... when getTotalLength is called by a svg path to fix IE bug

## 1.0.0-beta.7(Dec 21, 2017)

### feat

- Add props `allowDuplicatedCategory` to XAxis, YAxis, PolarAngleAxis, PolarRadiusAxis, to remove duplicated category when type="category"
- Add props id in `<Area />`, `<Bar />`, `<Line />`, `<Scatter />`, `<Label />`, `<LabelList />` for SSR
- Support specify domain of category type axis when allowDuplicatedCategory is false, add cooresponding "xAis", "yAxis", "zAxis" to the props or customized shape of Scatter

### fix

- Fx sanketartAngle and endAngle of RadarChart diagram not re-rendering when updating data prop
- Fix animation of AreaChart when baseLine is NaN / undefined
- Fix default startAngle and endAngle of RadarChart
- Use cloneElement to create Legend

## 1.0.0-beta.6(Dec 02, 2017)

### feat

- Add props `background` to support background rectange in `<Bar />`
- add props `tickMargin` which set the space between text and tick line

### fix

- update PRESENTATION_ATTRIBUTES to allow set the radius of each `<Rectangle />` of BarChart
- render Legend when all values of Pie is 0
- fix animation of intial `<Bar />`

## 1.0.0-beta.5(Nov 24, 2017)

### fix

- fix `isChildrenEqual` when chart has a single child in an array
- support LabelList in ScatterChart

## 1.0.0-beta.4(Nov 24, 2017)

### fix

- fix Label when content is a function and return simple string
- add name to propTypes of Scatter
- fix ** error of lib/

## 1.0.0-beta.3(Nov 23, 2017)

### feat

- Add datakey to proops of customized dot

### fix

- Removed the use of `Children.only` from the isSingleChildEqual call. Appears to resolve the issue logged at https://github.com/recharts/recharts/issues/935
- Fix Line Animation with given Magic Number
- Don't break text contents on non-breaking spaces
- Support for "strokeDasharray" in <Legend/>
- Fix Bar Animation with the given Magic Number
- Fix position of `<Label />`
- Fix exception of AreaChart when all the values are null
- Fix the orders of polar angle ticks in RadarChart
- Replace ** width Math.pow

## 1.0.0-beta.2(Nov 17, 2017)

### fix

- fix attributes order of `<Label />`
- fix the domain of Axis when specify `ticks`

### feat

- allow set x, y, width, height, horizontalPoints, verticalPoints of CartesianGrid
- add props to the parameters of callbacks

### refactor

- add id prop to Pie Component
- Update Bar and Line to allow them to recognise multiple ErrorBars

## 1.0.0-beta.1(Nov 06, 2017)

### feat

- Add index to line props in Pie
- Update ReferenceDot.js

### chore

- update react-resize-detector, react-smooth to support react16

## 1.0.0-beta.0(Oct 24, 2017)

### feat

- Allow ReferenceArea to cover available space
- Support React 16

### fix

- Fix bug of animation when toggle the value of `isAnimationActive`

## 1.0.0-alpha.6(Oct 10, 2017)

### feat

- Add props `reverseStackOrder` to reverse the order of stacked items
- Allow an arbirary domain for cartesian X and Y axes
- Added className prop for Label

### fix

- Fix confused parameter `startX` in `<Brush />`
- Fix ScatterChart when the type of XAxis is "category"

### docs

- Fix typo initilaState -> initialState


## 1.0.0-alpha.5(Sep 16, 2017)

### fix

- Don't check for animation when it is disabled
- fix bug of paddingAngle when isAnimationActive is true

### feat

- add props filterNull to `Tooltip`, null values will not be filtered when filterNull = false

### refactor

- Allowing length in different unit in ResponsiveContainer
  By allowing type: String on 'minHeight', 'minWidth', 'maxHeight' property, developers can use length in different units like em, pt etc.
- Render curve with fill first in Area


### dep

- remove react-transition-group in peer dependencies
- Updates resize-detector to 0.6, close #705, fix the problem with strange scrollbars appearing over the charts

## 1.0.0-alpha.4(Aug 21, 2017)

### fix

- Fix error 'Cannot read property 'map' of undefined' in Pie
- Fix bug of parsing the width of Brush
- Don't render any path when width === 0 || height === 0 in Rectangle
### refactor

- Avoid calculating ticks if tick is set to false
- Update the order of parsing data in mixed components

### feat

- Render unit when the props unit of XAxis, YAxis is specified
- Add default nameKey to "name" property in Pie
- Add props className and id to ResponsiveContainer

### dep

- Update recharts-scale to fix bug of ticks

## 1.0.0-alpha.3(Aug 12, 2017)

### fix

- fix bug of isChildrenEqual
- fix "hide" props of YAxis

## 1.0.0-alpha.2(Jul 10, 2017)

### feat

- Add props className to ReferenceLine, ReferenceDot, ReferenceArea
- Specify the contents of LabelList by `dataKey`

### fix

- Fix faulty logic check in inRange function
- onTouchMove event call method that handle tooltip and active dot draw
- Show tooltip on drag movement on touch devices
- Fix viewBox of Label when render implicit label
- Fix label of Pie
- Fix events of Pie and PieChart
- Fix bug of interplateNumber
- Fix the bug of parsing "dataMin - 0.05" like domain

## 1.0.0-alpha.1(Jun 11, 2017)

### fix

- update the propType of the props data or Bar
- fix the type of Curve
- fix connectNulls of `Line`
- update version of recharts-scale to fix #713
- fix valueKey of Pie temporarily and add logs when use deprecated "valueKey"
- bind events to Radar
- fix animation of active-dot

## 1.0.0-alpha.0(May 24, 2017)

### refactor

- refactor PolarCharts
- refactor Animation
- refactor Label and LabelLis

### fix

- fix scale of ErrorBar

## 0.22.4 (Apr 26, 2017)

### fix

- fix dot customized className

### dep

- update react-smooth, and react-transition-group

## 0.22.3 (Apr 19, 2017)

### refactor

- add mathSign in DataUtils to replace Math.sign

## 0.22.2 (Apr 18, 2017)

### fix

- fix spelling error of fillOpacity
- fix bug of axis when has duplicated ticks


## 0.22.1 (Apr 13, 2017)

### feat

- Add legendType: ‘none’ to not render coresponding legend item
- use prop-types instead of React.PropTypes

### fix

- Fix re-rendering element bug when adding new elements
- Fix circular dependence of Brush.js and LineChart.js

## 0.22.0 (Apr 05, 2017)

### feat

- Add event handlers to component  Dot
- Support embedded chart as a panoram in Brush
- Add props reversed to `XAxis` and `YAxis` to reverse the range of axis

### fix

- Fix error or time scale

## 0.21.2 (Mar 01, 2017)

### fix

- fix ticks for specified domain

## 0.21.1 (Feb 28, 2017)

### fix

- Update recharts-scale to fix bug of ticks

## 0.21.0 (Feb 28, 2017)

### feat

- Support band area and band bar
- support customized horizontal line and vertical line in CartesianGrid
- support customized events in ReferenceArea, ReferenceLine
- add formatter in `Legend`

### fix

- Fix empty tick when category axis has nil values
- fix the propTypes of fontSize
- support props dx and dy in Text
- fix bug of stacked bar when spcify domain of axis
- fix the barSize of bars in `<Bar />` when too many bars

## 0.20.8 (Feb 15, 2017)

### fix

- Fix bug when onBBoxUpdate of Legend is null

## 0.20.7 (Feb 15, 2017)

### fix

- Fix stack chart when only have one stacked element
- Fix the offset when the boundary box update
- Fix position of XAxis in ScatterChart when the orientation is right
- Use DataUtils.uniqueId to replace lodash.uniqueId

### feat

- Add props `mirror` in XAxis and YAxis, support mirror ticks
- Add props iconType to the props of Legend which can specify the icon type of legend

## 0.20.6 (Feb 08, 2017)

### fix

- Fix `dataStartIndex` and `dataEndIndex` of synchronized chart
- Use lodash.uniqueId to produce the id of Pie

## 0.20.5 (Jan 17, 2017)

### fix

- fix "Maximum call stack size exceeded error" caused by Tooltip update

## 0.20.4 (Jan 17, 2017)

### fix
- Animate of Tooltip may crash browser sometimes, use style transition to do the animation of tooltip

## 0.20.3 (Jan 17, 2017)

### fix

- Fix Tooltip in ScatterChart
- Fix radius of Rectangle when height < 0

### feat

- Add clip path in Area, Bar and Scatter
- Add onMouseDown and onMouseUp hooks in generateCategoricalChart

### chore

- Disable babel transform es2015 modules to commonjs for es6 build
- Use cross-env to support windows builds, likewise downgrade linebreak-style to warning
- Update release.sh

## 0.20.2 (Jan 05, 2017)

### fix

- remove opacity in ErrorBar
- fix `Tooltip` when `coordinate` is null

### feat

- add props `basevalue` in `AreaChart`
- add clipPath when xAxis or yAxis of `Line` allow data overflow
- allow dataKey to be a map function
- support Tooltip in Sankey and Tooltip
- Allow Brush to set default startIndex and endIndex

## 0.20.1 (Dec 27, 2016)

### fix

- Fix bug of `isChildrenEqual`  when component has child `null`
- Adjust `barGap` when `bandSize` is too small to display bars


### feat

- Add props `payload` and `value`, update props `index` in `activeDot` of `Line`, `Area`

### refactor

- Move polyfill of `Math.sign` to polyfill.js

## 0.20.0 (Dec 26, 2016)

### feat

- Support `ErrorBar` in `Line`, `Area`, `Bar`, `Scatter`
- Support touch event in `LineChart`, `AreaChart`, `BarChart`
- Add props `throttleDelay` in `LineChart`, `AreaChart`, `BarChart` for performance
- Support cornerRadius in Sector, RadialBar and Pie
- Support events in CartesianAxis, PolarAngleAxis, PolarRadiusAxis
- Support touch events in Brush

### refactor

- Use `getStringSize` to calculate the width of `Text`
- Refactor children comparsion in `generateCategoricalChart`, and add updateId to force Brush update when children update
- Refactor `getMouseInfo` to remove some duplicated codes in `generateCategoricalChart`
- Refactor Tooltip and Legend, remove react-dom-server

### fix

- Fix the `chartId` in `handleReceiveSyncEvent` of `generateCategoricalChart`

## 0.19.1(Dec 15, 2016)

### fix

-  Adding missing event propTypes
- support x, y of `Text` are number or text
- fix proptypes of Scatter to allow that the props `data` can be a array of array
- fix server side render check `isSsr`
- remove duplicated "square" in legendType
- fix `getStringSize` when server side rendering check fails
- fix animation error when update Line which has props stroke-dasharray
- fix bug of BarChart when add stackId in only one Bar and update test cases

## 0.19.0 (Nov 23, 2016)

### refactor

- remove unneed `Animate` in `Bar` and `Rectangle`
- refactor interval of `CartesianAxis`, support "preserveStart", "preserveEnd", "preserveStartEnd"
- add payload in the `Tooltip` and `Scatter` of `ScatterChart`, and unify the payload of Components

### feat

- `RadialBar` support events triggered on the entire bar
- support customized lable in `RadialBar`
- support `maxHeight` in `ResponsiveContianer`

### fix

- fix multiple y-axes breaks chart when plotting only single datum
- Relax propTypes.ticks in CartesianAxis

## 0.18.0 (Nov 15, 2016)

### feat

- support customized scale function of categorical charts
- support customized events in Legend

### refactor

- refactor ResponsiveContainer with ReactResizeDetector
- change the default value of isAnimationActive
- remove some unneed default attributes of Components

### fix

- fix wrong written default props
- fix twice triggered event in Bar
- fix treemap stroke pollution cause by defaultProps

## 0.17.0 | 0.17.1 (Nov 08, 2016)

### fix

- fix strokeDasharray of Line
- add payload in Legend payload item
- fix position of vertical Legend
- Recalculate points after width or height change

### refactor

- refactor ticks filter algorithm of CartesianAxis
- change order of stacked BarChart and AreaChart
- refactor event handlers of PieChart, RadarChart, Brush, RadialBarChart
- support onMouseEnter, onMouseLeave, onMouseMove, onClick in categorical chart

## 0.16.2 (Nov 04, 2016)

### fix

- fix dash line animation
- fix the bug when the children of categorical chart change

### feat

- support shape in ReferenceLine

### refactor

- render Bar, Area, Line according to the order of Bar, Area, Line in ComposedChart

## 0.16.1 (Nov 03, 2016)

### fix

- refactor to treat NaN like undefined or null, fix #303
- fix tranform origin of Bar, fix #292

### feat

- support customized position of Tooltip, fix #31

### docs

- fix LodashModuleReplacementPlugin

## 0.16.0 (Nov 03, 2016)

### refactor

- Major Performance Change - Re-Use Expensive To Generate Data

### feat

- support both x-axis and y-axis are numerical axis, fix #183
- add animation events in `Line`, `Area`, `Bar`

### fix

- fix angle of PolorRadiusAxis

## 0.15.3 (Oct 28, 2016)

### feat

- Add angle property to PRESENTATION_ATTRIBUTES (#307)

### Dev
- chore: update istanbul plugin and add yarn.lock

## 0.15.2 (Oct 13, 2016)

### Fix

- support empty margin in generateCategoricalChart
- fix the label of RadialBarChart
- fix the bug of `<Text>{0}</Text>`
- fix the bug of ScatterChart when margin lose some attributes

### Feat

- support maxBarSize in BarChart and Bar
- support fill in CartesianGrid

### Refactor

- simplify the calculation of width and height when specified aspect

## 0.15.1 (Sep 26, 2016)

### fix

- Fix label/tick vertical alignment of Text

## 0.15.0 (Sep 23, 2016)

### feat

- New Component `Text`

### refactor

- Fix possible memory leak warning of events

### fix

- minPointSize working when value is 0
- Restored support for discrete values in Line and Area charts
- Allowed for strings to be used as axis id in the ScatterChart

## 0.14.2 (Sep 19, 2016)

### Fix

- Stop caching span in memory of getStringSize
- Fix the bug of LineChart and ScaterChart when some data is null or undefined

### feat

- ScatterChart support for attributes using data and Cell

## 0.14.1 (Sep 12, 2016)

- Fix webpack.config.js

## 0.14.0 (Sep 12, 2016)

### Feat

- allow label function to return a string
- Pass entry to formatter function
- Support labels in ScatterChart axis
- Add dataKey in the payload of Legend
- support allowDataOverflow in XAxis, YAxis, PolarRadiusAxis

### Refactor

- Refactor the received props of Surface

### Fix

- Fixed up handling of nulls for domain creation
- Stopped domain calculation reverting to 0 for missing data points
- Fix the bug of stacked areas which have yAxisId different from "0"
- Fix the spelling error of AniamtionDecorator

### Docs

- Update webpack.config.js, to support AMD

## 0.13.4 (Aug 24, 2016)

### Feat

- Add cartesian Component ReferenceArea

### Refactor

- Refactor ResponsiveContainer and support minHeight, minWidth, aspect in ResponsiveContainer

### Fix

- Fix the position of Bar for charts which have multiple y-axes

## 0.13.3 (Aug 17, 2016)

### Feat

- Support the functionality that syncs multiple categorical charts when mouse enter, move, leave a chart, or when change the brush of one chart

### Fix

- Fix the bug of stack offset function - "sign"
- Fix the propTypes or legendType

## 0.13.2 (Aug 15, 2016)

### Feat

- Add an option "sign" to the props stackOffset in BarChart and AreaChart which allows the bars and areas to be stacked according to the sign of value.

### Fix

- Fix the the bug of legend in ScatterChart and refactor symbols.

## 0.13.1 (Aug 08, 2016)

### Fix

- Fix the bug that tooltip did not show up for pie chart while using nameKey and valueKey

### Refactor

- Refactor Brush as controlled component

## 0.13.0 (Aug 03, 2016)

### Fix

- Ensured all tooltip-related state gets reset upon receiving new data for all the charts

### feat

- Support smooth curve in Scatter
- Support props connectNulls in Area, Line, and Curve,

### refactor

- Refactor animation of Area

## 0.12.8 (Aug 01, 2016)

### fix

- Fix the bug of getTicksOfScale
- Fix the bug of radius of ClipPath is so small that some texts of Pie is covered

## 0.12.7 (July 25, 2016)

### feat

- Add itemSorter to tooltips
- add props allowDecimals in XAxis and YAxis

## 0.12.6 (July 21, 2016)

### feat

- Support Tooltip  of RadarChart

### fix

- Fix the initial value of state isAnimationFinished in Line and Area
- Fix the spelling error, pressentation => presentation (CartesianAxis)
- Tweak text in RadarSpec

## 0.12.5 (July 12, 2016)

### feat

- Add paddingAngle in Pie, fix #142

### deps

- update version of react, fix #138, fix #103

## 0.12.4 (July 8, 2016)

### fix

- Fix the bug of calculation accuracy in IE(Sector)
- Remove unneed props "formatter" in Area and Bar
- Fix props which can be supported by html tags and svg tags

### refactor

- Support multiple activeIndex in Pie

### deps

- Update d3-scale and d3-shape to the latest version
- Update version of react-smooth and recharts-scale
- Restrict the version of react to '~15.1.0'

## 0.12.3 (June 30, 2016)

### fix

- Fix the bug that no animation when data change, but points of Line are the same

### refactor

- Remove xAxisMap and yAxisMap in ReferenceDot and ReferenceLine

## 0.12.2 (June 29, 2016)

### feat

- Add margin props in Sankey to avoid outer-clip
- Add shape props in ReferenceDot

### fix

- Fix the width and height of wrapper

## 0.12.1 (June 24, 2016)

### fix

- Fix the bug with a hack method that global css will affect the width and height of Legend, Tooltip

## 0.12.0 (June 23, 2016)

### feat

- Add padding in XAxis and YAxis
- Support minPointSize in Bar
- Support "dataMin - 110" and "dataMax + 100" in the domain of numeric axis

### refactor

- Refactor Treemap, change ratio to aspectRatio

### fix

- Fix the bug of axisId in BarChart
- Fix the bug of tooltip's position in BarChart
- Fix PropTypes of `type` in `Area`

## 0.11.0 (June 17, 2016)

### feat

- Add Sankey

### fix

- Fix the bug of Area when the data break off in some points
- Fix the bug of ticks when 0 in ticks

### refactor

- Refactor the payload of tooltip, and the props of activeDot in AreaChart

## 0.10.10 (June 13, 2016)

### fix

- Fix the position of labels in Bar

## 0.10.9 (June 12, 2016)

### refactor

- Use react-container-dimensions to refactor ResponsiveContainer, close #104, close #105

## 0.10.8 (June 2, 2016)

### feat

- Support any svg elements in the charts, such as defs, linearGradient

## 0.10.7 (May 30, 2016)

### fix

- Fix the bug of Brush when data or the size of container changes.

## 0.10.6 (May 25, 2016)

### feat

- Add customized event handlers in BarChart
- Add curveMonotoneX and curveMonotoneY in Curve and Line
- Pass stackOffset type as an optional parameter for categorical chart
- Add `isFront` in ReferenceLine and ReferenceDot to support auxiliary information at differents z-index

### fix

- Fix legend position with margin

## 0.10.5 (May 9, 2016)

### feat

- Support more interpolations in Curve, Line
- Allow to set custom tick formatter function for Brush start/end index

## 0.10.4 (May 5, 2016)

### feat

- support animation when data update

### refactor

- refactor event handlers in charts

### fix

- fix tooltip position in BarChart

## 0.10.3 (May 4, 2016)

### fix

- fix bug of ReactUtils in Firefox 31

## 0.10.2 (May 4, 2016)

### refactor

- refactor data in Pie which was modified internally

## 0.10.1 (April 27, 2016)

### feat

- Support Tooltip in Treemap

### fix

- Rename `Symbol` to `Symbols`
- Fix the key of `activeDot` in `AreaChart`

## 0.10.0 (April 21, 2016)

### refactor

- Refactor *ticks* specified in `XAxis`, `YAxis`
- Use area of `Symbol` to show the size of number in ScatterChart
- Refactor the `activeShape` in `Scatter`

### feat

- Add `Symbol` and support different `Symbol` in ScatterChart

### fix

- Fix the content of legend in `PieChart`
- Fix the crush bug when categorical axis has duplicate labels
- Fix the bug of calculating tick width

## 0.9.3 (April 12, 2016)

### deps

- Update react-smooth to 0.1.4

## 0.9.2 (April 12, 2016)

### deps

- Update react to 15.0.0

## 0.9.1 (April 8, 2016)

### fix

- Fix the bug of bar animation

### deps

- update version of rechats-scale, and babel-eslint

## 0.9.0 (April 7, 2016)

### refactor

- Remove default event handler in Pie, and add `activeIndex` to let user control the active sector
- Remove detectElementResize
- Add activeDot in Line and Area

### fix

- Fix the bug of updating line when the length of line is zero at first
- Fix the base value of AreaChart which was set to be 0 before

## 0.8.8 (March 25, 2016)

### refactor

- Support fixed value of width or height in ResponsiveContainer

## 0.8.7 (March 21, 2016)

### refactor

- Don't overwrite payload in Legend when customized payload has been setted

## 0.8.6 (March 09, 2016)

### refactor

- Use detectElementResize in react-virtualized to refactor ResponsiveContainer

### fix

- Fix ssr render bug of CartesianAxis

## 0.8.5 (March 08, 2016)

### feat

- Add support of function type customized element

### fix

- fix the props labelLine in Pie
- fix the bug of PureRender

### test

- Add more test cases

## 0.8.4 (March 02, 2016)

### refactor

- Refactor the implementation type of renderPolygon in `Radar`
- Refactor code in `Treemap`
- Remove `invariant` and add `LogUtils`

### feat

- Add animation of Area, Radar, RadialBar, Scatter
- Add label formatter to default tooltip
- Add props labelLine in `Pie`
- Add Cell of `Pie` to set different options for each sector
- Add Cell support in `Bar`, `RadialBar`

### fix

- Fix Pie chart Label position, When using custom label It was not rendering as part of the curve group.
- Fix `isAnimationActive` props in `Area`

## 0.8.3 (February 25, 2016)

### refactor
- refactor CartesianChart to a high order component, move some function to /util/CartesianUtils which can be used in ScatterChart.
- Simplify ComposedChart, remove duplicated code
- use `filterEventAttributes` to add events props
- cancel selecting line and area in LineChart, AreaChart, ComposedChart

## 0.8.2 (February 24, 2016)

### fix
- rollback last fix of Line animation from value

## 0.8.1 (February 24, 2016)

### fix
- fix the bug of Line animation from value

## 0.8.0 (February 22, 2016)

### feat
- implement ReferenceDot in cartesian charts
- support alwaysShow of ReferenceLine and ReferenceDot

### refactor
- refactor domain of CartesianAxis and PolarRadiusAxis
- refactor this props name in ReferenceLine

### fix
- fix the bug of calculate extent in RadarChart
- fix some bugs of server side rendering when document is called


## 0.7.0 (February 17, 2016)

### UI
- feat: support dasharray line animation
- refactor(CartesianAxis, PolarAngleAxis, PolarRadiusAxis):rename label to tick
- feat(label): add label of CartesianAxis, PolarRadiusAxis, ReferenceLine
- feat: Implement tooltip for PieChart
- feat:Implement tooltip for RadialBarChart
- deps(d3-scale,d3-shape,oui-dom-util): 1.update version of d3-scale, d3-shape, oui-dom-util 2.update some api of d3-scale

## 0.6.3 (February 10, 2016)

### UI
- refactor(Legend): refactor the location of legend
- fix(CartesianChart,CartesianAxis): 1. fix the bug of dataStartIndex && dataEndIndex when the length of data was changed 2. fix the default value of tickFormatter
- fix(cartesian/Line.js): fix Line animation bug

## 0.6.2 (February 9, 2016)

### UI
- feat: use lodash `isEqual` write new pureRender

## 0.6.1 (February 5, 2016)

### UI
- fix(Pie, RadialBarChart): fix the default value of cx, cy, innerRadius, outerRadius

## 0.6.0 (February 5, 2016)

### UI
- refactor: rename AdaptionWrapper to ResponsiveContainer
- refactor: delete some repeated codes, and use polarToCartesian in PolarUtils
- fix: update the defaultProps of cx, cy, innerRadius, outerRadius
- fix(Sector, AdaptionWrapper):1. fix the bug of Sector when innerRadius is 0 2. fix the bug of unbind event when component is unmounted
- feat(util): use lodash replace utils

## 0.5.2 (February 4, 2016)

### UI
- fix(RadarChart): fix the bug of unreasonable default value for radius in PolarAngleAxis

### Docs
- chore: change main and jsnext:main in package.json

## 0.5.1 (February 4, 2016)

### UI
- feat: support percentage string in the props(cx, cy, innerRadius, outerRadius) of RadarChart, PieChart, RadialChart
- fix(PolarRadiusAxis): add props domain
- refactor(CartesianAxis): remove unneeded props domain

### Docs
- chore: optimize npm script commands
- chore: update pkg

## 0.5.0 (February 3, 2016)

### UI
- feat(AdaptionWrapper): add AdaptionWrapper to make charts adapt to the size of parent dom
- refactor: directory structure adjustment
- fix(LineChart, CartesianChart): 1.fix the bug of margin when only part of the attributes are specified 2.fix the bug of number axis when domain is specified 3.fix the bug of category number when no dataKey is specified 4.format the code in README.md
- refactor(treemap): support tree structure data; changed props that pass to shape

### Test
- test: 1.rename some test files 2.add test case of LodashUtil
- test(treemap): modified treemap test

### Docs
- deps: add dependence oui-dom-utils
- chore(README.md): add syntax highlighting to the readme
- chore(package.json): add keyword react-component

## 0.4.9 (February 2, 2016)

### UI
- refactor(CartesianAxis, PolarAngleAxis): change props name "orient" to "orientation"
- refactor(Line, Bar, Pie): refactor animation using new react-smooth
- refactor(Pie, RidalBar): remove the props clockWise, and add the props endAngle
### Test
- test(Line, Bar, Radar, Scatter): add test case

## 0.4.7 (February 1, 2016)

### UI
- refactor(RadarChart, Radar, PolarAngleAxis, PolarRadiusAxis): refactor the components of Radar
- refactor(classNames): refactor the method of package a className
- refactor(Pie): add nameKey in Pie

## 0.4.6 (January 29, 2016)

### UI
- refactor(Legend): refactor the legend in all the charts, change the location method of legend
- feat(radar): add new RadarChart with the new component used in Chart, like PolarAngleAxis PolarRadiusAxis PolarGrid Polygon ex

### Test
- feat(test): add test for charts, chartWrappers, components, and shapes

## 0.4.5 (January 29, 2016)

### UI
- fix(Curve): fix the bug of curve defined function
- fix(ComposedChart): fix the bug of bar position when a line and a bar display a same group of data.
- chore(webpack.config.js): add react, react-dom, react-dom-server to external
- deps(react, react-dom): update version to v0.14.7

## 0.4.4 (January 28, 2016)

### Dev
- chore(webpack.config.js): add build command

## 0.4.3 (January 28, 2016)

### UI
- deps(recharts-scale, react-smooth): update version of recharts-scale and react-smooth
- refactor(Bar, RadialBar, TreemapChart, Tooltip): rename the props customContent

## 0.4.2 (January 28, 2016)

### UI
- Add support of stack value in BarChart, AreaChart, ComposedChart

## 0.4.1 (January 27, 2016)

### UI
- Change name of the props in Tooltip, Legend
- Fix the bug of customized label element in CartesianAxis
- Remove repeated, meaningless constructor functions

## 0.4.0 (January 26, 2016)

### UI
- Refactor some components, include CartesianAxis, Legend, Tooltip etc, to unify some props name.
<|MERGE_RESOLUTION|>--- conflicted
+++ resolved
@@ -1,13 +1,3 @@
-<<<<<<< HEAD
-## 1.8.5 (Oct 22, 2019)
-
-### fix
-
-- revert [PR#1916](https://github.com/recharts/recharts/pull/1916)
-- fix Text update, fix #1914
-
-=======
->>>>>>> 37727c51
 ## 1.8.4 (Oct 22, 2019)
 
 ### fix
